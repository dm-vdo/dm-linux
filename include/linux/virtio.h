/* SPDX-License-Identifier: GPL-2.0 */
#ifndef _LINUX_VIRTIO_H
#define _LINUX_VIRTIO_H
/* Everything a virtio driver needs to work with any particular virtio
 * implementation. */
#include <linux/types.h>
#include <linux/scatterlist.h>
#include <linux/spinlock.h>
#include <linux/device.h>
#include <linux/mod_devicetable.h>
#include <linux/gfp.h>
#include <linux/dma-mapping.h>

/**
 * struct virtqueue - a queue to register buffers for sending or receiving.
 * @list: the chain of virtqueues for this device
 * @callback: the function to call when buffers are consumed (can be NULL).
 * @name: the name of this virtqueue (mainly for debugging)
 * @vdev: the virtio device this queue was created for.
 * @priv: a pointer for the virtqueue implementation to use.
 * @index: the zero-based ordinal number for this queue.
 * @num_free: number of elements we expect to be able to fit.
 * @num_max: the maximum number of elements supported by the device.
 * @reset: vq is in reset state or not.
 *
 * A note on @num_free: with indirect buffers, each buffer needs one
 * element in the queue, otherwise a buffer will need one element per
 * sg element.
 */
struct virtqueue {
	struct list_head list;
	void (*callback)(struct virtqueue *vq);
	const char *name;
	struct virtio_device *vdev;
	unsigned int index;
	unsigned int num_free;
	unsigned int num_max;
	bool reset;
	void *priv;
};

int virtqueue_add_outbuf(struct virtqueue *vq,
			 struct scatterlist sg[], unsigned int num,
			 void *data,
			 gfp_t gfp);

int virtqueue_add_inbuf(struct virtqueue *vq,
			struct scatterlist sg[], unsigned int num,
			void *data,
			gfp_t gfp);

int virtqueue_add_inbuf_ctx(struct virtqueue *vq,
			    struct scatterlist sg[], unsigned int num,
			    void *data,
			    void *ctx,
			    gfp_t gfp);

int virtqueue_add_sgs(struct virtqueue *vq,
		      struct scatterlist *sgs[],
		      unsigned int out_sgs,
		      unsigned int in_sgs,
		      void *data,
		      gfp_t gfp);

struct device *virtqueue_dma_dev(struct virtqueue *vq);

bool virtqueue_kick(struct virtqueue *vq);

bool virtqueue_kick_prepare(struct virtqueue *vq);

bool virtqueue_notify(struct virtqueue *vq);

void *virtqueue_get_buf(struct virtqueue *vq, unsigned int *len);

void *virtqueue_get_buf_ctx(struct virtqueue *vq, unsigned int *len,
			    void **ctx);

void virtqueue_disable_cb(struct virtqueue *vq);

bool virtqueue_enable_cb(struct virtqueue *vq);

unsigned virtqueue_enable_cb_prepare(struct virtqueue *vq);

int virtqueue_set_dma_premapped(struct virtqueue *_vq);

bool virtqueue_poll(struct virtqueue *vq, unsigned);

bool virtqueue_enable_cb_delayed(struct virtqueue *vq);

void *virtqueue_detach_unused_buf(struct virtqueue *vq);

unsigned int virtqueue_get_vring_size(const struct virtqueue *vq);

bool virtqueue_is_broken(const struct virtqueue *vq);

const struct vring *virtqueue_get_vring(const struct virtqueue *vq);
dma_addr_t virtqueue_get_desc_addr(const struct virtqueue *vq);
dma_addr_t virtqueue_get_avail_addr(const struct virtqueue *vq);
dma_addr_t virtqueue_get_used_addr(const struct virtqueue *vq);

int virtqueue_resize(struct virtqueue *vq, u32 num,
		     void (*recycle)(struct virtqueue *vq, void *buf));
int virtqueue_reset(struct virtqueue *vq,
		    void (*recycle)(struct virtqueue *vq, void *buf));

struct virtio_admin_cmd {
	__le16 opcode;
	__le16 group_type;
	__le64 group_member_id;
	struct scatterlist *data_sg;
	struct scatterlist *result_sg;
};

/**
 * struct virtio_device - representation of a device using virtio
 * @index: unique position on the virtio bus
 * @failed: saved value for VIRTIO_CONFIG_S_FAILED bit (for restore)
 * @config_enabled: configuration change reporting enabled
 * @config_change_pending: configuration change reported while disabled
 * @config_lock: protects configuration change reporting
 * @vqs_list_lock: protects @vqs.
 * @dev: underlying device.
 * @id: the device type identification (used to match it with a driver).
 * @config: the configuration ops for this device.
 * @vringh_config: configuration ops for host vrings.
 * @vqs: the list of virtqueues for this device.
 * @features: the features supported by both driver and device.
 * @priv: private pointer for the driver's use.
 * @debugfs_dir: debugfs directory entry.
 * @debugfs_filter_features: features to be filtered set by debugfs.
 */
struct virtio_device {
	int index;
	bool failed;
	bool config_enabled;
	bool config_change_pending;
	spinlock_t config_lock;
	spinlock_t vqs_list_lock;
	struct device dev;
	struct virtio_device_id id;
	const struct virtio_config_ops *config;
	const struct vringh_config_ops *vringh_config;
	struct list_head vqs;
	u64 features;
	void *priv;
#ifdef CONFIG_VIRTIO_DEBUG
	struct dentry *debugfs_dir;
	u64 debugfs_filter_features;
#endif
};

#define dev_to_virtio(_dev)	container_of_const(_dev, struct virtio_device, dev)

void virtio_add_status(struct virtio_device *dev, unsigned int status);
int register_virtio_device(struct virtio_device *dev);
void unregister_virtio_device(struct virtio_device *dev);
bool is_virtio_device(struct device *dev);

void virtio_break_device(struct virtio_device *dev);
void __virtio_unbreak_device(struct virtio_device *dev);

void __virtqueue_break(struct virtqueue *_vq);
void __virtqueue_unbreak(struct virtqueue *_vq);

void virtio_config_changed(struct virtio_device *dev);
#ifdef CONFIG_PM_SLEEP
int virtio_device_freeze(struct virtio_device *dev);
int virtio_device_restore(struct virtio_device *dev);
#endif
void virtio_reset_device(struct virtio_device *dev);

size_t virtio_max_dma_size(const struct virtio_device *vdev);

#define virtio_device_for_each_vq(vdev, vq) \
	list_for_each_entry(vq, &vdev->vqs, list)

/**
 * struct virtio_driver - operations for a virtio I/O driver
 * @driver: underlying device driver (populate name).
 * @id_table: the ids serviced by this driver.
 * @feature_table: an array of feature numbers supported by this driver.
 * @feature_table_size: number of entries in the feature table array.
 * @feature_table_legacy: same as feature_table but when working in legacy mode.
 * @feature_table_size_legacy: number of entries in feature table legacy array.
 * @validate: the function to call to validate features and config space.
 *            Returns 0 or -errno.
 * @probe: the function to call when a device is found.  Returns 0 or -errno.
 * @scan: optional function to call after successful probe; intended
 *    for virtio-scsi to invoke a scan.
 * @remove: the function to call when a device is removed.
 * @config_changed: optional function to call when the device configuration
 *    changes; may be called in interrupt context.
 * @freeze: optional function to call during suspend/hibernation.
 * @restore: optional function to call on resume.
 */
struct virtio_driver {
	struct device_driver driver;
	const struct virtio_device_id *id_table;
	const unsigned int *feature_table;
	unsigned int feature_table_size;
	const unsigned int *feature_table_legacy;
	unsigned int feature_table_size_legacy;
	int (*validate)(struct virtio_device *dev);
	int (*probe)(struct virtio_device *dev);
	void (*scan)(struct virtio_device *dev);
	void (*remove)(struct virtio_device *dev);
	void (*config_changed)(struct virtio_device *dev);
	int (*freeze)(struct virtio_device *dev);
	int (*restore)(struct virtio_device *dev);
};

static inline struct virtio_driver *drv_to_virtio(struct device_driver *drv)
{
	return container_of(drv, struct virtio_driver, driver);
}

/* use a macro to avoid include chaining to get THIS_MODULE */
#define register_virtio_driver(drv) \
	__register_virtio_driver(drv, THIS_MODULE)
int __register_virtio_driver(struct virtio_driver *drv, struct module *owner);
void unregister_virtio_driver(struct virtio_driver *drv);

/* module_virtio_driver() - Helper macro for drivers that don't do
 * anything special in module init/exit.  This eliminates a lot of
 * boilerplate.  Each module may only use this macro once, and
 * calling it replaces module_init() and module_exit()
 */
#define module_virtio_driver(__virtio_driver) \
	module_driver(__virtio_driver, register_virtio_driver, \
			unregister_virtio_driver)

dma_addr_t virtqueue_dma_map_single_attrs(struct virtqueue *_vq, void *ptr, size_t size,
					  enum dma_data_direction dir, unsigned long attrs);
void virtqueue_dma_unmap_single_attrs(struct virtqueue *_vq, dma_addr_t addr,
				      size_t size, enum dma_data_direction dir,
				      unsigned long attrs);
int virtqueue_dma_mapping_error(struct virtqueue *_vq, dma_addr_t addr);

bool virtqueue_dma_need_sync(struct virtqueue *_vq, dma_addr_t addr);
void virtqueue_dma_sync_single_range_for_cpu(struct virtqueue *_vq, dma_addr_t addr,
					     unsigned long offset, size_t size,
					     enum dma_data_direction dir);
void virtqueue_dma_sync_single_range_for_device(struct virtqueue *_vq, dma_addr_t addr,
						unsigned long offset, size_t size,
						enum dma_data_direction dir);
<<<<<<< HEAD
=======

#ifdef CONFIG_VIRTIO_DEBUG
void virtio_debug_device_init(struct virtio_device *dev);
void virtio_debug_device_exit(struct virtio_device *dev);
void virtio_debug_device_filter_features(struct virtio_device *dev);
void virtio_debug_init(void);
void virtio_debug_exit(void);
#else
static inline void virtio_debug_device_init(struct virtio_device *dev)
{
}

static inline void virtio_debug_device_exit(struct virtio_device *dev)
{
}

static inline void virtio_debug_device_filter_features(struct virtio_device *dev)
{
}

static inline void virtio_debug_init(void)
{
}

static inline void virtio_debug_exit(void)
{
}
#endif

>>>>>>> 0c383648
#endif /* _LINUX_VIRTIO_H */<|MERGE_RESOLUTION|>--- conflicted
+++ resolved
@@ -243,8 +243,6 @@
 void virtqueue_dma_sync_single_range_for_device(struct virtqueue *_vq, dma_addr_t addr,
 						unsigned long offset, size_t size,
 						enum dma_data_direction dir);
-<<<<<<< HEAD
-=======
 
 #ifdef CONFIG_VIRTIO_DEBUG
 void virtio_debug_device_init(struct virtio_device *dev);
@@ -274,5 +272,4 @@
 }
 #endif
 
->>>>>>> 0c383648
 #endif /* _LINUX_VIRTIO_H */