--- conflicted
+++ resolved
@@ -5125,8 +5125,6 @@
 			delay, memory pressure or callback list growing too
 			big.
 
-<<<<<<< HEAD
-=======
 	rcutree.rcu_normal_wake_from_gp= [KNL]
 			Reduces a latency of synchronize_rcu() call. This approach
 			maintains its own track of synchronize_rcu() callers, so it
@@ -5141,7 +5139,6 @@
 
 			Default is 0.
 
->>>>>>> 0c383648
 	rcuscale.gp_async= [KNL]
 			Measure performance of asynchronous
 			grace-period primitives such as call_rcu().
@@ -7384,11 +7381,7 @@
 			This can be changed after boot by writing to the
 			matching /sys/module/workqueue/parameters file. All
 			workqueues with the "default" affinity scope will be
-<<<<<<< HEAD
-			updated accordignly.
-=======
 			updated accordingly.
->>>>>>> 0c383648
 
 	workqueue.debug_force_rr_cpu
 			Workqueue used to implicitly guarantee that work
