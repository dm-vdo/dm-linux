/*
 * Linux Socket Filter - Kernel level socket filtering
 *
 * Based on the design of the Berkeley Packet Filter. The new
 * internal format has been designed by PLUMgrid:
 *
 *	Copyright (c) 2011 - 2014 PLUMgrid, http://plumgrid.com
 *
 * Authors:
 *
 *	Jay Schulist <jschlst@samba.org>
 *	Alexei Starovoitov <ast@plumgrid.com>
 *	Daniel Borkmann <dborkman@redhat.com>
 *
 * This program is free software; you can redistribute it and/or
 * modify it under the terms of the GNU General Public License
 * as published by the Free Software Foundation; either version
 * 2 of the License, or (at your option) any later version.
 *
 * Andi Kleen - Fix a few bad bugs and races.
 * Kris Katterjohn - Added many additional checks in sk_chk_filter()
 */

#include <linux/module.h>
#include <linux/types.h>
#include <linux/mm.h>
#include <linux/fcntl.h>
#include <linux/socket.h>
#include <linux/in.h>
#include <linux/inet.h>
#include <linux/netdevice.h>
#include <linux/if_packet.h>
#include <linux/gfp.h>
#include <net/ip.h>
#include <net/protocol.h>
#include <net/netlink.h>
#include <linux/skbuff.h>
#include <net/sock.h>
#include <linux/errno.h>
#include <linux/timer.h>
#include <asm/uaccess.h>
#include <asm/unaligned.h>
#include <linux/filter.h>
#include <linux/ratelimit.h>
#include <linux/seccomp.h>
#include <linux/if_vlan.h>

/* No hurry in this branch
 *
 * Exported for the bpf jit load helper.
 */
void *bpf_internal_load_pointer_neg_helper(const struct sk_buff *skb, int k, unsigned int size)
{
	u8 *ptr = NULL;

	if (k >= SKF_NET_OFF)
		ptr = skb_network_header(skb) + k - SKF_NET_OFF;
	else if (k >= SKF_LL_OFF)
		ptr = skb_mac_header(skb) + k - SKF_LL_OFF;

	if (ptr >= skb->head && ptr + size <= skb_tail_pointer(skb))
		return ptr;
	return NULL;
}

static inline void *load_pointer(const struct sk_buff *skb, int k,
				 unsigned int size, void *buffer)
{
	if (k >= 0)
		return skb_header_pointer(skb, k, size, buffer);
	return bpf_internal_load_pointer_neg_helper(skb, k, size);
}

/**
 *	sk_filter - run a packet through a socket filter
 *	@sk: sock associated with &sk_buff
 *	@skb: buffer to filter
 *
 * Run the filter code and then cut skb->data to correct size returned by
 * sk_run_filter. If pkt_len is 0 we toss packet. If skb->len is smaller
 * than pkt_len we keep whole skb->data. This is the socket level
 * wrapper to sk_run_filter. It returns 0 if the packet should
 * be accepted or -EPERM if the packet should be tossed.
 *
 */
int sk_filter(struct sock *sk, struct sk_buff *skb)
{
	int err;
	struct sk_filter *filter;

	/*
	 * If the skb was allocated from pfmemalloc reserves, only
	 * allow SOCK_MEMALLOC sockets to use it as this socket is
	 * helping free memory
	 */
	if (skb_pfmemalloc(skb) && !sock_flag(sk, SOCK_MEMALLOC))
		return -ENOMEM;

	err = security_sock_rcv_skb(sk, skb);
	if (err)
		return err;

	rcu_read_lock();
	filter = rcu_dereference(sk->sk_filter);
	if (filter) {
		unsigned int pkt_len = SK_RUN_FILTER(filter, skb);

		err = pkt_len ? pskb_trim(skb, pkt_len) : -EPERM;
	}
	rcu_read_unlock();

	return err;
}
EXPORT_SYMBOL(sk_filter);

/* Base function for offset calculation. Needs to go into .text section,
 * therefore keeping it non-static as well; will also be used by JITs
 * anyway later on, so do not let the compiler omit it.
 */
noinline u64 __bpf_call_base(u64 r1, u64 r2, u64 r3, u64 r4, u64 r5)
{
	return 0;
}

<<<<<<< HEAD
=======
/* Register mappings for user programs. */
#define A_REG		0
#define X_REG		7
#define TMP_REG		8
#define ARG2_REG	2
#define ARG3_REG	3

>>>>>>> f58b8487
/**
 *	__sk_run_filter - run a filter on a given context
 *	@ctx: buffer to run the filter on
 *	@insn: filter to apply
 *
 * Decode and apply filter instructions to the skb->data. Return length to
 * keep, 0 for none. @ctx is the data we are operating on, @insn is the
 * array of filter instructions.
 */
unsigned int __sk_run_filter(void *ctx, const struct sock_filter_int *insn)
{
	u64 stack[MAX_BPF_STACK / sizeof(u64)];
	u64 regs[MAX_BPF_REG], tmp;
	void *ptr;
	int off;

#define K  insn->imm
#define A  regs[insn->a_reg]
#define X  regs[insn->x_reg]
#define R0 regs[0]

#define CONT	 ({insn++; goto select_insn; })
#define CONT_JMP ({insn++; goto select_insn; })

	static const void *jumptable[256] = {
		[0 ... 255] = &&default_label,
		/* Now overwrite non-defaults ... */
#define DL(A, B, C)	[A|B|C] = &&A##_##B##_##C
		DL(BPF_ALU, BPF_ADD, BPF_X),
		DL(BPF_ALU, BPF_ADD, BPF_K),
		DL(BPF_ALU, BPF_SUB, BPF_X),
		DL(BPF_ALU, BPF_SUB, BPF_K),
		DL(BPF_ALU, BPF_AND, BPF_X),
		DL(BPF_ALU, BPF_AND, BPF_K),
		DL(BPF_ALU, BPF_OR, BPF_X),
		DL(BPF_ALU, BPF_OR, BPF_K),
		DL(BPF_ALU, BPF_LSH, BPF_X),
		DL(BPF_ALU, BPF_LSH, BPF_K),
		DL(BPF_ALU, BPF_RSH, BPF_X),
		DL(BPF_ALU, BPF_RSH, BPF_K),
		DL(BPF_ALU, BPF_XOR, BPF_X),
		DL(BPF_ALU, BPF_XOR, BPF_K),
		DL(BPF_ALU, BPF_MUL, BPF_X),
		DL(BPF_ALU, BPF_MUL, BPF_K),
		DL(BPF_ALU, BPF_MOV, BPF_X),
		DL(BPF_ALU, BPF_MOV, BPF_K),
		DL(BPF_ALU, BPF_DIV, BPF_X),
		DL(BPF_ALU, BPF_DIV, BPF_K),
		DL(BPF_ALU, BPF_MOD, BPF_X),
		DL(BPF_ALU, BPF_MOD, BPF_K),
		DL(BPF_ALU, BPF_NEG, 0),
		DL(BPF_ALU, BPF_END, BPF_TO_BE),
		DL(BPF_ALU, BPF_END, BPF_TO_LE),
		DL(BPF_ALU64, BPF_ADD, BPF_X),
		DL(BPF_ALU64, BPF_ADD, BPF_K),
		DL(BPF_ALU64, BPF_SUB, BPF_X),
		DL(BPF_ALU64, BPF_SUB, BPF_K),
		DL(BPF_ALU64, BPF_AND, BPF_X),
		DL(BPF_ALU64, BPF_AND, BPF_K),
		DL(BPF_ALU64, BPF_OR, BPF_X),
		DL(BPF_ALU64, BPF_OR, BPF_K),
		DL(BPF_ALU64, BPF_LSH, BPF_X),
		DL(BPF_ALU64, BPF_LSH, BPF_K),
		DL(BPF_ALU64, BPF_RSH, BPF_X),
		DL(BPF_ALU64, BPF_RSH, BPF_K),
		DL(BPF_ALU64, BPF_XOR, BPF_X),
		DL(BPF_ALU64, BPF_XOR, BPF_K),
		DL(BPF_ALU64, BPF_MUL, BPF_X),
		DL(BPF_ALU64, BPF_MUL, BPF_K),
		DL(BPF_ALU64, BPF_MOV, BPF_X),
		DL(BPF_ALU64, BPF_MOV, BPF_K),
		DL(BPF_ALU64, BPF_ARSH, BPF_X),
		DL(BPF_ALU64, BPF_ARSH, BPF_K),
		DL(BPF_ALU64, BPF_DIV, BPF_X),
		DL(BPF_ALU64, BPF_DIV, BPF_K),
		DL(BPF_ALU64, BPF_MOD, BPF_X),
		DL(BPF_ALU64, BPF_MOD, BPF_K),
		DL(BPF_ALU64, BPF_NEG, 0),
		DL(BPF_JMP, BPF_CALL, 0),
		DL(BPF_JMP, BPF_JA, 0),
		DL(BPF_JMP, BPF_JEQ, BPF_X),
		DL(BPF_JMP, BPF_JEQ, BPF_K),
		DL(BPF_JMP, BPF_JNE, BPF_X),
		DL(BPF_JMP, BPF_JNE, BPF_K),
		DL(BPF_JMP, BPF_JGT, BPF_X),
		DL(BPF_JMP, BPF_JGT, BPF_K),
		DL(BPF_JMP, BPF_JGE, BPF_X),
		DL(BPF_JMP, BPF_JGE, BPF_K),
		DL(BPF_JMP, BPF_JSGT, BPF_X),
		DL(BPF_JMP, BPF_JSGT, BPF_K),
		DL(BPF_JMP, BPF_JSGE, BPF_X),
		DL(BPF_JMP, BPF_JSGE, BPF_K),
		DL(BPF_JMP, BPF_JSET, BPF_X),
		DL(BPF_JMP, BPF_JSET, BPF_K),
		DL(BPF_JMP, BPF_EXIT, 0),
		DL(BPF_STX, BPF_MEM, BPF_B),
		DL(BPF_STX, BPF_MEM, BPF_H),
		DL(BPF_STX, BPF_MEM, BPF_W),
		DL(BPF_STX, BPF_MEM, BPF_DW),
		DL(BPF_STX, BPF_XADD, BPF_W),
		DL(BPF_STX, BPF_XADD, BPF_DW),
		DL(BPF_ST, BPF_MEM, BPF_B),
		DL(BPF_ST, BPF_MEM, BPF_H),
		DL(BPF_ST, BPF_MEM, BPF_W),
		DL(BPF_ST, BPF_MEM, BPF_DW),
		DL(BPF_LDX, BPF_MEM, BPF_B),
		DL(BPF_LDX, BPF_MEM, BPF_H),
		DL(BPF_LDX, BPF_MEM, BPF_W),
		DL(BPF_LDX, BPF_MEM, BPF_DW),
		DL(BPF_LD, BPF_ABS, BPF_W),
		DL(BPF_LD, BPF_ABS, BPF_H),
		DL(BPF_LD, BPF_ABS, BPF_B),
		DL(BPF_LD, BPF_IND, BPF_W),
		DL(BPF_LD, BPF_IND, BPF_H),
		DL(BPF_LD, BPF_IND, BPF_B),
#undef DL
	};

	regs[FP_REG]  = (u64) (unsigned long) &stack[ARRAY_SIZE(stack)];
	regs[ARG1_REG] = (u64) (unsigned long) ctx;
<<<<<<< HEAD
=======
	regs[A_REG] = 0;
	regs[X_REG] = 0;
>>>>>>> f58b8487

select_insn:
	goto *jumptable[insn->code];

	/* ALU */
#define ALU(OPCODE, OP)			\
	BPF_ALU64_##OPCODE##_BPF_X:	\
		A = A OP X;		\
		CONT;			\
	BPF_ALU_##OPCODE##_BPF_X:	\
		A = (u32) A OP (u32) X;	\
		CONT;			\
	BPF_ALU64_##OPCODE##_BPF_K:	\
		A = A OP K;		\
		CONT;			\
	BPF_ALU_##OPCODE##_BPF_K:	\
		A = (u32) A OP (u32) K;	\
		CONT;

	ALU(BPF_ADD,  +)
	ALU(BPF_SUB,  -)
	ALU(BPF_AND,  &)
	ALU(BPF_OR,   |)
	ALU(BPF_LSH, <<)
	ALU(BPF_RSH, >>)
	ALU(BPF_XOR,  ^)
	ALU(BPF_MUL,  *)
#undef ALU
	BPF_ALU_BPF_NEG_0:
		A = (u32) -A;
		CONT;
	BPF_ALU64_BPF_NEG_0:
		A = -A;
		CONT;
	BPF_ALU_BPF_MOV_BPF_X:
		A = (u32) X;
		CONT;
	BPF_ALU_BPF_MOV_BPF_K:
		A = (u32) K;
		CONT;
	BPF_ALU64_BPF_MOV_BPF_X:
		A = X;
		CONT;
	BPF_ALU64_BPF_MOV_BPF_K:
		A = K;
		CONT;
	BPF_ALU64_BPF_ARSH_BPF_X:
		(*(s64 *) &A) >>= X;
		CONT;
	BPF_ALU64_BPF_ARSH_BPF_K:
		(*(s64 *) &A) >>= K;
		CONT;
	BPF_ALU64_BPF_MOD_BPF_X:
		if (unlikely(X == 0))
			return 0;
		tmp = A;
		A = do_div(tmp, X);
		CONT;
	BPF_ALU_BPF_MOD_BPF_X:
		if (unlikely(X == 0))
			return 0;
		tmp = (u32) A;
		A = do_div(tmp, (u32) X);
		CONT;
	BPF_ALU64_BPF_MOD_BPF_K:
		tmp = A;
		A = do_div(tmp, K);
		CONT;
	BPF_ALU_BPF_MOD_BPF_K:
		tmp = (u32) A;
		A = do_div(tmp, (u32) K);
		CONT;
	BPF_ALU64_BPF_DIV_BPF_X:
		if (unlikely(X == 0))
			return 0;
		do_div(A, X);
		CONT;
	BPF_ALU_BPF_DIV_BPF_X:
		if (unlikely(X == 0))
			return 0;
		tmp = (u32) A;
		do_div(tmp, (u32) X);
		A = (u32) tmp;
		CONT;
	BPF_ALU64_BPF_DIV_BPF_K:
		do_div(A, K);
		CONT;
	BPF_ALU_BPF_DIV_BPF_K:
		tmp = (u32) A;
		do_div(tmp, (u32) K);
		A = (u32) tmp;
		CONT;
	BPF_ALU_BPF_END_BPF_TO_BE:
		switch (K) {
		case 16:
			A = (__force u16) cpu_to_be16(A);
			break;
		case 32:
			A = (__force u32) cpu_to_be32(A);
			break;
		case 64:
			A = (__force u64) cpu_to_be64(A);
			break;
		}
		CONT;
	BPF_ALU_BPF_END_BPF_TO_LE:
		switch (K) {
		case 16:
			A = (__force u16) cpu_to_le16(A);
			break;
		case 32:
			A = (__force u32) cpu_to_le32(A);
			break;
		case 64:
			A = (__force u64) cpu_to_le64(A);
			break;
		}
		CONT;

	/* CALL */
	BPF_JMP_BPF_CALL_0:
		/* Function call scratches R1-R5 registers, preserves R6-R9,
		 * and stores return value into R0.
		 */
		R0 = (__bpf_call_base + insn->imm)(regs[1], regs[2], regs[3],
						   regs[4], regs[5]);
		CONT;

	/* JMP */
	BPF_JMP_BPF_JA_0:
		insn += insn->off;
		CONT;
	BPF_JMP_BPF_JEQ_BPF_X:
		if (A == X) {
			insn += insn->off;
			CONT_JMP;
		}
		CONT;
	BPF_JMP_BPF_JEQ_BPF_K:
		if (A == K) {
			insn += insn->off;
			CONT_JMP;
		}
		CONT;
	BPF_JMP_BPF_JNE_BPF_X:
		if (A != X) {
			insn += insn->off;
			CONT_JMP;
		}
		CONT;
	BPF_JMP_BPF_JNE_BPF_K:
		if (A != K) {
			insn += insn->off;
			CONT_JMP;
		}
		CONT;
	BPF_JMP_BPF_JGT_BPF_X:
		if (A > X) {
			insn += insn->off;
			CONT_JMP;
		}
		CONT;
	BPF_JMP_BPF_JGT_BPF_K:
		if (A > K) {
			insn += insn->off;
			CONT_JMP;
		}
		CONT;
	BPF_JMP_BPF_JGE_BPF_X:
		if (A >= X) {
			insn += insn->off;
			CONT_JMP;
		}
		CONT;
	BPF_JMP_BPF_JGE_BPF_K:
		if (A >= K) {
			insn += insn->off;
			CONT_JMP;
		}
		CONT;
	BPF_JMP_BPF_JSGT_BPF_X:
		if (((s64)A) > ((s64)X)) {
			insn += insn->off;
			CONT_JMP;
		}
		CONT;
	BPF_JMP_BPF_JSGT_BPF_K:
		if (((s64)A) > ((s64)K)) {
			insn += insn->off;
			CONT_JMP;
		}
		CONT;
	BPF_JMP_BPF_JSGE_BPF_X:
		if (((s64)A) >= ((s64)X)) {
			insn += insn->off;
			CONT_JMP;
		}
		CONT;
	BPF_JMP_BPF_JSGE_BPF_K:
		if (((s64)A) >= ((s64)K)) {
			insn += insn->off;
			CONT_JMP;
		}
		CONT;
	BPF_JMP_BPF_JSET_BPF_X:
		if (A & X) {
			insn += insn->off;
			CONT_JMP;
		}
		CONT;
	BPF_JMP_BPF_JSET_BPF_K:
		if (A & K) {
			insn += insn->off;
			CONT_JMP;
		}
		CONT;
	BPF_JMP_BPF_EXIT_0:
		return R0;

	/* STX and ST and LDX*/
#define LDST(SIZEOP, SIZE)					\
	BPF_STX_BPF_MEM_##SIZEOP:				\
		*(SIZE *)(unsigned long) (A + insn->off) = X;	\
		CONT;						\
	BPF_ST_BPF_MEM_##SIZEOP:				\
		*(SIZE *)(unsigned long) (A + insn->off) = K;	\
		CONT;						\
	BPF_LDX_BPF_MEM_##SIZEOP:				\
		A = *(SIZE *)(unsigned long) (X + insn->off);	\
		CONT;

	LDST(BPF_B,   u8)
	LDST(BPF_H,  u16)
	LDST(BPF_W,  u32)
	LDST(BPF_DW, u64)
#undef LDST
	BPF_STX_BPF_XADD_BPF_W: /* lock xadd *(u32 *)(A + insn->off) += X */
		atomic_add((u32) X, (atomic_t *)(unsigned long)
			   (A + insn->off));
		CONT;
	BPF_STX_BPF_XADD_BPF_DW: /* lock xadd *(u64 *)(A + insn->off) += X */
		atomic64_add((u64) X, (atomic64_t *)(unsigned long)
			     (A + insn->off));
		CONT;
	BPF_LD_BPF_ABS_BPF_W: /* R0 = ntohl(*(u32 *) (skb->data + K)) */
		off = K;
load_word:
		/* BPF_LD + BPD_ABS and BPF_LD + BPF_IND insns are only
		 * appearing in the programs where ctx == skb. All programs
		 * keep 'ctx' in regs[CTX_REG] == R6, sk_convert_filter()
		 * saves it in R6, internal BPF verifier will check that
		 * R6 == ctx.
		 *
		 * BPF_ABS and BPF_IND are wrappers of function calls, so
		 * they scratch R1-R5 registers, preserve R6-R9, and store
		 * return value into R0.
		 *
		 * Implicit input:
		 *   ctx
		 *
		 * Explicit input:
		 *   X == any register
		 *   K == 32-bit immediate
		 *
		 * Output:
		 *   R0 - 8/16/32-bit skb data converted to cpu endianness
		 */
		ptr = load_pointer((struct sk_buff *) ctx, off, 4, &tmp);
		if (likely(ptr != NULL)) {
			R0 = get_unaligned_be32(ptr);
			CONT;
		}
		return 0;
	BPF_LD_BPF_ABS_BPF_H: /* R0 = ntohs(*(u16 *) (skb->data + K)) */
		off = K;
load_half:
		ptr = load_pointer((struct sk_buff *) ctx, off, 2, &tmp);
		if (likely(ptr != NULL)) {
			R0 = get_unaligned_be16(ptr);
			CONT;
		}
		return 0;
	BPF_LD_BPF_ABS_BPF_B: /* R0 = *(u8 *) (ctx + K) */
		off = K;
load_byte:
		ptr = load_pointer((struct sk_buff *) ctx, off, 1, &tmp);
		if (likely(ptr != NULL)) {
			R0 = *(u8 *)ptr;
			CONT;
		}
		return 0;
	BPF_LD_BPF_IND_BPF_W: /* R0 = ntohl(*(u32 *) (skb->data + X + K)) */
		off = K + X;
		goto load_word;
	BPF_LD_BPF_IND_BPF_H: /* R0 = ntohs(*(u16 *) (skb->data + X + K)) */
		off = K + X;
		goto load_half;
	BPF_LD_BPF_IND_BPF_B: /* R0 = *(u8 *) (skb->data + X + K) */
		off = K + X;
		goto load_byte;

	default_label:
		/* If we ever reach this, we have a bug somewhere. */
		WARN_RATELIMIT(1, "unknown opcode %02x\n", insn->code);
		return 0;
#undef CONT_JMP
#undef CONT

#undef R0
#undef X
#undef A
#undef K
}

u32 sk_run_filter_int_seccomp(const struct seccomp_data *ctx,
			      const struct sock_filter_int *insni)
    __attribute__ ((alias ("__sk_run_filter")));

u32 sk_run_filter_int_skb(const struct sk_buff *ctx,
			  const struct sock_filter_int *insni)
    __attribute__ ((alias ("__sk_run_filter")));
EXPORT_SYMBOL_GPL(sk_run_filter_int_skb);

/* Helper to find the offset of pkt_type in sk_buff structure. We want
 * to make sure its still a 3bit field starting at a byte boundary;
 * taken from arch/x86/net/bpf_jit_comp.c.
 */
#define PKT_TYPE_MAX	7
static unsigned int pkt_type_offset(void)
{
	struct sk_buff skb_probe = { .pkt_type = ~0, };
	u8 *ct = (u8 *) &skb_probe;
	unsigned int off;

	for (off = 0; off < sizeof(struct sk_buff); off++) {
		if (ct[off] == PKT_TYPE_MAX)
			return off;
	}

	pr_err_once("Please fix %s, as pkt_type couldn't be found!\n", __func__);
	return -1;
}

static u64 __skb_get_pay_offset(u64 ctx, u64 A, u64 X, u64 r4, u64 r5)
{
	struct sk_buff *skb = (struct sk_buff *)(long) ctx;

	return __skb_get_poff(skb);
}

static u64 __skb_get_nlattr(u64 ctx, u64 A, u64 X, u64 r4, u64 r5)
{
	struct sk_buff *skb = (struct sk_buff *)(long) ctx;
	struct nlattr *nla;

	if (skb_is_nonlinear(skb))
		return 0;

	if (skb->len < sizeof(struct nlattr))
		return 0;

	if (A > skb->len - sizeof(struct nlattr))
		return 0;

	nla = nla_find((struct nlattr *) &skb->data[A], skb->len - A, X);
	if (nla)
		return (void *) nla - (void *) skb->data;

	return 0;
}

static u64 __skb_get_nlattr_nest(u64 ctx, u64 A, u64 X, u64 r4, u64 r5)
{
	struct sk_buff *skb = (struct sk_buff *)(long) ctx;
	struct nlattr *nla;

	if (skb_is_nonlinear(skb))
		return 0;

	if (skb->len < sizeof(struct nlattr))
		return 0;

	if (A > skb->len - sizeof(struct nlattr))
		return 0;

	nla = (struct nlattr *) &skb->data[A];
	if (nla->nla_len > skb->len - A)
		return 0;

	nla = nla_find_nested(nla, X);
	if (nla)
		return (void *) nla - (void *) skb->data;

	return 0;
}

static u64 __get_raw_cpu_id(u64 ctx, u64 A, u64 X, u64 r4, u64 r5)
{
	return raw_smp_processor_id();
}

<<<<<<< HEAD
/* Register mappings for user programs. */
#define A_REG		0
#define X_REG		7
#define TMP_REG		8
#define ARG2_REG	2
#define ARG3_REG	3

=======
>>>>>>> f58b8487
static bool convert_bpf_extensions(struct sock_filter *fp,
				   struct sock_filter_int **insnp)
{
	struct sock_filter_int *insn = *insnp;

	switch (fp->k) {
	case SKF_AD_OFF + SKF_AD_PROTOCOL:
		BUILD_BUG_ON(FIELD_SIZEOF(struct sk_buff, protocol) != 2);

		insn->code = BPF_LDX | BPF_MEM | BPF_H;
		insn->a_reg = A_REG;
		insn->x_reg = CTX_REG;
		insn->off = offsetof(struct sk_buff, protocol);
		insn++;

		/* A = ntohs(A) [emitting a nop or swap16] */
		insn->code = BPF_ALU | BPF_END | BPF_FROM_BE;
		insn->a_reg = A_REG;
		insn->imm = 16;
		break;

	case SKF_AD_OFF + SKF_AD_PKTTYPE:
		insn->code = BPF_LDX | BPF_MEM | BPF_B;
		insn->a_reg = A_REG;
		insn->x_reg = CTX_REG;
		insn->off = pkt_type_offset();
		if (insn->off < 0)
			return false;
		insn++;

		insn->code = BPF_ALU | BPF_AND | BPF_K;
		insn->a_reg = A_REG;
		insn->imm = PKT_TYPE_MAX;
		break;

	case SKF_AD_OFF + SKF_AD_IFINDEX:
	case SKF_AD_OFF + SKF_AD_HATYPE:
		if (FIELD_SIZEOF(struct sk_buff, dev) == 8)
			insn->code = BPF_LDX | BPF_MEM | BPF_DW;
		else
			insn->code = BPF_LDX | BPF_MEM | BPF_W;
		insn->a_reg = TMP_REG;
		insn->x_reg = CTX_REG;
		insn->off = offsetof(struct sk_buff, dev);
		insn++;

		insn->code = BPF_JMP | BPF_JNE | BPF_K;
		insn->a_reg = TMP_REG;
		insn->imm = 0;
		insn->off = 1;
		insn++;

		insn->code = BPF_JMP | BPF_EXIT;
		insn++;

		BUILD_BUG_ON(FIELD_SIZEOF(struct net_device, ifindex) != 4);
		BUILD_BUG_ON(FIELD_SIZEOF(struct net_device, type) != 2);

		insn->a_reg = A_REG;
		insn->x_reg = TMP_REG;

		if (fp->k == SKF_AD_OFF + SKF_AD_IFINDEX) {
			insn->code = BPF_LDX | BPF_MEM | BPF_W;
			insn->off = offsetof(struct net_device, ifindex);
		} else {
			insn->code = BPF_LDX | BPF_MEM | BPF_H;
			insn->off = offsetof(struct net_device, type);
		}
		break;

	case SKF_AD_OFF + SKF_AD_MARK:
		BUILD_BUG_ON(FIELD_SIZEOF(struct sk_buff, mark) != 4);

		insn->code = BPF_LDX | BPF_MEM | BPF_W;
		insn->a_reg = A_REG;
		insn->x_reg = CTX_REG;
		insn->off = offsetof(struct sk_buff, mark);
		break;

	case SKF_AD_OFF + SKF_AD_RXHASH:
		BUILD_BUG_ON(FIELD_SIZEOF(struct sk_buff, hash) != 4);

		insn->code = BPF_LDX | BPF_MEM | BPF_W;
		insn->a_reg = A_REG;
		insn->x_reg = CTX_REG;
		insn->off = offsetof(struct sk_buff, hash);
		break;

	case SKF_AD_OFF + SKF_AD_QUEUE:
		BUILD_BUG_ON(FIELD_SIZEOF(struct sk_buff, queue_mapping) != 2);

		insn->code = BPF_LDX | BPF_MEM | BPF_H;
		insn->a_reg = A_REG;
		insn->x_reg = CTX_REG;
		insn->off = offsetof(struct sk_buff, queue_mapping);
		break;

	case SKF_AD_OFF + SKF_AD_VLAN_TAG:
	case SKF_AD_OFF + SKF_AD_VLAN_TAG_PRESENT:
		BUILD_BUG_ON(FIELD_SIZEOF(struct sk_buff, vlan_tci) != 2);

		insn->code = BPF_LDX | BPF_MEM | BPF_H;
		insn->a_reg = A_REG;
		insn->x_reg = CTX_REG;
		insn->off = offsetof(struct sk_buff, vlan_tci);
		insn++;

		BUILD_BUG_ON(VLAN_TAG_PRESENT != 0x1000);

		if (fp->k == SKF_AD_OFF + SKF_AD_VLAN_TAG) {
			insn->code = BPF_ALU | BPF_AND | BPF_K;
			insn->a_reg = A_REG;
			insn->imm = ~VLAN_TAG_PRESENT;
		} else {
			insn->code = BPF_ALU | BPF_RSH | BPF_K;
			insn->a_reg = A_REG;
			insn->imm = 12;
			insn++;

			insn->code = BPF_ALU | BPF_AND | BPF_K;
			insn->a_reg = A_REG;
			insn->imm = 1;
		}
		break;

	case SKF_AD_OFF + SKF_AD_PAY_OFFSET:
	case SKF_AD_OFF + SKF_AD_NLATTR:
	case SKF_AD_OFF + SKF_AD_NLATTR_NEST:
	case SKF_AD_OFF + SKF_AD_CPU:
		/* arg1 = ctx */
		insn->code = BPF_ALU64 | BPF_MOV | BPF_X;
		insn->a_reg = ARG1_REG;
		insn->x_reg = CTX_REG;
		insn++;

		/* arg2 = A */
		insn->code = BPF_ALU64 | BPF_MOV | BPF_X;
		insn->a_reg = ARG2_REG;
		insn->x_reg = A_REG;
		insn++;

		/* arg3 = X */
		insn->code = BPF_ALU64 | BPF_MOV | BPF_X;
		insn->a_reg = ARG3_REG;
		insn->x_reg = X_REG;
		insn++;

		/* Emit call(ctx, arg2=A, arg3=X) */
		insn->code = BPF_JMP | BPF_CALL;
		switch (fp->k) {
		case SKF_AD_OFF + SKF_AD_PAY_OFFSET:
			insn->imm = __skb_get_pay_offset - __bpf_call_base;
			break;
		case SKF_AD_OFF + SKF_AD_NLATTR:
			insn->imm = __skb_get_nlattr - __bpf_call_base;
			break;
		case SKF_AD_OFF + SKF_AD_NLATTR_NEST:
			insn->imm = __skb_get_nlattr_nest - __bpf_call_base;
			break;
		case SKF_AD_OFF + SKF_AD_CPU:
			insn->imm = __get_raw_cpu_id - __bpf_call_base;
			break;
		}
		break;

	case SKF_AD_OFF + SKF_AD_ALU_XOR_X:
		insn->code = BPF_ALU | BPF_XOR | BPF_X;
		insn->a_reg = A_REG;
		insn->x_reg = X_REG;
		break;

	default:
		/* This is just a dummy call to avoid letting the compiler
		 * evict __bpf_call_base() as an optimization. Placed here
		 * where no-one bothers.
		 */
		BUG_ON(__bpf_call_base(0, 0, 0, 0, 0) != 0);
		return false;
	}

	*insnp = insn;
	return true;
}

/**
 *	sk_convert_filter - convert filter program
 *	@prog: the user passed filter program
 *	@len: the length of the user passed filter program
 *	@new_prog: buffer where converted program will be stored
 *	@new_len: pointer to store length of converted program
 *
 * Remap 'sock_filter' style BPF instruction set to 'sock_filter_ext' style.
 * Conversion workflow:
 *
 * 1) First pass for calculating the new program length:
 *   sk_convert_filter(old_prog, old_len, NULL, &new_len)
 *
 * 2) 2nd pass to remap in two passes: 1st pass finds new
 *    jump offsets, 2nd pass remapping:
 *   new_prog = kmalloc(sizeof(struct sock_filter_int) * new_len);
 *   sk_convert_filter(old_prog, old_len, new_prog, &new_len);
 *
 * User BPF's register A is mapped to our BPF register 6, user BPF
 * register X is mapped to BPF register 7; frame pointer is always
 * register 10; Context 'void *ctx' is stored in register 1, that is,
 * for socket filters: ctx == 'struct sk_buff *', for seccomp:
 * ctx == 'struct seccomp_data *'.
 */
int sk_convert_filter(struct sock_filter *prog, int len,
		      struct sock_filter_int *new_prog, int *new_len)
{
	int new_flen = 0, pass = 0, target, i;
	struct sock_filter_int *new_insn;
	struct sock_filter *fp;
	int *addrs = NULL;
	u8 bpf_src;

	BUILD_BUG_ON(BPF_MEMWORDS * sizeof(u32) > MAX_BPF_STACK);
	BUILD_BUG_ON(FP_REG + 1 != MAX_BPF_REG);

	if (len <= 0 || len >= BPF_MAXINSNS)
		return -EINVAL;

	if (new_prog) {
		addrs = kzalloc(len * sizeof(*addrs), GFP_KERNEL);
		if (!addrs)
			return -ENOMEM;
	}

do_pass:
	new_insn = new_prog;
	fp = prog;

	if (new_insn) {
		new_insn->code = BPF_ALU64 | BPF_MOV | BPF_X;
		new_insn->a_reg = CTX_REG;
		new_insn->x_reg = ARG1_REG;
	}
	new_insn++;

	for (i = 0; i < len; fp++, i++) {
		struct sock_filter_int tmp_insns[6] = { };
		struct sock_filter_int *insn = tmp_insns;

		if (addrs)
			addrs[i] = new_insn - new_prog;

		switch (fp->code) {
		/* All arithmetic insns and skb loads map as-is. */
		case BPF_ALU | BPF_ADD | BPF_X:
		case BPF_ALU | BPF_ADD | BPF_K:
		case BPF_ALU | BPF_SUB | BPF_X:
		case BPF_ALU | BPF_SUB | BPF_K:
		case BPF_ALU | BPF_AND | BPF_X:
		case BPF_ALU | BPF_AND | BPF_K:
		case BPF_ALU | BPF_OR | BPF_X:
		case BPF_ALU | BPF_OR | BPF_K:
		case BPF_ALU | BPF_LSH | BPF_X:
		case BPF_ALU | BPF_LSH | BPF_K:
		case BPF_ALU | BPF_RSH | BPF_X:
		case BPF_ALU | BPF_RSH | BPF_K:
		case BPF_ALU | BPF_XOR | BPF_X:
		case BPF_ALU | BPF_XOR | BPF_K:
		case BPF_ALU | BPF_MUL | BPF_X:
		case BPF_ALU | BPF_MUL | BPF_K:
		case BPF_ALU | BPF_DIV | BPF_X:
		case BPF_ALU | BPF_DIV | BPF_K:
		case BPF_ALU | BPF_MOD | BPF_X:
		case BPF_ALU | BPF_MOD | BPF_K:
		case BPF_ALU | BPF_NEG:
		case BPF_LD | BPF_ABS | BPF_W:
		case BPF_LD | BPF_ABS | BPF_H:
		case BPF_LD | BPF_ABS | BPF_B:
		case BPF_LD | BPF_IND | BPF_W:
		case BPF_LD | BPF_IND | BPF_H:
		case BPF_LD | BPF_IND | BPF_B:
			/* Check for overloaded BPF extension and
			 * directly convert it if found, otherwise
			 * just move on with mapping.
			 */
			if (BPF_CLASS(fp->code) == BPF_LD &&
			    BPF_MODE(fp->code) == BPF_ABS &&
			    convert_bpf_extensions(fp, &insn))
				break;

			insn->code = fp->code;
			insn->a_reg = A_REG;
			insn->x_reg = X_REG;
			insn->imm = fp->k;
			break;

		/* Jump opcodes map as-is, but offsets need adjustment. */
		case BPF_JMP | BPF_JA:
			target = i + fp->k + 1;
			insn->code = fp->code;
#define EMIT_JMP							\
	do {								\
		if (target >= len || target < 0)			\
			goto err;					\
		insn->off = addrs ? addrs[target] - addrs[i] - 1 : 0;	\
		/* Adjust pc relative offset for 2nd or 3rd insn. */	\
		insn->off -= insn - tmp_insns;				\
	} while (0)

			EMIT_JMP;
			break;

		case BPF_JMP | BPF_JEQ | BPF_K:
		case BPF_JMP | BPF_JEQ | BPF_X:
		case BPF_JMP | BPF_JSET | BPF_K:
		case BPF_JMP | BPF_JSET | BPF_X:
		case BPF_JMP | BPF_JGT | BPF_K:
		case BPF_JMP | BPF_JGT | BPF_X:
		case BPF_JMP | BPF_JGE | BPF_K:
		case BPF_JMP | BPF_JGE | BPF_X:
			if (BPF_SRC(fp->code) == BPF_K && (int) fp->k < 0) {
				/* BPF immediates are signed, zero extend
				 * immediate into tmp register and use it
				 * in compare insn.
				 */
				insn->code = BPF_ALU | BPF_MOV | BPF_K;
				insn->a_reg = TMP_REG;
				insn->imm = fp->k;
				insn++;

				insn->a_reg = A_REG;
				insn->x_reg = TMP_REG;
				bpf_src = BPF_X;
			} else {
				insn->a_reg = A_REG;
				insn->x_reg = X_REG;
				insn->imm = fp->k;
				bpf_src = BPF_SRC(fp->code);
			}

			/* Common case where 'jump_false' is next insn. */
			if (fp->jf == 0) {
				insn->code = BPF_JMP | BPF_OP(fp->code) | bpf_src;
				target = i + fp->jt + 1;
				EMIT_JMP;
				break;
			}

			/* Convert JEQ into JNE when 'jump_true' is next insn. */
			if (fp->jt == 0 && BPF_OP(fp->code) == BPF_JEQ) {
				insn->code = BPF_JMP | BPF_JNE | bpf_src;
				target = i + fp->jf + 1;
				EMIT_JMP;
				break;
			}

			/* Other jumps are mapped into two insns: Jxx and JA. */
			target = i + fp->jt + 1;
			insn->code = BPF_JMP | BPF_OP(fp->code) | bpf_src;
			EMIT_JMP;
			insn++;

			insn->code = BPF_JMP | BPF_JA;
			target = i + fp->jf + 1;
			EMIT_JMP;
			break;

		/* ldxb 4 * ([14] & 0xf) is remaped into 6 insns. */
		case BPF_LDX | BPF_MSH | BPF_B:
			insn->code = BPF_ALU64 | BPF_MOV | BPF_X;
			insn->a_reg = TMP_REG;
			insn->x_reg = A_REG;
			insn++;

			insn->code = BPF_LD | BPF_ABS | BPF_B;
			insn->a_reg = A_REG;
			insn->imm = fp->k;
			insn++;

			insn->code = BPF_ALU | BPF_AND | BPF_K;
			insn->a_reg = A_REG;
			insn->imm = 0xf;
			insn++;

			insn->code = BPF_ALU | BPF_LSH | BPF_K;
			insn->a_reg = A_REG;
			insn->imm = 2;
			insn++;

			insn->code = BPF_ALU64 | BPF_MOV | BPF_X;
			insn->a_reg = X_REG;
			insn->x_reg = A_REG;
			insn++;

			insn->code = BPF_ALU64 | BPF_MOV | BPF_X;
			insn->a_reg = A_REG;
			insn->x_reg = TMP_REG;
			break;

		/* RET_K, RET_A are remaped into 2 insns. */
		case BPF_RET | BPF_A:
		case BPF_RET | BPF_K:
			insn->code = BPF_ALU | BPF_MOV |
				     (BPF_RVAL(fp->code) == BPF_K ?
				      BPF_K : BPF_X);
			insn->a_reg = 0;
			insn->x_reg = A_REG;
			insn->imm = fp->k;
			insn++;

			insn->code = BPF_JMP | BPF_EXIT;
			break;

		/* Store to stack. */
		case BPF_ST:
		case BPF_STX:
			insn->code = BPF_STX | BPF_MEM | BPF_W;
			insn->a_reg = FP_REG;
			insn->x_reg = fp->code == BPF_ST ? A_REG : X_REG;
			insn->off = -(BPF_MEMWORDS - fp->k) * 4;
			break;

		/* Load from stack. */
		case BPF_LD | BPF_MEM:
		case BPF_LDX | BPF_MEM:
			insn->code = BPF_LDX | BPF_MEM | BPF_W;
			insn->a_reg = BPF_CLASS(fp->code) == BPF_LD ?
				      A_REG : X_REG;
			insn->x_reg = FP_REG;
			insn->off = -(BPF_MEMWORDS - fp->k) * 4;
			break;

		/* A = K or X = K */
		case BPF_LD | BPF_IMM:
		case BPF_LDX | BPF_IMM:
			insn->code = BPF_ALU | BPF_MOV | BPF_K;
			insn->a_reg = BPF_CLASS(fp->code) == BPF_LD ?
				      A_REG : X_REG;
			insn->imm = fp->k;
			break;

		/* X = A */
		case BPF_MISC | BPF_TAX:
			insn->code = BPF_ALU64 | BPF_MOV | BPF_X;
			insn->a_reg = X_REG;
			insn->x_reg = A_REG;
			break;

		/* A = X */
		case BPF_MISC | BPF_TXA:
			insn->code = BPF_ALU64 | BPF_MOV | BPF_X;
			insn->a_reg = A_REG;
			insn->x_reg = X_REG;
			break;

		/* A = skb->len or X = skb->len */
		case BPF_LD | BPF_W | BPF_LEN:
		case BPF_LDX | BPF_W | BPF_LEN:
			insn->code = BPF_LDX | BPF_MEM | BPF_W;
			insn->a_reg = BPF_CLASS(fp->code) == BPF_LD ?
				      A_REG : X_REG;
			insn->x_reg = CTX_REG;
			insn->off = offsetof(struct sk_buff, len);
			break;

		/* access seccomp_data fields */
		case BPF_LDX | BPF_ABS | BPF_W:
			insn->code = BPF_LDX | BPF_MEM | BPF_W;
			insn->a_reg = A_REG;
			insn->x_reg = CTX_REG;
			insn->off = fp->k;
			break;

		default:
			goto err;
		}

		insn++;
		if (new_prog)
			memcpy(new_insn, tmp_insns,
			       sizeof(*insn) * (insn - tmp_insns));

		new_insn += insn - tmp_insns;
	}

	if (!new_prog) {
		/* Only calculating new length. */
		*new_len = new_insn - new_prog;
		return 0;
	}

	pass++;
	if (new_flen != new_insn - new_prog) {
		new_flen = new_insn - new_prog;
		if (pass > 2)
			goto err;

		goto do_pass;
	}

	kfree(addrs);
	BUG_ON(*new_len != new_flen);
	return 0;
err:
	kfree(addrs);
	return -EINVAL;
}

/* Security:
 *
 * A BPF program is able to use 16 cells of memory to store intermediate
 * values (check u32 mem[BPF_MEMWORDS] in sk_run_filter()).
 *
 * As we dont want to clear mem[] array for each packet going through
 * sk_run_filter(), we check that filter loaded by user never try to read
 * a cell if not previously written, and we check all branches to be sure
 * a malicious user doesn't try to abuse us.
 */
static int check_load_and_stores(struct sock_filter *filter, int flen)
{
	u16 *masks, memvalid = 0; /* one bit per cell, 16 cells */
	int pc, ret = 0;

	BUILD_BUG_ON(BPF_MEMWORDS > 16);
	masks = kmalloc(flen * sizeof(*masks), GFP_KERNEL);
	if (!masks)
		return -ENOMEM;
	memset(masks, 0xff, flen * sizeof(*masks));

	for (pc = 0; pc < flen; pc++) {
		memvalid &= masks[pc];

		switch (filter[pc].code) {
		case BPF_S_ST:
		case BPF_S_STX:
			memvalid |= (1 << filter[pc].k);
			break;
		case BPF_S_LD_MEM:
		case BPF_S_LDX_MEM:
			if (!(memvalid & (1 << filter[pc].k))) {
				ret = -EINVAL;
				goto error;
			}
			break;
		case BPF_S_JMP_JA:
			/* a jump must set masks on target */
			masks[pc + 1 + filter[pc].k] &= memvalid;
			memvalid = ~0;
			break;
		case BPF_S_JMP_JEQ_K:
		case BPF_S_JMP_JEQ_X:
		case BPF_S_JMP_JGE_K:
		case BPF_S_JMP_JGE_X:
		case BPF_S_JMP_JGT_K:
		case BPF_S_JMP_JGT_X:
		case BPF_S_JMP_JSET_X:
		case BPF_S_JMP_JSET_K:
			/* a jump must set masks on targets */
			masks[pc + 1 + filter[pc].jt] &= memvalid;
			masks[pc + 1 + filter[pc].jf] &= memvalid;
			memvalid = ~0;
			break;
		}
	}
error:
	kfree(masks);
	return ret;
}

/**
 *	sk_chk_filter - verify socket filter code
 *	@filter: filter to verify
 *	@flen: length of filter
 *
 * Check the user's filter code. If we let some ugly
 * filter code slip through kaboom! The filter must contain
 * no references or jumps that are out of range, no illegal
 * instructions, and must end with a RET instruction.
 *
 * All jumps are forward as they are not signed.
 *
 * Returns 0 if the rule set is legal or -EINVAL if not.
 */
int sk_chk_filter(struct sock_filter *filter, unsigned int flen)
{
	/*
	 * Valid instructions are initialized to non-0.
	 * Invalid instructions are initialized to 0.
	 */
	static const u8 codes[] = {
		[BPF_ALU|BPF_ADD|BPF_K]  = BPF_S_ALU_ADD_K,
		[BPF_ALU|BPF_ADD|BPF_X]  = BPF_S_ALU_ADD_X,
		[BPF_ALU|BPF_SUB|BPF_K]  = BPF_S_ALU_SUB_K,
		[BPF_ALU|BPF_SUB|BPF_X]  = BPF_S_ALU_SUB_X,
		[BPF_ALU|BPF_MUL|BPF_K]  = BPF_S_ALU_MUL_K,
		[BPF_ALU|BPF_MUL|BPF_X]  = BPF_S_ALU_MUL_X,
		[BPF_ALU|BPF_DIV|BPF_X]  = BPF_S_ALU_DIV_X,
		[BPF_ALU|BPF_MOD|BPF_K]  = BPF_S_ALU_MOD_K,
		[BPF_ALU|BPF_MOD|BPF_X]  = BPF_S_ALU_MOD_X,
		[BPF_ALU|BPF_AND|BPF_K]  = BPF_S_ALU_AND_K,
		[BPF_ALU|BPF_AND|BPF_X]  = BPF_S_ALU_AND_X,
		[BPF_ALU|BPF_OR|BPF_K]   = BPF_S_ALU_OR_K,
		[BPF_ALU|BPF_OR|BPF_X]   = BPF_S_ALU_OR_X,
		[BPF_ALU|BPF_XOR|BPF_K]  = BPF_S_ALU_XOR_K,
		[BPF_ALU|BPF_XOR|BPF_X]  = BPF_S_ALU_XOR_X,
		[BPF_ALU|BPF_LSH|BPF_K]  = BPF_S_ALU_LSH_K,
		[BPF_ALU|BPF_LSH|BPF_X]  = BPF_S_ALU_LSH_X,
		[BPF_ALU|BPF_RSH|BPF_K]  = BPF_S_ALU_RSH_K,
		[BPF_ALU|BPF_RSH|BPF_X]  = BPF_S_ALU_RSH_X,
		[BPF_ALU|BPF_NEG]        = BPF_S_ALU_NEG,
		[BPF_LD|BPF_W|BPF_ABS]   = BPF_S_LD_W_ABS,
		[BPF_LD|BPF_H|BPF_ABS]   = BPF_S_LD_H_ABS,
		[BPF_LD|BPF_B|BPF_ABS]   = BPF_S_LD_B_ABS,
		[BPF_LD|BPF_W|BPF_LEN]   = BPF_S_LD_W_LEN,
		[BPF_LD|BPF_W|BPF_IND]   = BPF_S_LD_W_IND,
		[BPF_LD|BPF_H|BPF_IND]   = BPF_S_LD_H_IND,
		[BPF_LD|BPF_B|BPF_IND]   = BPF_S_LD_B_IND,
		[BPF_LD|BPF_IMM]         = BPF_S_LD_IMM,
		[BPF_LDX|BPF_W|BPF_LEN]  = BPF_S_LDX_W_LEN,
		[BPF_LDX|BPF_B|BPF_MSH]  = BPF_S_LDX_B_MSH,
		[BPF_LDX|BPF_IMM]        = BPF_S_LDX_IMM,
		[BPF_MISC|BPF_TAX]       = BPF_S_MISC_TAX,
		[BPF_MISC|BPF_TXA]       = BPF_S_MISC_TXA,
		[BPF_RET|BPF_K]          = BPF_S_RET_K,
		[BPF_RET|BPF_A]          = BPF_S_RET_A,
		[BPF_ALU|BPF_DIV|BPF_K]  = BPF_S_ALU_DIV_K,
		[BPF_LD|BPF_MEM]         = BPF_S_LD_MEM,
		[BPF_LDX|BPF_MEM]        = BPF_S_LDX_MEM,
		[BPF_ST]                 = BPF_S_ST,
		[BPF_STX]                = BPF_S_STX,
		[BPF_JMP|BPF_JA]         = BPF_S_JMP_JA,
		[BPF_JMP|BPF_JEQ|BPF_K]  = BPF_S_JMP_JEQ_K,
		[BPF_JMP|BPF_JEQ|BPF_X]  = BPF_S_JMP_JEQ_X,
		[BPF_JMP|BPF_JGE|BPF_K]  = BPF_S_JMP_JGE_K,
		[BPF_JMP|BPF_JGE|BPF_X]  = BPF_S_JMP_JGE_X,
		[BPF_JMP|BPF_JGT|BPF_K]  = BPF_S_JMP_JGT_K,
		[BPF_JMP|BPF_JGT|BPF_X]  = BPF_S_JMP_JGT_X,
		[BPF_JMP|BPF_JSET|BPF_K] = BPF_S_JMP_JSET_K,
		[BPF_JMP|BPF_JSET|BPF_X] = BPF_S_JMP_JSET_X,
	};
	int pc;
	bool anc_found;

	if (flen == 0 || flen > BPF_MAXINSNS)
		return -EINVAL;

	/* check the filter code now */
	for (pc = 0; pc < flen; pc++) {
		struct sock_filter *ftest = &filter[pc];
		u16 code = ftest->code;

		if (code >= ARRAY_SIZE(codes))
			return -EINVAL;
		code = codes[code];
		if (!code)
			return -EINVAL;
		/* Some instructions need special checks */
		switch (code) {
		case BPF_S_ALU_DIV_K:
		case BPF_S_ALU_MOD_K:
			/* check for division by zero */
			if (ftest->k == 0)
				return -EINVAL;
			break;
		case BPF_S_LD_MEM:
		case BPF_S_LDX_MEM:
		case BPF_S_ST:
		case BPF_S_STX:
			/* check for invalid memory addresses */
			if (ftest->k >= BPF_MEMWORDS)
				return -EINVAL;
			break;
		case BPF_S_JMP_JA:
			/*
			 * Note, the large ftest->k might cause loops.
			 * Compare this with conditional jumps below,
			 * where offsets are limited. --ANK (981016)
			 */
			if (ftest->k >= (unsigned int)(flen-pc-1))
				return -EINVAL;
			break;
		case BPF_S_JMP_JEQ_K:
		case BPF_S_JMP_JEQ_X:
		case BPF_S_JMP_JGE_K:
		case BPF_S_JMP_JGE_X:
		case BPF_S_JMP_JGT_K:
		case BPF_S_JMP_JGT_X:
		case BPF_S_JMP_JSET_X:
		case BPF_S_JMP_JSET_K:
			/* for conditionals both must be safe */
			if (pc + ftest->jt + 1 >= flen ||
			    pc + ftest->jf + 1 >= flen)
				return -EINVAL;
			break;
		case BPF_S_LD_W_ABS:
		case BPF_S_LD_H_ABS:
		case BPF_S_LD_B_ABS:
			anc_found = false;
#define ANCILLARY(CODE) case SKF_AD_OFF + SKF_AD_##CODE:	\
				code = BPF_S_ANC_##CODE;	\
				anc_found = true;		\
				break
			switch (ftest->k) {
			ANCILLARY(PROTOCOL);
			ANCILLARY(PKTTYPE);
			ANCILLARY(IFINDEX);
			ANCILLARY(NLATTR);
			ANCILLARY(NLATTR_NEST);
			ANCILLARY(MARK);
			ANCILLARY(QUEUE);
			ANCILLARY(HATYPE);
			ANCILLARY(RXHASH);
			ANCILLARY(CPU);
			ANCILLARY(ALU_XOR_X);
			ANCILLARY(VLAN_TAG);
			ANCILLARY(VLAN_TAG_PRESENT);
			ANCILLARY(PAY_OFFSET);
			}

			/* ancillary operation unknown or unsupported */
			if (anc_found == false && ftest->k >= SKF_AD_OFF)
				return -EINVAL;
		}
		ftest->code = code;
	}

	/* last instruction must be a RET code */
	switch (filter[flen - 1].code) {
	case BPF_S_RET_K:
	case BPF_S_RET_A:
		return check_load_and_stores(filter, flen);
	}
	return -EINVAL;
}
EXPORT_SYMBOL(sk_chk_filter);

static int sk_store_orig_filter(struct sk_filter *fp,
				const struct sock_fprog *fprog)
{
	unsigned int fsize = sk_filter_proglen(fprog);
	struct sock_fprog_kern *fkprog;

	fp->orig_prog = kmalloc(sizeof(*fkprog), GFP_KERNEL);
	if (!fp->orig_prog)
		return -ENOMEM;

	fkprog = fp->orig_prog;
	fkprog->len = fprog->len;
	fkprog->filter = kmemdup(fp->insns, fsize, GFP_KERNEL);
	if (!fkprog->filter) {
		kfree(fp->orig_prog);
		return -ENOMEM;
	}

	return 0;
}

static void sk_release_orig_filter(struct sk_filter *fp)
{
	struct sock_fprog_kern *fprog = fp->orig_prog;

	if (fprog) {
		kfree(fprog->filter);
		kfree(fprog);
	}
}

/**
 * 	sk_filter_release_rcu - Release a socket filter by rcu_head
 *	@rcu: rcu_head that contains the sk_filter to free
 */
static void sk_filter_release_rcu(struct rcu_head *rcu)
{
	struct sk_filter *fp = container_of(rcu, struct sk_filter, rcu);

	sk_release_orig_filter(fp);
	bpf_jit_free(fp);
}

/**
 *	sk_filter_release - release a socket filter
 *	@fp: filter to remove
 *
 *	Remove a filter from a socket and release its resources.
 */
static void sk_filter_release(struct sk_filter *fp)
{
	if (atomic_dec_and_test(&fp->refcnt))
		call_rcu(&fp->rcu, sk_filter_release_rcu);
}

void sk_filter_uncharge(struct sock *sk, struct sk_filter *fp)
{
	atomic_sub(sk_filter_size(fp->len), &sk->sk_omem_alloc);
	sk_filter_release(fp);
}

void sk_filter_charge(struct sock *sk, struct sk_filter *fp)
{
	atomic_inc(&fp->refcnt);
	atomic_add(sk_filter_size(fp->len), &sk->sk_omem_alloc);
}

static struct sk_filter *__sk_migrate_realloc(struct sk_filter *fp,
					      struct sock *sk,
					      unsigned int len)
{
	struct sk_filter *fp_new;

	if (sk == NULL)
		return krealloc(fp, len, GFP_KERNEL);

	fp_new = sock_kmalloc(sk, len, GFP_KERNEL);
	if (fp_new) {
		memcpy(fp_new, fp, sizeof(struct sk_filter));
		/* As we're kepping orig_prog in fp_new along,
		 * we need to make sure we're not evicting it
		 * from the old fp.
		 */
		fp->orig_prog = NULL;
		sk_filter_uncharge(sk, fp);
	}

	return fp_new;
}

static struct sk_filter *__sk_migrate_filter(struct sk_filter *fp,
					     struct sock *sk)
{
	struct sock_filter *old_prog;
	struct sk_filter *old_fp;
	int i, err, new_len, old_len = fp->len;

	/* We are free to overwrite insns et al right here as it
	 * won't be used at this point in time anymore internally
	 * after the migration to the internal BPF instruction
	 * representation.
	 */
	BUILD_BUG_ON(sizeof(struct sock_filter) !=
		     sizeof(struct sock_filter_int));

	/* For now, we need to unfiddle BPF_S_* identifiers in place.
	 * This can sooner or later on be subject to removal, e.g. when
	 * JITs have been converted.
	 */
	for (i = 0; i < fp->len; i++)
		sk_decode_filter(&fp->insns[i], &fp->insns[i]);

	/* Conversion cannot happen on overlapping memory areas,
	 * so we need to keep the user BPF around until the 2nd
	 * pass. At this time, the user BPF is stored in fp->insns.
	 */
	old_prog = kmemdup(fp->insns, old_len * sizeof(struct sock_filter),
			   GFP_KERNEL);
	if (!old_prog) {
		err = -ENOMEM;
		goto out_err;
	}

	/* 1st pass: calculate the new program length. */
	err = sk_convert_filter(old_prog, old_len, NULL, &new_len);
	if (err)
		goto out_err_free;

	/* Expand fp for appending the new filter representation. */
	old_fp = fp;
	fp = __sk_migrate_realloc(old_fp, sk, sk_filter_size(new_len));
	if (!fp) {
		/* The old_fp is still around in case we couldn't
		 * allocate new memory, so uncharge on that one.
		 */
		fp = old_fp;
		err = -ENOMEM;
		goto out_err_free;
	}

	fp->bpf_func = sk_run_filter_int_skb;
	fp->len = new_len;

	/* 2nd pass: remap sock_filter insns into sock_filter_int insns. */
	err = sk_convert_filter(old_prog, old_len, fp->insnsi, &new_len);
	if (err)
		/* 2nd sk_convert_filter() can fail only if it fails
		 * to allocate memory, remapping must succeed. Note,
		 * that at this time old_fp has already been released
		 * by __sk_migrate_realloc().
		 */
		goto out_err_free;

	kfree(old_prog);
	return fp;

out_err_free:
	kfree(old_prog);
out_err:
	/* Rollback filter setup. */
	if (sk != NULL)
		sk_filter_uncharge(sk, fp);
	else
		kfree(fp);
	return ERR_PTR(err);
}

static struct sk_filter *__sk_prepare_filter(struct sk_filter *fp,
					     struct sock *sk)
{
	int err;

	fp->bpf_func = NULL;
	fp->jited = 0;

	err = sk_chk_filter(fp->insns, fp->len);
	if (err)
		return ERR_PTR(err);

	/* Probe if we can JIT compile the filter and if so, do
	 * the compilation of the filter.
	 */
	bpf_jit_compile(fp);

	/* JIT compiler couldn't process this filter, so do the
	 * internal BPF translation for the optimized interpreter.
	 */
	if (!fp->jited)
		fp = __sk_migrate_filter(fp, sk);

	return fp;
}

/**
 *	sk_unattached_filter_create - create an unattached filter
 *	@fprog: the filter program
 *	@pfp: the unattached filter that is created
 *
 * Create a filter independent of any socket. We first run some
 * sanity checks on it to make sure it does not explode on us later.
 * If an error occurs or there is insufficient memory for the filter
 * a negative errno code is returned. On success the return is zero.
 */
int sk_unattached_filter_create(struct sk_filter **pfp,
				struct sock_fprog *fprog)
{
	unsigned int fsize = sk_filter_proglen(fprog);
	struct sk_filter *fp;

	/* Make sure new filter is there and in the right amounts. */
	if (fprog->filter == NULL)
		return -EINVAL;

	fp = kmalloc(sk_filter_size(fprog->len), GFP_KERNEL);
	if (!fp)
		return -ENOMEM;

	memcpy(fp->insns, fprog->filter, fsize);

	atomic_set(&fp->refcnt, 1);
	fp->len = fprog->len;
	/* Since unattached filters are not copied back to user
	 * space through sk_get_filter(), we do not need to hold
	 * a copy here, and can spare us the work.
	 */
	fp->orig_prog = NULL;

	/* __sk_prepare_filter() already takes care of uncharging
	 * memory in case something goes wrong.
	 */
	fp = __sk_prepare_filter(fp, NULL);
	if (IS_ERR(fp))
		return PTR_ERR(fp);

	*pfp = fp;
	return 0;
}
EXPORT_SYMBOL_GPL(sk_unattached_filter_create);

void sk_unattached_filter_destroy(struct sk_filter *fp)
{
	sk_filter_release(fp);
}
EXPORT_SYMBOL_GPL(sk_unattached_filter_destroy);

/**
 *	sk_attach_filter - attach a socket filter
 *	@fprog: the filter program
 *	@sk: the socket to use
 *
 * Attach the user's filter code. We first run some sanity checks on
 * it to make sure it does not explode on us later. If an error
 * occurs or there is insufficient memory for the filter a negative
 * errno code is returned. On success the return is zero.
 */
int sk_attach_filter(struct sock_fprog *fprog, struct sock *sk)
{
	struct sk_filter *fp, *old_fp;
	unsigned int fsize = sk_filter_proglen(fprog);
	unsigned int sk_fsize = sk_filter_size(fprog->len);
	int err;

	if (sock_flag(sk, SOCK_FILTER_LOCKED))
		return -EPERM;

	/* Make sure new filter is there and in the right amounts. */
	if (fprog->filter == NULL)
		return -EINVAL;

	fp = sock_kmalloc(sk, sk_fsize, GFP_KERNEL);
	if (!fp)
		return -ENOMEM;

	if (copy_from_user(fp->insns, fprog->filter, fsize)) {
		sock_kfree_s(sk, fp, sk_fsize);
		return -EFAULT;
	}

	atomic_set(&fp->refcnt, 1);
	fp->len = fprog->len;

	err = sk_store_orig_filter(fp, fprog);
	if (err) {
		sk_filter_uncharge(sk, fp);
		return -ENOMEM;
	}

	/* __sk_prepare_filter() already takes care of uncharging
	 * memory in case something goes wrong.
	 */
	fp = __sk_prepare_filter(fp, sk);
	if (IS_ERR(fp))
		return PTR_ERR(fp);

	old_fp = rcu_dereference_protected(sk->sk_filter,
					   sock_owned_by_user(sk));
	rcu_assign_pointer(sk->sk_filter, fp);

	if (old_fp)
		sk_filter_uncharge(sk, old_fp);

	return 0;
}
EXPORT_SYMBOL_GPL(sk_attach_filter);

int sk_detach_filter(struct sock *sk)
{
	int ret = -ENOENT;
	struct sk_filter *filter;

	if (sock_flag(sk, SOCK_FILTER_LOCKED))
		return -EPERM;

	filter = rcu_dereference_protected(sk->sk_filter,
					   sock_owned_by_user(sk));
	if (filter) {
		RCU_INIT_POINTER(sk->sk_filter, NULL);
		sk_filter_uncharge(sk, filter);
		ret = 0;
	}

	return ret;
}
EXPORT_SYMBOL_GPL(sk_detach_filter);

void sk_decode_filter(struct sock_filter *filt, struct sock_filter *to)
{
	static const u16 decodes[] = {
		[BPF_S_ALU_ADD_K]	= BPF_ALU|BPF_ADD|BPF_K,
		[BPF_S_ALU_ADD_X]	= BPF_ALU|BPF_ADD|BPF_X,
		[BPF_S_ALU_SUB_K]	= BPF_ALU|BPF_SUB|BPF_K,
		[BPF_S_ALU_SUB_X]	= BPF_ALU|BPF_SUB|BPF_X,
		[BPF_S_ALU_MUL_K]	= BPF_ALU|BPF_MUL|BPF_K,
		[BPF_S_ALU_MUL_X]	= BPF_ALU|BPF_MUL|BPF_X,
		[BPF_S_ALU_DIV_X]	= BPF_ALU|BPF_DIV|BPF_X,
		[BPF_S_ALU_MOD_K]	= BPF_ALU|BPF_MOD|BPF_K,
		[BPF_S_ALU_MOD_X]	= BPF_ALU|BPF_MOD|BPF_X,
		[BPF_S_ALU_AND_K]	= BPF_ALU|BPF_AND|BPF_K,
		[BPF_S_ALU_AND_X]	= BPF_ALU|BPF_AND|BPF_X,
		[BPF_S_ALU_OR_K]	= BPF_ALU|BPF_OR|BPF_K,
		[BPF_S_ALU_OR_X]	= BPF_ALU|BPF_OR|BPF_X,
		[BPF_S_ALU_XOR_K]	= BPF_ALU|BPF_XOR|BPF_K,
		[BPF_S_ALU_XOR_X]	= BPF_ALU|BPF_XOR|BPF_X,
		[BPF_S_ALU_LSH_K]	= BPF_ALU|BPF_LSH|BPF_K,
		[BPF_S_ALU_LSH_X]	= BPF_ALU|BPF_LSH|BPF_X,
		[BPF_S_ALU_RSH_K]	= BPF_ALU|BPF_RSH|BPF_K,
		[BPF_S_ALU_RSH_X]	= BPF_ALU|BPF_RSH|BPF_X,
		[BPF_S_ALU_NEG]		= BPF_ALU|BPF_NEG,
		[BPF_S_LD_W_ABS]	= BPF_LD|BPF_W|BPF_ABS,
		[BPF_S_LD_H_ABS]	= BPF_LD|BPF_H|BPF_ABS,
		[BPF_S_LD_B_ABS]	= BPF_LD|BPF_B|BPF_ABS,
		[BPF_S_ANC_PROTOCOL]	= BPF_LD|BPF_B|BPF_ABS,
		[BPF_S_ANC_PKTTYPE]	= BPF_LD|BPF_B|BPF_ABS,
		[BPF_S_ANC_IFINDEX]	= BPF_LD|BPF_B|BPF_ABS,
		[BPF_S_ANC_NLATTR]	= BPF_LD|BPF_B|BPF_ABS,
		[BPF_S_ANC_NLATTR_NEST]	= BPF_LD|BPF_B|BPF_ABS,
		[BPF_S_ANC_MARK]	= BPF_LD|BPF_B|BPF_ABS,
		[BPF_S_ANC_QUEUE]	= BPF_LD|BPF_B|BPF_ABS,
		[BPF_S_ANC_HATYPE]	= BPF_LD|BPF_B|BPF_ABS,
		[BPF_S_ANC_RXHASH]	= BPF_LD|BPF_B|BPF_ABS,
		[BPF_S_ANC_CPU]		= BPF_LD|BPF_B|BPF_ABS,
		[BPF_S_ANC_ALU_XOR_X]	= BPF_LD|BPF_B|BPF_ABS,
		[BPF_S_ANC_VLAN_TAG]	= BPF_LD|BPF_B|BPF_ABS,
		[BPF_S_ANC_VLAN_TAG_PRESENT] = BPF_LD|BPF_B|BPF_ABS,
		[BPF_S_ANC_PAY_OFFSET]	= BPF_LD|BPF_B|BPF_ABS,
		[BPF_S_LD_W_LEN]	= BPF_LD|BPF_W|BPF_LEN,
		[BPF_S_LD_W_IND]	= BPF_LD|BPF_W|BPF_IND,
		[BPF_S_LD_H_IND]	= BPF_LD|BPF_H|BPF_IND,
		[BPF_S_LD_B_IND]	= BPF_LD|BPF_B|BPF_IND,
		[BPF_S_LD_IMM]		= BPF_LD|BPF_IMM,
		[BPF_S_LDX_W_LEN]	= BPF_LDX|BPF_W|BPF_LEN,
		[BPF_S_LDX_B_MSH]	= BPF_LDX|BPF_B|BPF_MSH,
		[BPF_S_LDX_IMM]		= BPF_LDX|BPF_IMM,
		[BPF_S_MISC_TAX]	= BPF_MISC|BPF_TAX,
		[BPF_S_MISC_TXA]	= BPF_MISC|BPF_TXA,
		[BPF_S_RET_K]		= BPF_RET|BPF_K,
		[BPF_S_RET_A]		= BPF_RET|BPF_A,
		[BPF_S_ALU_DIV_K]	= BPF_ALU|BPF_DIV|BPF_K,
		[BPF_S_LD_MEM]		= BPF_LD|BPF_MEM,
		[BPF_S_LDX_MEM]		= BPF_LDX|BPF_MEM,
		[BPF_S_ST]		= BPF_ST,
		[BPF_S_STX]		= BPF_STX,
		[BPF_S_JMP_JA]		= BPF_JMP|BPF_JA,
		[BPF_S_JMP_JEQ_K]	= BPF_JMP|BPF_JEQ|BPF_K,
		[BPF_S_JMP_JEQ_X]	= BPF_JMP|BPF_JEQ|BPF_X,
		[BPF_S_JMP_JGE_K]	= BPF_JMP|BPF_JGE|BPF_K,
		[BPF_S_JMP_JGE_X]	= BPF_JMP|BPF_JGE|BPF_X,
		[BPF_S_JMP_JGT_K]	= BPF_JMP|BPF_JGT|BPF_K,
		[BPF_S_JMP_JGT_X]	= BPF_JMP|BPF_JGT|BPF_X,
		[BPF_S_JMP_JSET_K]	= BPF_JMP|BPF_JSET|BPF_K,
		[BPF_S_JMP_JSET_X]	= BPF_JMP|BPF_JSET|BPF_X,
	};
	u16 code;

	code = filt->code;

	to->code = decodes[code];
	to->jt = filt->jt;
	to->jf = filt->jf;
	to->k = filt->k;
}

int sk_get_filter(struct sock *sk, struct sock_filter __user *ubuf,
		  unsigned int len)
{
	struct sock_fprog_kern *fprog;
	struct sk_filter *filter;
	int ret = 0;

	lock_sock(sk);
	filter = rcu_dereference_protected(sk->sk_filter,
					   sock_owned_by_user(sk));
	if (!filter)
		goto out;

	/* We're copying the filter that has been originally attached,
	 * so no conversion/decode needed anymore.
	 */
	fprog = filter->orig_prog;

	ret = fprog->len;
	if (!len)
		/* User space only enquires number of filter blocks. */
		goto out;

	ret = -EINVAL;
	if (len < fprog->len)
		goto out;

	ret = -EFAULT;
	if (copy_to_user(ubuf, fprog->filter, sk_filter_proglen(fprog)))
		goto out;

	/* Instead of bytes, the API requests to return the number
	 * of filter blocks.
	 */
	ret = fprog->len;
out:
	release_sock(sk);
	return ret;
}<|MERGE_RESOLUTION|>--- conflicted
+++ resolved
@@ -122,8 +122,6 @@
 	return 0;
 }
 
-<<<<<<< HEAD
-=======
 /* Register mappings for user programs. */
 #define A_REG		0
 #define X_REG		7
@@ -131,7 +129,6 @@
 #define ARG2_REG	2
 #define ARG3_REG	3
 
->>>>>>> f58b8487
 /**
  *	__sk_run_filter - run a filter on a given context
  *	@ctx: buffer to run the filter on
@@ -252,11 +249,8 @@
 
 	regs[FP_REG]  = (u64) (unsigned long) &stack[ARRAY_SIZE(stack)];
 	regs[ARG1_REG] = (u64) (unsigned long) ctx;
-<<<<<<< HEAD
-=======
 	regs[A_REG] = 0;
 	regs[X_REG] = 0;
->>>>>>> f58b8487
 
 select_insn:
 	goto *jumptable[insn->code];
@@ -658,16 +652,6 @@
 	return raw_smp_processor_id();
 }
 
-<<<<<<< HEAD
-/* Register mappings for user programs. */
-#define A_REG		0
-#define X_REG		7
-#define TMP_REG		8
-#define ARG2_REG	2
-#define ARG3_REG	3
-
-=======
->>>>>>> f58b8487
 static bool convert_bpf_extensions(struct sock_filter *fp,
 				   struct sock_filter_int **insnp)
 {
