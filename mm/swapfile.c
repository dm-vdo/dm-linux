--- conflicted
+++ resolved
@@ -1248,11 +1248,6 @@
  * prevent swapoff, because synchronize_rcu() is called in swapoff()
  * before freeing data structures.
  *
- * Note that when only holding the PTL, swapoff might succeed immediately
- * after freeing a swap entry. Therefore, immediately after
- * __swap_entry_free(), the swap info might become stale and should not
- * be touched without a prior get_swap_device().
- *
  * Check whether swap entry is valid in the swap device.  If so,
  * return pointer to swap_info_struct, and keep the swap entry valid
  * via preventing the swap device from being swapoff, until
@@ -1623,21 +1618,6 @@
 	if (non_swap_entry(entry))
 		return;
 
-<<<<<<< HEAD
-	p = get_swap_device(entry);
-	if (p) {
-		if (WARN_ON(data_race(!p->swap_map[swp_offset(entry)]))) {
-			put_swap_device(p);
-			return 0;
-		}
-
-		count = __swap_entry_free(p, entry);
-		if (count == SWAP_HAS_CACHE &&
-		    !swap_page_trans_huge_swapped(p, entry))
-			__try_to_reclaim_swap(p, swp_offset(entry),
-					      TTRS_UNMAPPED | TTRS_FULL);
-		put_swap_device(p);
-=======
 	si = get_swap_device(entry);
 	if (!si)
 		return;
@@ -1693,7 +1673,6 @@
 				nr = -nr;
 			nr = ALIGN(offset + 1, nr) - offset;
 		}
->>>>>>> 0c383648
 	}
 
 out:
@@ -1875,11 +1854,7 @@
 	 * when reading from swap. This metadata may be indexed by swap entry
 	 * so this must be called before swap_free().
 	 */
-<<<<<<< HEAD
-	arch_swap_restore(entry, folio);
-=======
 	arch_swap_restore(folio_swap(entry, folio), folio);
->>>>>>> 0c383648
 
 	dec_mm_counter(vma->vm_mm, MM_SWAPENTS);
 	inc_mm_counter(vma->vm_mm, MM_ANONPAGES);
@@ -2628,14 +2603,6 @@
 	exit_swap_address_space(p->type);
 
 	inode = mapping->host;
-<<<<<<< HEAD
-	if (p->bdev_file) {
-		set_blocksize(p->bdev, old_block_size);
-		fput(p->bdev_file);
-		p->bdev_file = NULL;
-	}
-=======
->>>>>>> 0c383648
 
 	inode_lock(inode);
 	inode->i_flags &= ~S_SWAPFILE;
@@ -2862,22 +2829,7 @@
 static int claim_swapfile(struct swap_info_struct *p, struct inode *inode)
 {
 	if (S_ISBLK(inode->i_mode)) {
-<<<<<<< HEAD
-		p->bdev_file = bdev_file_open_by_dev(inode->i_rdev,
-				BLK_OPEN_READ | BLK_OPEN_WRITE, p, NULL);
-		if (IS_ERR(p->bdev_file)) {
-			error = PTR_ERR(p->bdev_file);
-			p->bdev_file = NULL;
-			return error;
-		}
-		p->bdev = file_bdev(p->bdev_file);
-		p->old_block_size = block_size(p->bdev);
-		error = set_blocksize(p->bdev, PAGE_SIZE);
-		if (error < 0)
-			return error;
-=======
 		p->bdev = I_BDEV(inode);
->>>>>>> 0c383648
 		/*
 		 * Zoned block devices contain zones that have a sequential
 		 * write only restriction.  Hence zoned block devices are not
@@ -3317,14 +3269,6 @@
 	p->percpu_cluster = NULL;
 	free_percpu(p->cluster_next_cpu);
 	p->cluster_next_cpu = NULL;
-<<<<<<< HEAD
-	if (p->bdev_file) {
-		set_blocksize(p->bdev, p->old_block_size);
-		fput(p->bdev_file);
-		p->bdev_file = NULL;
-	}
-=======
->>>>>>> 0c383648
 	inode = NULL;
 	destroy_swap_extents(p);
 	swap_cgroup_swapoff(p->type);
