--- conflicted
+++ resolved
@@ -1719,11 +1719,7 @@
 	pmd_t pmdval;
 	unsigned long start = addr;
 	bool can_reclaim_pt = reclaim_pt_is_enabled(start, end, details);
-<<<<<<< HEAD
-	bool direct_reclaim = false;
-=======
 	bool direct_reclaim = true;
->>>>>>> fe0fb583
 	int nr;
 
 retry:
@@ -1741,10 +1737,7 @@
 		if (need_resched()) {
 			direct_reclaim = false;
 			break;
-<<<<<<< HEAD
-=======
-		}
->>>>>>> fe0fb583
+		}
 
 		nr = do_zap_pte_range(tlb, vma, pte, addr, end, details, rss,
 				      &force_flush, &force_break, &any_skipped);
@@ -1752,17 +1745,11 @@
 			can_reclaim_pt = false;
 		if (unlikely(force_break)) {
 			addr += nr * PAGE_SIZE;
-<<<<<<< HEAD
-=======
 			direct_reclaim = false;
->>>>>>> fe0fb583
 			break;
 		}
 	} while (pte += nr, addr += PAGE_SIZE * nr, addr != end);
 
-<<<<<<< HEAD
-	if (can_reclaim_pt && addr == end)
-=======
 	/*
 	 * Fast path: try to hold the pmd lock and unmap the PTE page.
 	 *
@@ -1772,7 +1759,6 @@
 	 * from being repopulated by another thread.
 	 */
 	if (can_reclaim_pt && direct_reclaim && addr == end)
->>>>>>> fe0fb583
 		direct_reclaim = try_get_and_clear_pmd(mm, pmd, &pmdval);
 
 	add_mm_rss_vec(mm, rss);
