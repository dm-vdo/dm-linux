/*
 * Copyright © 2009
 *
 * Permission is hereby granted, free of charge, to any person obtaining a
 * copy of this software and associated documentation files (the "Software"),
 * to deal in the Software without restriction, including without limitation
 * the rights to use, copy, modify, merge, publish, distribute, sublicense,
 * and/or sell copies of the Software, and to permit persons to whom the
 * Software is furnished to do so, subject to the following conditions:
 *
 * The above copyright notice and this permission notice (including the next
 * paragraph) shall be included in all copies or substantial portions of the
 * Software.
 *
 * THE SOFTWARE IS PROVIDED "AS IS", WITHOUT WARRANTY OF ANY KIND, EXPRESS OR
 * IMPLIED, INCLUDING BUT NOT LIMITED TO THE WARRANTIES OF MERCHANTABILITY,
 * FITNESS FOR A PARTICULAR PURPOSE AND NONINFRINGEMENT.  IN NO EVENT SHALL
 * THE AUTHORS OR COPYRIGHT HOLDERS BE LIABLE FOR ANY CLAIM, DAMAGES OR OTHER
 * LIABILITY, WHETHER IN AN ACTION OF CONTRACT, TORT OR OTHERWISE, ARISING FROM,
 * OUT OF OR IN CONNECTION WITH THE SOFTWARE OR THE USE OR OTHER DEALINGS IN THE
 * SOFTWARE.
 *
 * Authors:
 *    Daniel Vetter <daniel@ffwll.ch>
 *
 * Derived from Xorg ddx, xf86-video-intel, src/i830_video.c
 */

#include <linux/seq_file.h>
#include "drmP.h"
#include "drm.h"
#include "i915_drm.h"
#include "i915_drv.h"
#include "i915_reg.h"
#include "intel_drv.h"

/* Limits for overlay size. According to intel doc, the real limits are:
 * Y width: 4095, UV width (planar): 2047, Y height: 2047,
 * UV width (planar): * 1023. But the xorg thinks 2048 for height and width. Use
 * the mininum of both.  */
#define IMAGE_MAX_WIDTH		2048
#define IMAGE_MAX_HEIGHT	2046 /* 2 * 1023 */
/* on 830 and 845 these large limits result in the card hanging */
#define IMAGE_MAX_WIDTH_LEGACY	1024
#define IMAGE_MAX_HEIGHT_LEGACY	1088

/* overlay register definitions */
/* OCMD register */
#define OCMD_TILED_SURFACE	(0x1<<19)
#define OCMD_MIRROR_MASK	(0x3<<17)
#define OCMD_MIRROR_MODE	(0x3<<17)
#define OCMD_MIRROR_HORIZONTAL	(0x1<<17)
#define OCMD_MIRROR_VERTICAL	(0x2<<17)
#define OCMD_MIRROR_BOTH	(0x3<<17)
#define OCMD_BYTEORDER_MASK	(0x3<<14) /* zero for YUYV or FOURCC YUY2 */
#define OCMD_UV_SWAP		(0x1<<14) /* YVYU */
#define OCMD_Y_SWAP		(0x2<<14) /* UYVY or FOURCC UYVY */
#define OCMD_Y_AND_UV_SWAP	(0x3<<14) /* VYUY */
#define OCMD_SOURCE_FORMAT_MASK (0xf<<10)
#define OCMD_RGB_888		(0x1<<10) /* not in i965 Intel docs */
#define OCMD_RGB_555		(0x2<<10) /* not in i965 Intel docs */
#define OCMD_RGB_565		(0x3<<10) /* not in i965 Intel docs */
#define OCMD_YUV_422_PACKED	(0x8<<10)
#define OCMD_YUV_411_PACKED	(0x9<<10) /* not in i965 Intel docs */
#define OCMD_YUV_420_PLANAR	(0xc<<10)
#define OCMD_YUV_422_PLANAR	(0xd<<10)
#define OCMD_YUV_410_PLANAR	(0xe<<10) /* also 411 */
#define OCMD_TVSYNCFLIP_PARITY	(0x1<<9)
#define OCMD_TVSYNCFLIP_ENABLE	(0x1<<7)
#define OCMD_BUF_TYPE_MASK	(0x1<<5)
#define OCMD_BUF_TYPE_FRAME	(0x0<<5)
#define OCMD_BUF_TYPE_FIELD	(0x1<<5)
#define OCMD_TEST_MODE		(0x1<<4)
#define OCMD_BUFFER_SELECT	(0x3<<2)
#define OCMD_BUFFER0		(0x0<<2)
#define OCMD_BUFFER1		(0x1<<2)
#define OCMD_FIELD_SELECT	(0x1<<2)
#define OCMD_FIELD0		(0x0<<1)
#define OCMD_FIELD1		(0x1<<1)
#define OCMD_ENABLE		(0x1<<0)

/* OCONFIG register */
#define OCONF_PIPE_MASK		(0x1<<18)
#define OCONF_PIPE_A		(0x0<<18)
#define OCONF_PIPE_B		(0x1<<18)
#define OCONF_GAMMA2_ENABLE	(0x1<<16)
#define OCONF_CSC_MODE_BT601	(0x0<<5)
#define OCONF_CSC_MODE_BT709	(0x1<<5)
#define OCONF_CSC_BYPASS	(0x1<<4)
#define OCONF_CC_OUT_8BIT	(0x1<<3)
#define OCONF_TEST_MODE		(0x1<<2)
#define OCONF_THREE_LINE_BUFFER	(0x1<<0)
#define OCONF_TWO_LINE_BUFFER	(0x0<<0)

/* DCLRKM (dst-key) register */
#define DST_KEY_ENABLE		(0x1<<31)
#define CLK_RGB24_MASK		0x0
#define CLK_RGB16_MASK		0x070307
#define CLK_RGB15_MASK		0x070707
#define CLK_RGB8I_MASK		0xffffff

#define RGB16_TO_COLORKEY(c) \
	(((c & 0xF800) << 8) | ((c & 0x07E0) << 5) | ((c & 0x001F) << 3))
#define RGB15_TO_COLORKEY(c) \
	(((c & 0x7c00) << 9) | ((c & 0x03E0) << 6) | ((c & 0x001F) << 3))

/* overlay flip addr flag */
#define OFC_UPDATE		0x1

/* polyphase filter coefficients */
#define N_HORIZ_Y_TAPS          5
#define N_VERT_Y_TAPS           3
#define N_HORIZ_UV_TAPS         3
#define N_VERT_UV_TAPS          3
#define N_PHASES                17
#define MAX_TAPS                5

/* memory bufferd overlay registers */
struct overlay_registers {
    u32 OBUF_0Y;
    u32 OBUF_1Y;
    u32 OBUF_0U;
    u32 OBUF_0V;
    u32 OBUF_1U;
    u32 OBUF_1V;
    u32 OSTRIDE;
    u32 YRGB_VPH;
    u32 UV_VPH;
    u32 HORZ_PH;
    u32 INIT_PHS;
    u32 DWINPOS;
    u32 DWINSZ;
    u32 SWIDTH;
    u32 SWIDTHSW;
    u32 SHEIGHT;
    u32 YRGBSCALE;
    u32 UVSCALE;
    u32 OCLRC0;
    u32 OCLRC1;
    u32 DCLRKV;
    u32 DCLRKM;
    u32 SCLRKVH;
    u32 SCLRKVL;
    u32 SCLRKEN;
    u32 OCONFIG;
    u32 OCMD;
    u32 RESERVED1; /* 0x6C */
    u32 OSTART_0Y;
    u32 OSTART_1Y;
    u32 OSTART_0U;
    u32 OSTART_0V;
    u32 OSTART_1U;
    u32 OSTART_1V;
    u32 OTILEOFF_0Y;
    u32 OTILEOFF_1Y;
    u32 OTILEOFF_0U;
    u32 OTILEOFF_0V;
    u32 OTILEOFF_1U;
    u32 OTILEOFF_1V;
    u32 FASTHSCALE; /* 0xA0 */
    u32 UVSCALEV; /* 0xA4 */
    u32 RESERVEDC[(0x200 - 0xA8) / 4]; /* 0xA8 - 0x1FC */
    u16 Y_VCOEFS[N_VERT_Y_TAPS * N_PHASES]; /* 0x200 */
    u16 RESERVEDD[0x100 / 2 - N_VERT_Y_TAPS * N_PHASES];
    u16 Y_HCOEFS[N_HORIZ_Y_TAPS * N_PHASES]; /* 0x300 */
    u16 RESERVEDE[0x200 / 2 - N_HORIZ_Y_TAPS * N_PHASES];
    u16 UV_VCOEFS[N_VERT_UV_TAPS * N_PHASES]; /* 0x500 */
    u16 RESERVEDF[0x100 / 2 - N_VERT_UV_TAPS * N_PHASES];
    u16 UV_HCOEFS[N_HORIZ_UV_TAPS * N_PHASES]; /* 0x600 */
    u16 RESERVEDG[0x100 / 2 - N_HORIZ_UV_TAPS * N_PHASES];
};

struct intel_overlay {
	struct drm_device *dev;
	struct intel_crtc *crtc;
	struct drm_i915_gem_object *vid_bo;
	struct drm_i915_gem_object *old_vid_bo;
	int active;
	int pfit_active;
	u32 pfit_vscale_ratio; /* shifted-point number, (1<<12) == 1.0 */
	u32 color_key;
	u32 brightness, contrast, saturation;
	u32 old_xscale, old_yscale;
	/* register access */
	u32 flip_addr;
	struct drm_i915_gem_object *reg_bo;
	/* flip handling */
	uint32_t last_flip_req;
	void (*flip_tail)(struct intel_overlay *);
};

static struct overlay_registers *
intel_overlay_map_regs(struct intel_overlay *overlay)
{
        drm_i915_private_t *dev_priv = overlay->dev->dev_private;
	struct overlay_registers *regs;

	if (OVERLAY_NEEDS_PHYSICAL(overlay->dev))
		regs = overlay->reg_bo->phys_obj->handle->vaddr;
	else
		regs = io_mapping_map_wc(dev_priv->mm.gtt_mapping,
					 overlay->reg_bo->gtt_offset);

	return regs;
}

static void intel_overlay_unmap_regs(struct intel_overlay *overlay,
				     struct overlay_registers *regs)
{
	if (!OVERLAY_NEEDS_PHYSICAL(overlay->dev))
		io_mapping_unmap(regs);
}
<<<<<<< HEAD

static int intel_overlay_do_wait_request(struct intel_overlay *overlay,
					 struct drm_i915_gem_request *request,
					 bool interruptible,
					 void (*tail)(struct intel_overlay *))
{
	struct drm_device *dev = overlay->dev;
	drm_i915_private_t *dev_priv = dev->dev_private;
	int ret;

=======

static int intel_overlay_do_wait_request(struct intel_overlay *overlay,
					 struct drm_i915_gem_request *request,
					 bool interruptible,
					 void (*tail)(struct intel_overlay *))
{
	struct drm_device *dev = overlay->dev;
	drm_i915_private_t *dev_priv = dev->dev_private;
	int ret;

>>>>>>> 9457b24a
	BUG_ON(overlay->last_flip_req);
	overlay->last_flip_req =
		i915_add_request(dev, NULL, request, &dev_priv->render_ring);
	if (overlay->last_flip_req == 0)
		return -ENOMEM;

	overlay->flip_tail = tail;
	ret = i915_do_wait_request(dev,
				   overlay->last_flip_req, true,
				   &dev_priv->render_ring);
	if (ret)
		return ret;

	overlay->last_flip_req = 0;
	return 0;
}

/* Workaround for i830 bug where pipe a must be enable to change control regs */
static int
i830_activate_pipe_a(struct drm_device *dev)
{
	drm_i915_private_t *dev_priv = dev->dev_private;
	struct intel_crtc *crtc;
	struct drm_crtc_helper_funcs *crtc_funcs;
	struct drm_display_mode vesa_640x480 = {
		DRM_MODE("640x480", DRM_MODE_TYPE_DRIVER, 25175, 640, 656,
			 752, 800, 0, 480, 489, 492, 525, 0,
			 DRM_MODE_FLAG_NHSYNC | DRM_MODE_FLAG_NVSYNC)
	}, *mode;

	crtc = to_intel_crtc(dev_priv->pipe_to_crtc_mapping[0]);
	if (crtc->dpms_mode == DRM_MODE_DPMS_ON)
		return 0;

	/* most i8xx have pipe a forced on, so don't trust dpms mode */
	if (I915_READ(PIPEACONF) & PIPECONF_ENABLE)
		return 0;

	crtc_funcs = crtc->base.helper_private;
	if (crtc_funcs->dpms == NULL)
		return 0;

	DRM_DEBUG_DRIVER("Enabling pipe A in order to enable overlay\n");

	mode = drm_mode_duplicate(dev, &vesa_640x480);
	drm_mode_set_crtcinfo(mode, CRTC_INTERLACE_HALVE_V);
	if(!drm_crtc_helper_set_mode(&crtc->base, mode,
				       crtc->base.x, crtc->base.y,
				       crtc->base.fb))
		return 0;

	crtc_funcs->dpms(&crtc->base, DRM_MODE_DPMS_ON);
	return 1;
}

static void
i830_deactivate_pipe_a(struct drm_device *dev)
{
	drm_i915_private_t *dev_priv = dev->dev_private;
	struct drm_crtc *crtc = dev_priv->pipe_to_crtc_mapping[0];
	struct drm_crtc_helper_funcs *crtc_funcs = crtc->helper_private;

	crtc_funcs->dpms(crtc, DRM_MODE_DPMS_OFF);
}

/* overlay needs to be disable in OCMD reg */
static int intel_overlay_on(struct intel_overlay *overlay)
{
	struct drm_device *dev = overlay->dev;
	struct drm_i915_gem_request *request;
	int pipe_a_quirk = 0;
	int ret;

	BUG_ON(overlay->active);
	overlay->active = 1;

	if (IS_I830(dev)) {
		pipe_a_quirk = i830_activate_pipe_a(dev);
		if (pipe_a_quirk < 0)
			return pipe_a_quirk;
	}

	request = kzalloc(sizeof(*request), GFP_KERNEL);
	if (request == NULL) {
		ret = -ENOMEM;
		goto out;
	}

	BEGIN_LP_RING(4);
	OUT_RING(MI_OVERLAY_FLIP | MI_OVERLAY_ON);
	OUT_RING(overlay->flip_addr | OFC_UPDATE);
	OUT_RING(MI_WAIT_FOR_EVENT | MI_WAIT_FOR_OVERLAY_FLIP);
	OUT_RING(MI_NOOP);
	ADVANCE_LP_RING();

	ret = intel_overlay_do_wait_request(overlay, request, true, NULL);
out:
	if (pipe_a_quirk)
		i830_deactivate_pipe_a(dev);

	return ret;
}

/* overlay needs to be enabled in OCMD reg */
static int intel_overlay_continue(struct intel_overlay *overlay,
				  bool load_polyphase_filter)
{
	struct drm_device *dev = overlay->dev;
        drm_i915_private_t *dev_priv = dev->dev_private;
	struct drm_i915_gem_request *request;
	u32 flip_addr = overlay->flip_addr;
	u32 tmp;

	BUG_ON(!overlay->active);

	request = kzalloc(sizeof(*request), GFP_KERNEL);
	if (request == NULL)
		return -ENOMEM;

	if (load_polyphase_filter)
		flip_addr |= OFC_UPDATE;

	/* check for underruns */
	tmp = I915_READ(DOVSTA);
	if (tmp & (1 << 17))
		DRM_DEBUG("overlay underrun, DOVSTA: %x\n", tmp);

	BEGIN_LP_RING(2);
	OUT_RING(MI_OVERLAY_FLIP | MI_OVERLAY_CONTINUE);
	OUT_RING(flip_addr);
        ADVANCE_LP_RING();

	overlay->last_flip_req =
		i915_add_request(dev, NULL, request, &dev_priv->render_ring);
	return 0;
}

static void intel_overlay_release_old_vid_tail(struct intel_overlay *overlay)
{
	struct drm_gem_object *obj = &overlay->old_vid_bo->base;

	i915_gem_object_unpin(obj);
	drm_gem_object_unreference(obj);

	overlay->old_vid_bo = NULL;
}

static void intel_overlay_off_tail(struct intel_overlay *overlay)
{
	struct drm_gem_object *obj;

	/* never have the overlay hw on without showing a frame */
	BUG_ON(!overlay->vid_bo);
	obj = &overlay->vid_bo->base;

	i915_gem_object_unpin(obj);
	drm_gem_object_unreference(obj);
	overlay->vid_bo = NULL;

	overlay->crtc->overlay = NULL;
	overlay->crtc = NULL;
	overlay->active = 0;
}

/* overlay needs to be disabled in OCMD reg */
static int intel_overlay_off(struct intel_overlay *overlay,
			     bool interruptible)
{
	struct drm_device *dev = overlay->dev;
	u32 flip_addr = overlay->flip_addr;
	struct drm_i915_gem_request *request;

	BUG_ON(!overlay->active);

	request = kzalloc(sizeof(*request), GFP_KERNEL);
	if (request == NULL)
		return -ENOMEM;

	/* According to intel docs the overlay hw may hang (when switching
	 * off) without loading the filter coeffs. It is however unclear whether
	 * this applies to the disabling of the overlay or to the switching off
	 * of the hw. Do it in both cases */
	flip_addr |= OFC_UPDATE;

	BEGIN_LP_RING(6);
	/* wait for overlay to go idle */
	OUT_RING(MI_OVERLAY_FLIP | MI_OVERLAY_CONTINUE);
	OUT_RING(flip_addr);
	OUT_RING(MI_WAIT_FOR_EVENT | MI_WAIT_FOR_OVERLAY_FLIP);
	/* turn overlay off */
	OUT_RING(MI_OVERLAY_FLIP | MI_OVERLAY_OFF);
	OUT_RING(flip_addr);
	OUT_RING(MI_WAIT_FOR_EVENT | MI_WAIT_FOR_OVERLAY_FLIP);
	ADVANCE_LP_RING();

	return intel_overlay_do_wait_request(overlay, request, interruptible,
					     intel_overlay_off_tail);
}

/* recover from an interruption due to a signal
 * We have to be careful not to repeat work forever an make forward progess. */
static int intel_overlay_recover_from_interrupt(struct intel_overlay *overlay,
						bool interruptible)
{
	struct drm_device *dev = overlay->dev;
	drm_i915_private_t *dev_priv = dev->dev_private;
	int ret;

	if (overlay->last_flip_req == 0)
		return 0;

	ret = i915_do_wait_request(dev, overlay->last_flip_req,
				   interruptible, &dev_priv->render_ring);
	if (ret)
		return ret;

	if (overlay->flip_tail)
		overlay->flip_tail(overlay);

	overlay->last_flip_req = 0;
	return 0;
}

/* Wait for pending overlay flip and release old frame.
 * Needs to be called before the overlay register are changed
 * via intel_overlay_(un)map_regs
 */
static int intel_overlay_release_old_vid(struct intel_overlay *overlay)
{
	struct drm_device *dev = overlay->dev;
	drm_i915_private_t *dev_priv = dev->dev_private;
	int ret;

	/* Only wait if there is actually an old frame to release to
	 * guarantee forward progress.
	 */
	if (!overlay->old_vid_bo)
		return 0;

	if (I915_READ(ISR) & I915_OVERLAY_PLANE_FLIP_PENDING_INTERRUPT) {
		struct drm_i915_gem_request *request;

		/* synchronous slowpath */
		request = kzalloc(sizeof(*request), GFP_KERNEL);
		if (request == NULL)
			return -ENOMEM;

		BEGIN_LP_RING(2);
		OUT_RING(MI_WAIT_FOR_EVENT | MI_WAIT_FOR_OVERLAY_FLIP);
		OUT_RING(MI_NOOP);
		ADVANCE_LP_RING();

		ret = intel_overlay_do_wait_request(overlay, request, true,
						    intel_overlay_release_old_vid_tail);
		if (ret)
			return ret;
	}

	intel_overlay_release_old_vid_tail(overlay);
	return 0;
}

struct put_image_params {
	int format;
	short dst_x;
	short dst_y;
	short dst_w;
	short dst_h;
	short src_w;
	short src_scan_h;
	short src_scan_w;
	short src_h;
	short stride_Y;
	short stride_UV;
	int offset_Y;
	int offset_U;
	int offset_V;
};

static int packed_depth_bytes(u32 format)
{
	switch (format & I915_OVERLAY_DEPTH_MASK) {
	case I915_OVERLAY_YUV422:
		return 4;
	case I915_OVERLAY_YUV411:
		/* return 6; not implemented */
	default:
		return -EINVAL;
	}
}

static int packed_width_bytes(u32 format, short width)
{
	switch (format & I915_OVERLAY_DEPTH_MASK) {
	case I915_OVERLAY_YUV422:
		return width << 1;
	default:
		return -EINVAL;
	}
}

static int uv_hsubsampling(u32 format)
{
	switch (format & I915_OVERLAY_DEPTH_MASK) {
	case I915_OVERLAY_YUV422:
	case I915_OVERLAY_YUV420:
		return 2;
	case I915_OVERLAY_YUV411:
	case I915_OVERLAY_YUV410:
		return 4;
	default:
		return -EINVAL;
	}
}

static int uv_vsubsampling(u32 format)
{
	switch (format & I915_OVERLAY_DEPTH_MASK) {
	case I915_OVERLAY_YUV420:
	case I915_OVERLAY_YUV410:
		return 2;
	case I915_OVERLAY_YUV422:
	case I915_OVERLAY_YUV411:
		return 1;
	default:
		return -EINVAL;
	}
}

static u32 calc_swidthsw(struct drm_device *dev, u32 offset, u32 width)
{
	u32 mask, shift, ret;
	if (IS_GEN2(dev)) {
		mask = 0x1f;
		shift = 5;
	} else {
		mask = 0x3f;
		shift = 6;
	}
	ret = ((offset + width + mask) >> shift) - (offset >> shift);
	if (!IS_GEN2(dev))
		ret <<= 1;
	ret -=1;
	return ret << 2;
}

static const u16 y_static_hcoeffs[N_HORIZ_Y_TAPS * N_PHASES] = {
	0x3000, 0xb4a0, 0x1930, 0x1920, 0xb4a0,
	0x3000, 0xb500, 0x19d0, 0x1880, 0xb440,
	0x3000, 0xb540, 0x1a88, 0x2f80, 0xb3e0,
	0x3000, 0xb580, 0x1b30, 0x2e20, 0xb380,
	0x3000, 0xb5c0, 0x1bd8, 0x2cc0, 0xb320,
	0x3020, 0xb5e0, 0x1c60, 0x2b80, 0xb2c0,
	0x3020, 0xb5e0, 0x1cf8, 0x2a20, 0xb260,
	0x3020, 0xb5e0, 0x1d80, 0x28e0, 0xb200,
	0x3020, 0xb5c0, 0x1e08, 0x3f40, 0xb1c0,
	0x3020, 0xb580, 0x1e78, 0x3ce0, 0xb160,
	0x3040, 0xb520, 0x1ed8, 0x3aa0, 0xb120,
	0x3040, 0xb4a0, 0x1f30, 0x3880, 0xb0e0,
	0x3040, 0xb400, 0x1f78, 0x3680, 0xb0a0,
	0x3020, 0xb340, 0x1fb8, 0x34a0, 0xb060,
	0x3020, 0xb240, 0x1fe0, 0x32e0, 0xb040,
	0x3020, 0xb140, 0x1ff8, 0x3160, 0xb020,
	0xb000, 0x3000, 0x0800, 0x3000, 0xb000
};

static const u16 uv_static_hcoeffs[N_HORIZ_UV_TAPS * N_PHASES] = {
	0x3000, 0x1800, 0x1800, 0xb000, 0x18d0, 0x2e60,
	0xb000, 0x1990, 0x2ce0, 0xb020, 0x1a68, 0x2b40,
	0xb040, 0x1b20, 0x29e0, 0xb060, 0x1bd8, 0x2880,
	0xb080, 0x1c88, 0x3e60, 0xb0a0, 0x1d28, 0x3c00,
	0xb0c0, 0x1db8, 0x39e0, 0xb0e0, 0x1e40, 0x37e0,
	0xb100, 0x1eb8, 0x3620, 0xb100, 0x1f18, 0x34a0,
	0xb100, 0x1f68, 0x3360, 0xb0e0, 0x1fa8, 0x3240,
	0xb0c0, 0x1fe0, 0x3140, 0xb060, 0x1ff0, 0x30a0,
	0x3000, 0x0800, 0x3000
};

static void update_polyphase_filter(struct overlay_registers *regs)
{
	memcpy(regs->Y_HCOEFS, y_static_hcoeffs, sizeof(y_static_hcoeffs));
	memcpy(regs->UV_HCOEFS, uv_static_hcoeffs, sizeof(uv_static_hcoeffs));
}

static bool update_scaling_factors(struct intel_overlay *overlay,
				   struct overlay_registers *regs,
				   struct put_image_params *params)
{
	/* fixed point with a 12 bit shift */
	u32 xscale, yscale, xscale_UV, yscale_UV;
#define FP_SHIFT 12
#define FRACT_MASK 0xfff
	bool scale_changed = false;
	int uv_hscale = uv_hsubsampling(params->format);
	int uv_vscale = uv_vsubsampling(params->format);

	if (params->dst_w > 1)
		xscale = ((params->src_scan_w - 1) << FP_SHIFT)
			/(params->dst_w);
	else
		xscale = 1 << FP_SHIFT;

	if (params->dst_h > 1)
		yscale = ((params->src_scan_h - 1) << FP_SHIFT)
			/(params->dst_h);
	else
		yscale = 1 << FP_SHIFT;

	/*if (params->format & I915_OVERLAY_YUV_PLANAR) {*/
	xscale_UV = xscale/uv_hscale;
	yscale_UV = yscale/uv_vscale;
	/* make the Y scale to UV scale ratio an exact multiply */
	xscale = xscale_UV * uv_hscale;
	yscale = yscale_UV * uv_vscale;
	/*} else {
	  xscale_UV = 0;
	  yscale_UV = 0;
	  }*/

	if (xscale != overlay->old_xscale || yscale != overlay->old_yscale)
		scale_changed = true;
	overlay->old_xscale = xscale;
	overlay->old_yscale = yscale;

	regs->YRGBSCALE = (((yscale & FRACT_MASK) << 20) |
			   ((xscale >> FP_SHIFT)  << 16) |
			   ((xscale & FRACT_MASK) << 3));

	regs->UVSCALE = (((yscale_UV & FRACT_MASK) << 20) |
			 ((xscale_UV >> FP_SHIFT)  << 16) |
			 ((xscale_UV & FRACT_MASK) << 3));

	regs->UVSCALEV = ((((yscale    >> FP_SHIFT) << 16) |
			   ((yscale_UV >> FP_SHIFT) << 0)));

	if (scale_changed)
		update_polyphase_filter(regs);

	return scale_changed;
}

static void update_colorkey(struct intel_overlay *overlay,
			    struct overlay_registers *regs)
{
	u32 key = overlay->color_key;

	switch (overlay->crtc->base.fb->bits_per_pixel) {
	case 8:
		regs->DCLRKV = 0;
		regs->DCLRKM = CLK_RGB8I_MASK | DST_KEY_ENABLE;
		break;

	case 16:
		if (overlay->crtc->base.fb->depth == 15) {
			regs->DCLRKV = RGB15_TO_COLORKEY(key);
			regs->DCLRKM = CLK_RGB15_MASK | DST_KEY_ENABLE;
		} else {
			regs->DCLRKV = RGB16_TO_COLORKEY(key);
			regs->DCLRKM = CLK_RGB16_MASK | DST_KEY_ENABLE;
		}
		break;

	case 24:
	case 32:
		regs->DCLRKV = key;
		regs->DCLRKM = CLK_RGB24_MASK | DST_KEY_ENABLE;
		break;
	}
}

static u32 overlay_cmd_reg(struct put_image_params *params)
{
	u32 cmd = OCMD_ENABLE | OCMD_BUF_TYPE_FRAME | OCMD_BUFFER0;

	if (params->format & I915_OVERLAY_YUV_PLANAR) {
		switch (params->format & I915_OVERLAY_DEPTH_MASK) {
		case I915_OVERLAY_YUV422:
			cmd |= OCMD_YUV_422_PLANAR;
			break;
		case I915_OVERLAY_YUV420:
			cmd |= OCMD_YUV_420_PLANAR;
			break;
		case I915_OVERLAY_YUV411:
		case I915_OVERLAY_YUV410:
			cmd |= OCMD_YUV_410_PLANAR;
			break;
		}
	} else { /* YUV packed */
		switch (params->format & I915_OVERLAY_DEPTH_MASK) {
		case I915_OVERLAY_YUV422:
			cmd |= OCMD_YUV_422_PACKED;
			break;
		case I915_OVERLAY_YUV411:
			cmd |= OCMD_YUV_411_PACKED;
			break;
		}

		switch (params->format & I915_OVERLAY_SWAP_MASK) {
		case I915_OVERLAY_NO_SWAP:
			break;
		case I915_OVERLAY_UV_SWAP:
			cmd |= OCMD_UV_SWAP;
			break;
		case I915_OVERLAY_Y_SWAP:
			cmd |= OCMD_Y_SWAP;
			break;
		case I915_OVERLAY_Y_AND_UV_SWAP:
			cmd |= OCMD_Y_AND_UV_SWAP;
			break;
		}
	}

	return cmd;
}

static int intel_overlay_do_put_image(struct intel_overlay *overlay,
				      struct drm_gem_object *new_bo,
				      struct put_image_params *params)
{
	int ret, tmp_width;
	struct overlay_registers *regs;
	bool scale_changed = false;
	struct drm_i915_gem_object *bo_priv = to_intel_bo(new_bo);
	struct drm_device *dev = overlay->dev;

	BUG_ON(!mutex_is_locked(&dev->struct_mutex));
	BUG_ON(!mutex_is_locked(&dev->mode_config.mutex));
	BUG_ON(!overlay);

	ret = intel_overlay_release_old_vid(overlay);
	if (ret != 0)
		return ret;

	ret = i915_gem_object_pin(new_bo, PAGE_SIZE);
	if (ret != 0)
		return ret;

	ret = i915_gem_object_set_to_gtt_domain(new_bo, 0);
	if (ret != 0)
		goto out_unpin;

	if (!overlay->active) {
		regs = intel_overlay_map_regs(overlay);
		if (!regs) {
			ret = -ENOMEM;
			goto out_unpin;
		}
		regs->OCONFIG = OCONF_CC_OUT_8BIT;
		if (IS_GEN4(overlay->dev))
			regs->OCONFIG |= OCONF_CSC_MODE_BT709;
		regs->OCONFIG |= overlay->crtc->pipe == 0 ?
			OCONF_PIPE_A : OCONF_PIPE_B;
		intel_overlay_unmap_regs(overlay, regs);

		ret = intel_overlay_on(overlay);
		if (ret != 0)
			goto out_unpin;
	}

	regs = intel_overlay_map_regs(overlay);
	if (!regs) {
		ret = -ENOMEM;
		goto out_unpin;
	}

	regs->DWINPOS = (params->dst_y << 16) | params->dst_x;
	regs->DWINSZ = (params->dst_h << 16) | params->dst_w;

	if (params->format & I915_OVERLAY_YUV_PACKED)
		tmp_width = packed_width_bytes(params->format, params->src_w);
	else
		tmp_width = params->src_w;

	regs->SWIDTH = params->src_w;
	regs->SWIDTHSW = calc_swidthsw(overlay->dev,
				       params->offset_Y, tmp_width);
	regs->SHEIGHT = params->src_h;
	regs->OBUF_0Y = bo_priv->gtt_offset + params-> offset_Y;
	regs->OSTRIDE = params->stride_Y;

	if (params->format & I915_OVERLAY_YUV_PLANAR) {
		int uv_hscale = uv_hsubsampling(params->format);
		int uv_vscale = uv_vsubsampling(params->format);
		u32 tmp_U, tmp_V;
		regs->SWIDTH |= (params->src_w/uv_hscale) << 16;
		tmp_U = calc_swidthsw(overlay->dev, params->offset_U,
				      params->src_w/uv_hscale);
		tmp_V = calc_swidthsw(overlay->dev, params->offset_V,
				      params->src_w/uv_hscale);
		regs->SWIDTHSW |= max_t(u32, tmp_U, tmp_V) << 16;
		regs->SHEIGHT |= (params->src_h/uv_vscale) << 16;
		regs->OBUF_0U = bo_priv->gtt_offset + params->offset_U;
		regs->OBUF_0V = bo_priv->gtt_offset + params->offset_V;
		regs->OSTRIDE |= params->stride_UV << 16;
	}

	scale_changed = update_scaling_factors(overlay, regs, params);

	update_colorkey(overlay, regs);

	regs->OCMD = overlay_cmd_reg(params);

	intel_overlay_unmap_regs(overlay, regs);

	ret = intel_overlay_continue(overlay, scale_changed);
	if (ret)
		goto out_unpin;

	overlay->old_vid_bo = overlay->vid_bo;
	overlay->vid_bo = to_intel_bo(new_bo);

	return 0;

out_unpin:
	i915_gem_object_unpin(new_bo);
	return ret;
}

int intel_overlay_switch_off(struct intel_overlay *overlay,
			     bool interruptible)
{
	struct overlay_registers *regs;
	struct drm_device *dev = overlay->dev;
	int ret;

	BUG_ON(!mutex_is_locked(&dev->struct_mutex));
	BUG_ON(!mutex_is_locked(&dev->mode_config.mutex));

	ret = intel_overlay_recover_from_interrupt(overlay, interruptible);
	if (ret != 0)
		return ret;

	if (!overlay->active)
		return 0;

	ret = intel_overlay_release_old_vid(overlay);
	if (ret != 0)
		return ret;

	regs = intel_overlay_map_regs(overlay);
	regs->OCMD = 0;
	intel_overlay_unmap_regs(overlay, regs);

	ret = intel_overlay_off(overlay, interruptible);
	if (ret != 0)
		return ret;

	intel_overlay_off_tail(overlay);
	return 0;
}

static int check_overlay_possible_on_crtc(struct intel_overlay *overlay,
					  struct intel_crtc *crtc)
{
	drm_i915_private_t *dev_priv = overlay->dev->dev_private;

	if (!crtc->active)
		return -EINVAL;

	/* can't use the overlay with double wide pipe */
	if (INTEL_INFO(overlay->dev)->gen < 4 &&
	    (I915_READ(PIPECONF(crtc->pipe)) & (PIPECONF_DOUBLE_WIDE | PIPECONF_ENABLE)) != PIPECONF_ENABLE)
		return -EINVAL;

	return 0;
}

static void update_pfit_vscale_ratio(struct intel_overlay *overlay)
{
	struct drm_device *dev = overlay->dev;
	drm_i915_private_t *dev_priv = dev->dev_private;
	u32 pfit_control = I915_READ(PFIT_CONTROL);
	u32 ratio;

	/* XXX: This is not the same logic as in the xorg driver, but more in
	 * line with the intel documentation for the i965
	 */
	if (INTEL_INFO(dev)->gen >= 4) {
	       	/* on i965 use the PGM reg to read out the autoscaler values */
		ratio = I915_READ(PFIT_PGM_RATIOS) >> PFIT_VERT_SCALE_SHIFT_965;
	} else {
		if (pfit_control & VERT_AUTO_SCALE)
			ratio = I915_READ(PFIT_AUTO_RATIOS);
		else
			ratio = I915_READ(PFIT_PGM_RATIOS);
		ratio >>= PFIT_VERT_SCALE_SHIFT;
	}

	overlay->pfit_vscale_ratio = ratio;
}

static int check_overlay_dst(struct intel_overlay *overlay,
			     struct drm_intel_overlay_put_image *rec)
{
	struct drm_display_mode *mode = &overlay->crtc->base.mode;

	if (rec->dst_x < mode->crtc_hdisplay &&
	    rec->dst_x + rec->dst_width <= mode->crtc_hdisplay &&
	    rec->dst_y < mode->crtc_vdisplay &&
	    rec->dst_y + rec->dst_height <= mode->crtc_vdisplay)
		return 0;
	else
		return -EINVAL;
}

static int check_overlay_scaling(struct put_image_params *rec)
{
	u32 tmp;

	/* downscaling limit is 8.0 */
	tmp = ((rec->src_scan_h << 16) / rec->dst_h) >> 16;
	if (tmp > 7)
		return -EINVAL;
	tmp = ((rec->src_scan_w << 16) / rec->dst_w) >> 16;
	if (tmp > 7)
		return -EINVAL;

	return 0;
}

static int check_overlay_src(struct drm_device *dev,
			     struct drm_intel_overlay_put_image *rec,
			     struct drm_gem_object *new_bo)
{
	int uv_hscale = uv_hsubsampling(rec->flags);
	int uv_vscale = uv_vsubsampling(rec->flags);
<<<<<<< HEAD
	u32 stride_mask, depth, tmp;
=======
	u32 stride_mask;
	int depth;
	u32 tmp;
>>>>>>> 9457b24a

	/* check src dimensions */
	if (IS_845G(dev) || IS_I830(dev)) {
		if (rec->src_height > IMAGE_MAX_HEIGHT_LEGACY ||
		    rec->src_width  > IMAGE_MAX_WIDTH_LEGACY)
			return -EINVAL;
	} else {
		if (rec->src_height > IMAGE_MAX_HEIGHT ||
		    rec->src_width  > IMAGE_MAX_WIDTH)
			return -EINVAL;
	}

	/* better safe than sorry, use 4 as the maximal subsampling ratio */
	if (rec->src_height < N_VERT_Y_TAPS*4 ||
	    rec->src_width  < N_HORIZ_Y_TAPS*4)
		return -EINVAL;

	/* check alignment constraints */
	switch (rec->flags & I915_OVERLAY_TYPE_MASK) {
	case I915_OVERLAY_RGB:
		/* not implemented */
		return -EINVAL;

	case I915_OVERLAY_YUV_PACKED:
		if (uv_vscale != 1)
			return -EINVAL;

		depth = packed_depth_bytes(rec->flags);
		if (depth < 0)
			return depth;

		/* ignore UV planes */
		rec->stride_UV = 0;
		rec->offset_U = 0;
		rec->offset_V = 0;
		/* check pixel alignment */
		if (rec->offset_Y % depth)
<<<<<<< HEAD
			return -EINVAL;
		break;

	case I915_OVERLAY_YUV_PLANAR:
		if (uv_vscale < 0 || uv_hscale < 0)
			return -EINVAL;
=======
			return -EINVAL;
		break;

	case I915_OVERLAY_YUV_PLANAR:
		if (uv_vscale < 0 || uv_hscale < 0)
			return -EINVAL;
>>>>>>> 9457b24a
		/* no offset restrictions for planar formats */
		break;

	default:
		return -EINVAL;
	}

	if (rec->src_width % uv_hscale)
		return -EINVAL;

	/* stride checking */
	if (IS_I830(dev) || IS_845G(dev))
		stride_mask = 255;
	else
		stride_mask = 63;

	if (rec->stride_Y & stride_mask || rec->stride_UV & stride_mask)
		return -EINVAL;
	if (IS_GEN4(dev) && rec->stride_Y < 512)
		return -EINVAL;

	tmp = (rec->flags & I915_OVERLAY_TYPE_MASK) == I915_OVERLAY_YUV_PLANAR ?
		4096 : 8192;
	if (rec->stride_Y > tmp || rec->stride_UV > 2*1024)
		return -EINVAL;

	/* check buffer dimensions */
	switch (rec->flags & I915_OVERLAY_TYPE_MASK) {
	case I915_OVERLAY_RGB:
	case I915_OVERLAY_YUV_PACKED:
		/* always 4 Y values per depth pixels */
		if (packed_width_bytes(rec->flags, rec->src_width) > rec->stride_Y)
			return -EINVAL;

		tmp = rec->stride_Y*rec->src_height;
		if (rec->offset_Y + tmp > new_bo->size)
			return -EINVAL;
		break;

	case I915_OVERLAY_YUV_PLANAR:
		if (rec->src_width > rec->stride_Y)
			return -EINVAL;
		if (rec->src_width/uv_hscale > rec->stride_UV)
			return -EINVAL;

		tmp = rec->stride_Y * rec->src_height;
		if (rec->offset_Y + tmp > new_bo->size)
			return -EINVAL;

		tmp = rec->stride_UV * (rec->src_height / uv_vscale);
		if (rec->offset_U + tmp > new_bo->size ||
		    rec->offset_V + tmp > new_bo->size)
			return -EINVAL;
		break;
	}

	return 0;
}

/**
 * Return the pipe currently connected to the panel fitter,
 * or -1 if the panel fitter is not present or not in use
 */
static int intel_panel_fitter_pipe(struct drm_device *dev)
{
	struct drm_i915_private *dev_priv = dev->dev_private;
	u32  pfit_control;

	/* i830 doesn't have a panel fitter */
	if (IS_I830(dev))
		return -1;

	pfit_control = I915_READ(PFIT_CONTROL);

	/* See if the panel fitter is in use */
	if ((pfit_control & PFIT_ENABLE) == 0)
		return -1;

	/* 965 can place panel fitter on either pipe */
	if (IS_GEN4(dev))
		return (pfit_control >> 29) & 0x3;

	/* older chips can only use pipe 1 */
	return 1;
}

int intel_overlay_put_image(struct drm_device *dev, void *data,
                            struct drm_file *file_priv)
{
	struct drm_intel_overlay_put_image *put_image_rec = data;
	drm_i915_private_t *dev_priv = dev->dev_private;
	struct intel_overlay *overlay;
	struct drm_mode_object *drmmode_obj;
	struct intel_crtc *crtc;
	struct drm_gem_object *new_bo;
	struct put_image_params *params;
	int ret;

	if (!dev_priv) {
		DRM_ERROR("called with no initialization\n");
		return -EINVAL;
	}

	overlay = dev_priv->overlay;
	if (!overlay) {
		DRM_DEBUG("userspace bug: no overlay\n");
		return -ENODEV;
	}

	if (!(put_image_rec->flags & I915_OVERLAY_ENABLE)) {
		mutex_lock(&dev->mode_config.mutex);
		mutex_lock(&dev->struct_mutex);

		ret = intel_overlay_switch_off(overlay, true);

		mutex_unlock(&dev->struct_mutex);
		mutex_unlock(&dev->mode_config.mutex);

		return ret;
	}

	params = kmalloc(sizeof(struct put_image_params), GFP_KERNEL);
	if (!params)
		return -ENOMEM;

	drmmode_obj = drm_mode_object_find(dev, put_image_rec->crtc_id,
					   DRM_MODE_OBJECT_CRTC);
	if (!drmmode_obj) {
		ret = -ENOENT;
		goto out_free;
	}
	crtc = to_intel_crtc(obj_to_crtc(drmmode_obj));

	new_bo = drm_gem_object_lookup(dev, file_priv,
				       put_image_rec->bo_handle);
	if (!new_bo) {
		ret = -ENOENT;
		goto out_free;
	}

	mutex_lock(&dev->mode_config.mutex);
	mutex_lock(&dev->struct_mutex);

	ret = intel_overlay_recover_from_interrupt(overlay, true);
	if (ret != 0)
		goto out_unlock;

	if (overlay->crtc != crtc) {
		struct drm_display_mode *mode = &crtc->base.mode;
		ret = intel_overlay_switch_off(overlay, true);
		if (ret != 0)
			goto out_unlock;

		ret = check_overlay_possible_on_crtc(overlay, crtc);
		if (ret != 0)
			goto out_unlock;

		overlay->crtc = crtc;
		crtc->overlay = overlay;

		/* line too wide, i.e. one-line-mode */
		if (mode->hdisplay > 1024 &&
		    intel_panel_fitter_pipe(dev) == crtc->pipe) {
			overlay->pfit_active = 1;
			update_pfit_vscale_ratio(overlay);
		} else
			overlay->pfit_active = 0;
	}

	ret = check_overlay_dst(overlay, put_image_rec);
	if (ret != 0)
		goto out_unlock;

	if (overlay->pfit_active) {
		params->dst_y = ((((u32)put_image_rec->dst_y) << 12) /
				 overlay->pfit_vscale_ratio);
		/* shifting right rounds downwards, so add 1 */
		params->dst_h = ((((u32)put_image_rec->dst_height) << 12) /
				 overlay->pfit_vscale_ratio) + 1;
	} else {
		params->dst_y = put_image_rec->dst_y;
		params->dst_h = put_image_rec->dst_height;
	}
	params->dst_x = put_image_rec->dst_x;
	params->dst_w = put_image_rec->dst_width;

	params->src_w = put_image_rec->src_width;
	params->src_h = put_image_rec->src_height;
	params->src_scan_w = put_image_rec->src_scan_width;
	params->src_scan_h = put_image_rec->src_scan_height;
	if (params->src_scan_h > params->src_h ||
	    params->src_scan_w > params->src_w) {
		ret = -EINVAL;
		goto out_unlock;
	}

	ret = check_overlay_src(dev, put_image_rec, new_bo);
	if (ret != 0)
		goto out_unlock;
	params->format = put_image_rec->flags & ~I915_OVERLAY_FLAGS_MASK;
	params->stride_Y = put_image_rec->stride_Y;
	params->stride_UV = put_image_rec->stride_UV;
	params->offset_Y = put_image_rec->offset_Y;
	params->offset_U = put_image_rec->offset_U;
	params->offset_V = put_image_rec->offset_V;

	/* Check scaling after src size to prevent a divide-by-zero. */
	ret = check_overlay_scaling(params);
	if (ret != 0)
		goto out_unlock;

	ret = intel_overlay_do_put_image(overlay, new_bo, params);
	if (ret != 0)
		goto out_unlock;

	mutex_unlock(&dev->struct_mutex);
	mutex_unlock(&dev->mode_config.mutex);

	kfree(params);

	return 0;

out_unlock:
	mutex_unlock(&dev->struct_mutex);
	mutex_unlock(&dev->mode_config.mutex);
	drm_gem_object_unreference_unlocked(new_bo);
out_free:
	kfree(params);

	return ret;
}

static void update_reg_attrs(struct intel_overlay *overlay,
			     struct overlay_registers *regs)
{
	regs->OCLRC0 = (overlay->contrast << 18) | (overlay->brightness & 0xff);
	regs->OCLRC1 = overlay->saturation;
}

static bool check_gamma_bounds(u32 gamma1, u32 gamma2)
{
	int i;

	if (gamma1 & 0xff000000 || gamma2 & 0xff000000)
		return false;

	for (i = 0; i < 3; i++) {
		if (((gamma1 >> i*8) & 0xff) >= ((gamma2 >> i*8) & 0xff))
			return false;
	}

	return true;
}

static bool check_gamma5_errata(u32 gamma5)
{
	int i;

	for (i = 0; i < 3; i++) {
		if (((gamma5 >> i*8) & 0xff) == 0x80)
			return false;
	}

	return true;
}

static int check_gamma(struct drm_intel_overlay_attrs *attrs)
{
	if (!check_gamma_bounds(0, attrs->gamma0) ||
	    !check_gamma_bounds(attrs->gamma0, attrs->gamma1) ||
	    !check_gamma_bounds(attrs->gamma1, attrs->gamma2) ||
	    !check_gamma_bounds(attrs->gamma2, attrs->gamma3) ||
	    !check_gamma_bounds(attrs->gamma3, attrs->gamma4) ||
	    !check_gamma_bounds(attrs->gamma4, attrs->gamma5) ||
	    !check_gamma_bounds(attrs->gamma5, 0x00ffffff))
		return -EINVAL;

	if (!check_gamma5_errata(attrs->gamma5))
		return -EINVAL;

	return 0;
}

int intel_overlay_attrs(struct drm_device *dev, void *data,
                        struct drm_file *file_priv)
{
	struct drm_intel_overlay_attrs *attrs = data;
        drm_i915_private_t *dev_priv = dev->dev_private;
	struct intel_overlay *overlay;
	struct overlay_registers *regs;
	int ret;

	if (!dev_priv) {
		DRM_ERROR("called with no initialization\n");
		return -EINVAL;
	}

	overlay = dev_priv->overlay;
	if (!overlay) {
		DRM_DEBUG("userspace bug: no overlay\n");
		return -ENODEV;
	}

	mutex_lock(&dev->mode_config.mutex);
	mutex_lock(&dev->struct_mutex);

	ret = -EINVAL;
	if (!(attrs->flags & I915_OVERLAY_UPDATE_ATTRS)) {
		attrs->color_key  = overlay->color_key;
		attrs->brightness = overlay->brightness;
		attrs->contrast   = overlay->contrast;
		attrs->saturation = overlay->saturation;

		if (!IS_GEN2(dev)) {
			attrs->gamma0 = I915_READ(OGAMC0);
			attrs->gamma1 = I915_READ(OGAMC1);
			attrs->gamma2 = I915_READ(OGAMC2);
			attrs->gamma3 = I915_READ(OGAMC3);
			attrs->gamma4 = I915_READ(OGAMC4);
			attrs->gamma5 = I915_READ(OGAMC5);
		}
	} else {
		if (attrs->brightness < -128 || attrs->brightness > 127)
			goto out_unlock;
		if (attrs->contrast > 255)
			goto out_unlock;
		if (attrs->saturation > 1023)
			goto out_unlock;

		overlay->color_key  = attrs->color_key;
		overlay->brightness = attrs->brightness;
		overlay->contrast   = attrs->contrast;
		overlay->saturation = attrs->saturation;

		regs = intel_overlay_map_regs(overlay);
		if (!regs) {
			ret = -ENOMEM;
			goto out_unlock;
		}

		update_reg_attrs(overlay, regs);

		intel_overlay_unmap_regs(overlay, regs);

		if (attrs->flags & I915_OVERLAY_UPDATE_GAMMA) {
			if (IS_GEN2(dev))
				goto out_unlock;

			if (overlay->active) {
				ret = -EBUSY;
				goto out_unlock;
			}

			ret = check_gamma(attrs);
			if (ret)
				goto out_unlock;

			I915_WRITE(OGAMC0, attrs->gamma0);
			I915_WRITE(OGAMC1, attrs->gamma1);
			I915_WRITE(OGAMC2, attrs->gamma2);
			I915_WRITE(OGAMC3, attrs->gamma3);
			I915_WRITE(OGAMC4, attrs->gamma4);
			I915_WRITE(OGAMC5, attrs->gamma5);
		}
	}

	ret = 0;
out_unlock:
	mutex_unlock(&dev->struct_mutex);
	mutex_unlock(&dev->mode_config.mutex);

	return ret;
}

void intel_setup_overlay(struct drm_device *dev)
{
        drm_i915_private_t *dev_priv = dev->dev_private;
	struct intel_overlay *overlay;
	struct drm_gem_object *reg_bo;
	struct overlay_registers *regs;
	int ret;

	if (!HAS_OVERLAY(dev))
		return;

	overlay = kzalloc(sizeof(struct intel_overlay), GFP_KERNEL);
	if (!overlay)
		return;
	overlay->dev = dev;

	reg_bo = i915_gem_alloc_object(dev, PAGE_SIZE);
	if (!reg_bo)
		goto out_free;
	overlay->reg_bo = to_intel_bo(reg_bo);

	if (OVERLAY_NEEDS_PHYSICAL(dev)) {
		ret = i915_gem_attach_phys_object(dev, reg_bo,
						  I915_GEM_PHYS_OVERLAY_REGS,
						  PAGE_SIZE);
                if (ret) {
                        DRM_ERROR("failed to attach phys overlay regs\n");
                        goto out_free_bo;
                }
		overlay->flip_addr = overlay->reg_bo->phys_obj->handle->busaddr;
	} else {
		ret = i915_gem_object_pin(reg_bo, PAGE_SIZE);
		if (ret) {
                        DRM_ERROR("failed to pin overlay register bo\n");
                        goto out_free_bo;
                }
		overlay->flip_addr = overlay->reg_bo->gtt_offset;

		ret = i915_gem_object_set_to_gtt_domain(reg_bo, true);
		if (ret) {
                        DRM_ERROR("failed to move overlay register bo into the GTT\n");
                        goto out_unpin_bo;
                }
	}

	/* init all values */
	overlay->color_key = 0x0101fe;
	overlay->brightness = -19;
	overlay->contrast = 75;
	overlay->saturation = 146;

	regs = intel_overlay_map_regs(overlay);
	if (!regs)
		goto out_free_bo;

	memset(regs, 0, sizeof(struct overlay_registers));
	update_polyphase_filter(regs);
	update_reg_attrs(overlay, regs);

	intel_overlay_unmap_regs(overlay, regs);

	dev_priv->overlay = overlay;
	DRM_INFO("initialized overlay support\n");
	return;

out_unpin_bo:
	i915_gem_object_unpin(reg_bo);
out_free_bo:
	drm_gem_object_unreference(reg_bo);
out_free:
	kfree(overlay);
	return;
}

void intel_cleanup_overlay(struct drm_device *dev)
{
	drm_i915_private_t *dev_priv = dev->dev_private;

	if (!dev_priv->overlay)
		return;

	/* The bo's should be free'd by the generic code already.
	 * Furthermore modesetting teardown happens beforehand so the
	 * hardware should be off already */
	BUG_ON(dev_priv->overlay->active);

	drm_gem_object_unreference_unlocked(&dev_priv->overlay->reg_bo->base);
	kfree(dev_priv->overlay);
}

#ifdef CONFIG_DEBUG_FS
#include <linux/seq_file.h>

struct intel_overlay_error_state {
	struct overlay_registers regs;
	unsigned long base;
	u32 dovsta;
	u32 isr;
};

static struct overlay_registers *
intel_overlay_map_regs_atomic(struct intel_overlay *overlay)
{
	drm_i915_private_t *dev_priv = overlay->dev->dev_private;
	struct overlay_registers *regs;

	if (OVERLAY_NEEDS_PHYSICAL(overlay->dev))
		regs = overlay->reg_bo->phys_obj->handle->vaddr;
	else
		regs = io_mapping_map_atomic_wc(dev_priv->mm.gtt_mapping,
						overlay->reg_bo->gtt_offset);

	return regs;
}

static void intel_overlay_unmap_regs_atomic(struct intel_overlay *overlay,
					    struct overlay_registers *regs)
{
	if (!OVERLAY_NEEDS_PHYSICAL(overlay->dev))
		io_mapping_unmap_atomic(regs);
}


struct intel_overlay_error_state *
intel_overlay_capture_error_state(struct drm_device *dev)
{
        drm_i915_private_t *dev_priv = dev->dev_private;
	struct intel_overlay *overlay = dev_priv->overlay;
	struct intel_overlay_error_state *error;
	struct overlay_registers __iomem *regs;

	if (!overlay || !overlay->active)
		return NULL;

	error = kmalloc(sizeof(*error), GFP_ATOMIC);
	if (error == NULL)
		return NULL;

	error->dovsta = I915_READ(DOVSTA);
	error->isr = I915_READ(ISR);
	if (OVERLAY_NEEDS_PHYSICAL(overlay->dev))
		error->base = (long) overlay->reg_bo->phys_obj->handle->vaddr;
	else
		error->base = (long) overlay->reg_bo->gtt_offset;

	regs = intel_overlay_map_regs_atomic(overlay);
	if (!regs)
		goto err;

	memcpy_fromio(&error->regs, regs, sizeof(struct overlay_registers));
	intel_overlay_unmap_regs_atomic(overlay, regs);

	return error;

err:
	kfree(error);
	return NULL;
}

void
intel_overlay_print_error_state(struct seq_file *m, struct intel_overlay_error_state *error)
{
	seq_printf(m, "Overlay, status: 0x%08x, interrupt: 0x%08x\n",
		   error->dovsta, error->isr);
	seq_printf(m, "  Register file at 0x%08lx:\n",
		   error->base);

#define P(x) seq_printf(m, "    " #x ":	0x%08x\n", error->regs.x)
	P(OBUF_0Y);
	P(OBUF_1Y);
	P(OBUF_0U);
	P(OBUF_0V);
	P(OBUF_1U);
	P(OBUF_1V);
	P(OSTRIDE);
	P(YRGB_VPH);
	P(UV_VPH);
	P(HORZ_PH);
	P(INIT_PHS);
	P(DWINPOS);
	P(DWINSZ);
	P(SWIDTH);
	P(SWIDTHSW);
	P(SHEIGHT);
	P(YRGBSCALE);
	P(UVSCALE);
	P(OCLRC0);
	P(OCLRC1);
	P(DCLRKV);
	P(DCLRKM);
	P(SCLRKVH);
	P(SCLRKVL);
	P(SCLRKEN);
	P(OCONFIG);
	P(OCMD);
	P(OSTART_0Y);
	P(OSTART_1Y);
	P(OSTART_0U);
	P(OSTART_0V);
	P(OSTART_1U);
	P(OSTART_1V);
	P(OTILEOFF_0Y);
	P(OTILEOFF_1Y);
	P(OTILEOFF_0U);
	P(OTILEOFF_0V);
	P(OTILEOFF_1U);
	P(OTILEOFF_1V);
	P(FASTHSCALE);
	P(UVSCALEV);
#undef P
}
#endif<|MERGE_RESOLUTION|>--- conflicted
+++ resolved
@@ -210,7 +210,6 @@
 	if (!OVERLAY_NEEDS_PHYSICAL(overlay->dev))
 		io_mapping_unmap(regs);
 }
-<<<<<<< HEAD
 
 static int intel_overlay_do_wait_request(struct intel_overlay *overlay,
 					 struct drm_i915_gem_request *request,
@@ -221,18 +220,6 @@
 	drm_i915_private_t *dev_priv = dev->dev_private;
 	int ret;
 
-=======
-
-static int intel_overlay_do_wait_request(struct intel_overlay *overlay,
-					 struct drm_i915_gem_request *request,
-					 bool interruptible,
-					 void (*tail)(struct intel_overlay *))
-{
-	struct drm_device *dev = overlay->dev;
-	drm_i915_private_t *dev_priv = dev->dev_private;
-	int ret;
-
->>>>>>> 9457b24a
 	BUG_ON(overlay->last_flip_req);
 	overlay->last_flip_req =
 		i915_add_request(dev, NULL, request, &dev_priv->render_ring);
@@ -959,13 +946,9 @@
 {
 	int uv_hscale = uv_hsubsampling(rec->flags);
 	int uv_vscale = uv_vsubsampling(rec->flags);
-<<<<<<< HEAD
-	u32 stride_mask, depth, tmp;
-=======
 	u32 stride_mask;
 	int depth;
 	u32 tmp;
->>>>>>> 9457b24a
 
 	/* check src dimensions */
 	if (IS_845G(dev) || IS_I830(dev)) {
@@ -1003,21 +986,12 @@
 		rec->offset_V = 0;
 		/* check pixel alignment */
 		if (rec->offset_Y % depth)
-<<<<<<< HEAD
 			return -EINVAL;
 		break;
 
 	case I915_OVERLAY_YUV_PLANAR:
 		if (uv_vscale < 0 || uv_hscale < 0)
 			return -EINVAL;
-=======
-			return -EINVAL;
-		break;
-
-	case I915_OVERLAY_YUV_PLANAR:
-		if (uv_vscale < 0 || uv_hscale < 0)
-			return -EINVAL;
->>>>>>> 9457b24a
 		/* no offset restrictions for planar formats */
 		break;
 
