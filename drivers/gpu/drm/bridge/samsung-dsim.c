// SPDX-License-Identifier: GPL-2.0-only
/*
 * Samsung MIPI DSIM bridge driver.
 *
 * Copyright (C) 2021 Amarula Solutions(India)
 * Copyright (c) 2014 Samsung Electronics Co., Ltd
 * Author: Jagan Teki <jagan@amarulasolutions.com>
 *
 * Based on exynos_drm_dsi from
 * Tomasz Figa <t.figa@samsung.com>
 */

#include <asm/unaligned.h>

#include <linux/clk.h>
#include <linux/delay.h>
#include <linux/irq.h>
#include <linux/media-bus-format.h>
#include <linux/of.h>
#include <linux/phy/phy.h>
#include <linux/platform_device.h>

#include <video/mipi_display.h>

#include <drm/bridge/samsung-dsim.h>
#include <drm/drm_panel.h>
#include <drm/drm_print.h>

/* returns true iff both arguments logically differs */
#define NEQV(a, b) (!(a) ^ !(b))

/* DSIM_STATUS */
#define DSIM_STOP_STATE_DAT(x)		(((x) & 0xf) << 0)
#define DSIM_STOP_STATE_CLK		BIT(8)
#define DSIM_TX_READY_HS_CLK		BIT(10)
#define DSIM_PLL_STABLE			BIT(31)

/* DSIM_SWRST */
#define DSIM_FUNCRST			BIT(16)
#define DSIM_SWRST			BIT(0)

/* DSIM_TIMEOUT */
#define DSIM_LPDR_TIMEOUT(x)		((x) << 0)
#define DSIM_BTA_TIMEOUT(x)		((x) << 16)

/* DSIM_CLKCTRL */
#define DSIM_ESC_PRESCALER(x)		(((x) & 0xffff) << 0)
#define DSIM_ESC_PRESCALER_MASK		(0xffff << 0)
#define DSIM_LANE_ESC_CLK_EN_CLK	BIT(19)
#define DSIM_LANE_ESC_CLK_EN_DATA(x)	(((x) & 0xf) << 20)
#define DSIM_LANE_ESC_CLK_EN_DATA_MASK	(0xf << 20)
#define DSIM_BYTE_CLKEN			BIT(24)
#define DSIM_BYTE_CLK_SRC(x)		(((x) & 0x3) << 25)
#define DSIM_BYTE_CLK_SRC_MASK		(0x3 << 25)
#define DSIM_PLL_BYPASS			BIT(27)
#define DSIM_ESC_CLKEN			BIT(28)
#define DSIM_TX_REQUEST_HSCLK		BIT(31)

/* DSIM_CONFIG */
#define DSIM_LANE_EN_CLK		BIT(0)
#define DSIM_LANE_EN(x)			(((x) & 0xf) << 1)
#define DSIM_NUM_OF_DATA_LANE(x)	(((x) & 0x3) << 5)
#define DSIM_SUB_PIX_FORMAT(x)		(((x) & 0x7) << 8)
#define DSIM_MAIN_PIX_FORMAT_MASK	(0x7 << 12)
#define DSIM_MAIN_PIX_FORMAT_RGB888	(0x7 << 12)
#define DSIM_MAIN_PIX_FORMAT_RGB666	(0x6 << 12)
#define DSIM_MAIN_PIX_FORMAT_RGB666_P	(0x5 << 12)
#define DSIM_MAIN_PIX_FORMAT_RGB565	(0x4 << 12)
#define DSIM_SUB_VC			(((x) & 0x3) << 16)
#define DSIM_MAIN_VC			(((x) & 0x3) << 18)
#define DSIM_HSA_DISABLE_MODE		BIT(20)
#define DSIM_HBP_DISABLE_MODE		BIT(21)
#define DSIM_HFP_DISABLE_MODE		BIT(22)
/*
 * The i.MX 8M Mini Applications Processor Reference Manual,
 * Rev. 3, 11/2020 Page 4091
 * The i.MX 8M Nano Applications Processor Reference Manual,
 * Rev. 2, 07/2022 Page 3058
 * The i.MX 8M Plus Applications Processor Reference Manual,
 * Rev. 1, 06/2021 Page 5436
 * all claims this bit is 'HseDisableMode' with the definition
 * 0 = Disables transfer
 * 1 = Enables transfer
 *
 * This clearly states that HSE is not a disabled bit.
 *
 * The naming convention follows as per the manual and the
 * driver logic is based on the MIPI_DSI_MODE_VIDEO_HSE flag.
 */
#define DSIM_HSE_DISABLE_MODE		BIT(23)
#define DSIM_AUTO_MODE			BIT(24)
#define DSIM_VIDEO_MODE			BIT(25)
#define DSIM_BURST_MODE			BIT(26)
#define DSIM_SYNC_INFORM		BIT(27)
#define DSIM_EOT_DISABLE		BIT(28)
#define DSIM_MFLUSH_VS			BIT(29)
/* This flag is valid only for exynos3250/3472/5260/5430 */
#define DSIM_CLKLANE_STOP		BIT(30)
#define DSIM_NON_CONTINUOUS_CLKLANE	BIT(31)

/* DSIM_ESCMODE */
#define DSIM_TX_TRIGGER_RST		BIT(4)
#define DSIM_TX_LPDT_LP			BIT(6)
#define DSIM_CMD_LPDT_LP		BIT(7)
#define DSIM_FORCE_BTA			BIT(16)
#define DSIM_FORCE_STOP_STATE		BIT(20)
#define DSIM_STOP_STATE_CNT(x)		(((x) & 0x7ff) << 21)
#define DSIM_STOP_STATE_CNT_MASK	(0x7ff << 21)

/* DSIM_MDRESOL */
#define DSIM_MAIN_STAND_BY		BIT(31)
#define DSIM_MAIN_VRESOL(x, num_bits)	(((x) & ((1 << (num_bits)) - 1)) << 16)
#define DSIM_MAIN_HRESOL(x, num_bits)	(((x) & ((1 << (num_bits)) - 1)) << 0)

/* DSIM_MVPORCH */
#define DSIM_CMD_ALLOW(x)		((x) << 28)
#define DSIM_STABLE_VFP(x)		((x) << 16)
#define DSIM_MAIN_VBP(x)		((x) << 0)
#define DSIM_CMD_ALLOW_MASK		(0xf << 28)
#define DSIM_STABLE_VFP_MASK		(0x7ff << 16)
#define DSIM_MAIN_VBP_MASK		(0x7ff << 0)

/* DSIM_MHPORCH */
#define DSIM_MAIN_HFP(x)		((x) << 16)
#define DSIM_MAIN_HBP(x)		((x) << 0)
#define DSIM_MAIN_HFP_MASK		((0xffff) << 16)
#define DSIM_MAIN_HBP_MASK		((0xffff) << 0)

/* DSIM_MSYNC */
#define DSIM_MAIN_VSA(x)		((x) << 22)
#define DSIM_MAIN_HSA(x)		((x) << 0)
#define DSIM_MAIN_VSA_MASK		((0x3ff) << 22)
#define DSIM_MAIN_HSA_MASK		((0xffff) << 0)

/* DSIM_SDRESOL */
#define DSIM_SUB_STANDY(x)		((x) << 31)
#define DSIM_SUB_VRESOL(x)		((x) << 16)
#define DSIM_SUB_HRESOL(x)		((x) << 0)
#define DSIM_SUB_STANDY_MASK		((0x1) << 31)
#define DSIM_SUB_VRESOL_MASK		((0x7ff) << 16)
#define DSIM_SUB_HRESOL_MASK		((0x7ff) << 0)

/* DSIM_INTSRC */
#define DSIM_INT_PLL_STABLE		BIT(31)
#define DSIM_INT_SW_RST_RELEASE		BIT(30)
#define DSIM_INT_SFR_FIFO_EMPTY		BIT(29)
#define DSIM_INT_SFR_HDR_FIFO_EMPTY	BIT(28)
#define DSIM_INT_BTA			BIT(25)
#define DSIM_INT_FRAME_DONE		BIT(24)
#define DSIM_INT_RX_TIMEOUT		BIT(21)
#define DSIM_INT_BTA_TIMEOUT		BIT(20)
#define DSIM_INT_RX_DONE		BIT(18)
#define DSIM_INT_RX_TE			BIT(17)
#define DSIM_INT_RX_ACK			BIT(16)
#define DSIM_INT_RX_ECC_ERR		BIT(15)
#define DSIM_INT_RX_CRC_ERR		BIT(14)

/* DSIM_FIFOCTRL */
#define DSIM_RX_DATA_FULL		BIT(25)
#define DSIM_RX_DATA_EMPTY		BIT(24)
#define DSIM_SFR_HEADER_FULL		BIT(23)
#define DSIM_SFR_HEADER_EMPTY		BIT(22)
#define DSIM_SFR_PAYLOAD_FULL		BIT(21)
#define DSIM_SFR_PAYLOAD_EMPTY		BIT(20)
#define DSIM_I80_HEADER_FULL		BIT(19)
#define DSIM_I80_HEADER_EMPTY		BIT(18)
#define DSIM_I80_PAYLOAD_FULL		BIT(17)
#define DSIM_I80_PAYLOAD_EMPTY		BIT(16)
#define DSIM_SD_HEADER_FULL		BIT(15)
#define DSIM_SD_HEADER_EMPTY		BIT(14)
#define DSIM_SD_PAYLOAD_FULL		BIT(13)
#define DSIM_SD_PAYLOAD_EMPTY		BIT(12)
#define DSIM_MD_HEADER_FULL		BIT(11)
#define DSIM_MD_HEADER_EMPTY		BIT(10)
#define DSIM_MD_PAYLOAD_FULL		BIT(9)
#define DSIM_MD_PAYLOAD_EMPTY		BIT(8)
#define DSIM_RX_FIFO			BIT(4)
#define DSIM_SFR_FIFO			BIT(3)
#define DSIM_I80_FIFO			BIT(2)
#define DSIM_SD_FIFO			BIT(1)
#define DSIM_MD_FIFO			BIT(0)

/* DSIM_PHYACCHR */
#define DSIM_AFC_EN			BIT(14)
#define DSIM_AFC_CTL(x)			(((x) & 0x7) << 5)

/* DSIM_PLLCTRL */
#define DSIM_PLL_DPDNSWAP_CLK		(1 << 25)
#define DSIM_PLL_DPDNSWAP_DAT		(1 << 24)
#define DSIM_FREQ_BAND(x)		((x) << 24)
#define DSIM_PLL_EN			BIT(23)
#define DSIM_PLL_P(x, offset)		((x) << (offset))
#define DSIM_PLL_M(x)			((x) << 4)
#define DSIM_PLL_S(x)			((x) << 1)

/* DSIM_PHYCTRL */
#define DSIM_PHYCTRL_ULPS_EXIT(x)	(((x) & 0x1ff) << 0)
#define DSIM_PHYCTRL_B_DPHYCTL_VREG_LP	BIT(30)
#define DSIM_PHYCTRL_B_DPHYCTL_SLEW_UP	BIT(14)

/* DSIM_PHYTIMING */
#define DSIM_PHYTIMING_LPX(x)		((x) << 8)
#define DSIM_PHYTIMING_HS_EXIT(x)	((x) << 0)

/* DSIM_PHYTIMING1 */
#define DSIM_PHYTIMING1_CLK_PREPARE(x)	((x) << 24)
#define DSIM_PHYTIMING1_CLK_ZERO(x)	((x) << 16)
#define DSIM_PHYTIMING1_CLK_POST(x)	((x) << 8)
#define DSIM_PHYTIMING1_CLK_TRAIL(x)	((x) << 0)

/* DSIM_PHYTIMING2 */
#define DSIM_PHYTIMING2_HS_PREPARE(x)	((x) << 16)
#define DSIM_PHYTIMING2_HS_ZERO(x)	((x) << 8)
#define DSIM_PHYTIMING2_HS_TRAIL(x)	((x) << 0)

#define DSI_MAX_BUS_WIDTH		4
#define DSI_NUM_VIRTUAL_CHANNELS	4
#define DSI_TX_FIFO_SIZE		2048
#define DSI_RX_FIFO_SIZE		256
#define DSI_XFER_TIMEOUT_MS		100
#define DSI_RX_FIFO_EMPTY		0x30800002

#define OLD_SCLK_MIPI_CLK_NAME		"pll_clk"

#define PS_TO_CYCLE(ps, hz) DIV64_U64_ROUND_CLOSEST(((ps) * (hz)), 1000000000000ULL)

static const char *const clk_names[5] = {
	"bus_clk",
	"sclk_mipi",
	"phyclk_mipidphy0_bitclkdiv8",
	"phyclk_mipidphy0_rxclkesc0",
	"sclk_rgb_vclk_to_dsim0"
};

enum samsung_dsim_transfer_type {
	EXYNOS_DSI_TX,
	EXYNOS_DSI_RX,
};

enum reg_idx {
	DSIM_STATUS_REG,	/* Status register */
	DSIM_SWRST_REG,		/* Software reset register */
	DSIM_CLKCTRL_REG,	/* Clock control register */
	DSIM_TIMEOUT_REG,	/* Time out register */
	DSIM_CONFIG_REG,	/* Configuration register */
	DSIM_ESCMODE_REG,	/* Escape mode register */
	DSIM_MDRESOL_REG,
	DSIM_MVPORCH_REG,	/* Main display Vporch register */
	DSIM_MHPORCH_REG,	/* Main display Hporch register */
	DSIM_MSYNC_REG,		/* Main display sync area register */
	DSIM_INTSRC_REG,	/* Interrupt source register */
	DSIM_INTMSK_REG,	/* Interrupt mask register */
	DSIM_PKTHDR_REG,	/* Packet Header FIFO register */
	DSIM_PAYLOAD_REG,	/* Payload FIFO register */
	DSIM_RXFIFO_REG,	/* Read FIFO register */
	DSIM_FIFOCTRL_REG,	/* FIFO status and control register */
	DSIM_PLLCTRL_REG,	/* PLL control register */
	DSIM_PHYCTRL_REG,
	DSIM_PHYTIMING_REG,
	DSIM_PHYTIMING1_REG,
	DSIM_PHYTIMING2_REG,
	NUM_REGS
};

static const unsigned int exynos_reg_ofs[] = {
	[DSIM_STATUS_REG] =  0x00,
	[DSIM_SWRST_REG] =  0x04,
	[DSIM_CLKCTRL_REG] =  0x08,
	[DSIM_TIMEOUT_REG] =  0x0c,
	[DSIM_CONFIG_REG] =  0x10,
	[DSIM_ESCMODE_REG] =  0x14,
	[DSIM_MDRESOL_REG] =  0x18,
	[DSIM_MVPORCH_REG] =  0x1c,
	[DSIM_MHPORCH_REG] =  0x20,
	[DSIM_MSYNC_REG] =  0x24,
	[DSIM_INTSRC_REG] =  0x2c,
	[DSIM_INTMSK_REG] =  0x30,
	[DSIM_PKTHDR_REG] =  0x34,
	[DSIM_PAYLOAD_REG] =  0x38,
	[DSIM_RXFIFO_REG] =  0x3c,
	[DSIM_FIFOCTRL_REG] =  0x44,
	[DSIM_PLLCTRL_REG] =  0x4c,
	[DSIM_PHYCTRL_REG] =  0x5c,
	[DSIM_PHYTIMING_REG] =  0x64,
	[DSIM_PHYTIMING1_REG] =  0x68,
	[DSIM_PHYTIMING2_REG] =  0x6c,
};

static const unsigned int exynos5433_reg_ofs[] = {
	[DSIM_STATUS_REG] = 0x04,
	[DSIM_SWRST_REG] = 0x0C,
	[DSIM_CLKCTRL_REG] = 0x10,
	[DSIM_TIMEOUT_REG] = 0x14,
	[DSIM_CONFIG_REG] = 0x18,
	[DSIM_ESCMODE_REG] = 0x1C,
	[DSIM_MDRESOL_REG] = 0x20,
	[DSIM_MVPORCH_REG] = 0x24,
	[DSIM_MHPORCH_REG] = 0x28,
	[DSIM_MSYNC_REG] = 0x2C,
	[DSIM_INTSRC_REG] = 0x34,
	[DSIM_INTMSK_REG] = 0x38,
	[DSIM_PKTHDR_REG] = 0x3C,
	[DSIM_PAYLOAD_REG] = 0x40,
	[DSIM_RXFIFO_REG] = 0x44,
	[DSIM_FIFOCTRL_REG] = 0x4C,
	[DSIM_PLLCTRL_REG] = 0x94,
	[DSIM_PHYCTRL_REG] = 0xA4,
	[DSIM_PHYTIMING_REG] = 0xB4,
	[DSIM_PHYTIMING1_REG] = 0xB8,
	[DSIM_PHYTIMING2_REG] = 0xBC,
};

enum reg_value_idx {
	RESET_TYPE,
	PLL_TIMER,
	STOP_STATE_CNT,
	PHYCTRL_ULPS_EXIT,
	PHYCTRL_VREG_LP,
	PHYCTRL_SLEW_UP,
	PHYTIMING_LPX,
	PHYTIMING_HS_EXIT,
	PHYTIMING_CLK_PREPARE,
	PHYTIMING_CLK_ZERO,
	PHYTIMING_CLK_POST,
	PHYTIMING_CLK_TRAIL,
	PHYTIMING_HS_PREPARE,
	PHYTIMING_HS_ZERO,
	PHYTIMING_HS_TRAIL
};

static const unsigned int reg_values[] = {
	[RESET_TYPE] = DSIM_SWRST,
	[PLL_TIMER] = 500,
	[STOP_STATE_CNT] = 0xf,
	[PHYCTRL_ULPS_EXIT] = DSIM_PHYCTRL_ULPS_EXIT(0x0af),
	[PHYCTRL_VREG_LP] = 0,
	[PHYCTRL_SLEW_UP] = 0,
	[PHYTIMING_LPX] = DSIM_PHYTIMING_LPX(0x06),
	[PHYTIMING_HS_EXIT] = DSIM_PHYTIMING_HS_EXIT(0x0b),
	[PHYTIMING_CLK_PREPARE] = DSIM_PHYTIMING1_CLK_PREPARE(0x07),
	[PHYTIMING_CLK_ZERO] = DSIM_PHYTIMING1_CLK_ZERO(0x27),
	[PHYTIMING_CLK_POST] = DSIM_PHYTIMING1_CLK_POST(0x0d),
	[PHYTIMING_CLK_TRAIL] = DSIM_PHYTIMING1_CLK_TRAIL(0x08),
	[PHYTIMING_HS_PREPARE] = DSIM_PHYTIMING2_HS_PREPARE(0x09),
	[PHYTIMING_HS_ZERO] = DSIM_PHYTIMING2_HS_ZERO(0x0d),
	[PHYTIMING_HS_TRAIL] = DSIM_PHYTIMING2_HS_TRAIL(0x0b),
};

static const unsigned int exynos5422_reg_values[] = {
	[RESET_TYPE] = DSIM_SWRST,
	[PLL_TIMER] = 500,
	[STOP_STATE_CNT] = 0xf,
	[PHYCTRL_ULPS_EXIT] = DSIM_PHYCTRL_ULPS_EXIT(0xaf),
	[PHYCTRL_VREG_LP] = 0,
	[PHYCTRL_SLEW_UP] = 0,
	[PHYTIMING_LPX] = DSIM_PHYTIMING_LPX(0x08),
	[PHYTIMING_HS_EXIT] = DSIM_PHYTIMING_HS_EXIT(0x0d),
	[PHYTIMING_CLK_PREPARE] = DSIM_PHYTIMING1_CLK_PREPARE(0x09),
	[PHYTIMING_CLK_ZERO] = DSIM_PHYTIMING1_CLK_ZERO(0x30),
	[PHYTIMING_CLK_POST] = DSIM_PHYTIMING1_CLK_POST(0x0e),
	[PHYTIMING_CLK_TRAIL] = DSIM_PHYTIMING1_CLK_TRAIL(0x0a),
	[PHYTIMING_HS_PREPARE] = DSIM_PHYTIMING2_HS_PREPARE(0x0c),
	[PHYTIMING_HS_ZERO] = DSIM_PHYTIMING2_HS_ZERO(0x11),
	[PHYTIMING_HS_TRAIL] = DSIM_PHYTIMING2_HS_TRAIL(0x0d),
};

static const unsigned int exynos5433_reg_values[] = {
	[RESET_TYPE] = DSIM_FUNCRST,
	[PLL_TIMER] = 22200,
	[STOP_STATE_CNT] = 0xa,
	[PHYCTRL_ULPS_EXIT] = DSIM_PHYCTRL_ULPS_EXIT(0x190),
	[PHYCTRL_VREG_LP] = DSIM_PHYCTRL_B_DPHYCTL_VREG_LP,
	[PHYCTRL_SLEW_UP] = DSIM_PHYCTRL_B_DPHYCTL_SLEW_UP,
	[PHYTIMING_LPX] = DSIM_PHYTIMING_LPX(0x07),
	[PHYTIMING_HS_EXIT] = DSIM_PHYTIMING_HS_EXIT(0x0c),
	[PHYTIMING_CLK_PREPARE] = DSIM_PHYTIMING1_CLK_PREPARE(0x09),
	[PHYTIMING_CLK_ZERO] = DSIM_PHYTIMING1_CLK_ZERO(0x2d),
	[PHYTIMING_CLK_POST] = DSIM_PHYTIMING1_CLK_POST(0x0e),
	[PHYTIMING_CLK_TRAIL] = DSIM_PHYTIMING1_CLK_TRAIL(0x09),
	[PHYTIMING_HS_PREPARE] = DSIM_PHYTIMING2_HS_PREPARE(0x0b),
	[PHYTIMING_HS_ZERO] = DSIM_PHYTIMING2_HS_ZERO(0x10),
	[PHYTIMING_HS_TRAIL] = DSIM_PHYTIMING2_HS_TRAIL(0x0c),
};

static const unsigned int imx8mm_dsim_reg_values[] = {
	[RESET_TYPE] = DSIM_SWRST,
	[PLL_TIMER] = 500,
	[STOP_STATE_CNT] = 0xf,
	[PHYCTRL_ULPS_EXIT] = DSIM_PHYCTRL_ULPS_EXIT(0xaf),
	[PHYCTRL_VREG_LP] = 0,
	[PHYCTRL_SLEW_UP] = 0,
	[PHYTIMING_LPX] = DSIM_PHYTIMING_LPX(0x06),
	[PHYTIMING_HS_EXIT] = DSIM_PHYTIMING_HS_EXIT(0x0b),
	[PHYTIMING_CLK_PREPARE] = DSIM_PHYTIMING1_CLK_PREPARE(0x07),
	[PHYTIMING_CLK_ZERO] = DSIM_PHYTIMING1_CLK_ZERO(0x26),
	[PHYTIMING_CLK_POST] = DSIM_PHYTIMING1_CLK_POST(0x0d),
	[PHYTIMING_CLK_TRAIL] = DSIM_PHYTIMING1_CLK_TRAIL(0x08),
	[PHYTIMING_HS_PREPARE] = DSIM_PHYTIMING2_HS_PREPARE(0x08),
	[PHYTIMING_HS_ZERO] = DSIM_PHYTIMING2_HS_ZERO(0x0d),
	[PHYTIMING_HS_TRAIL] = DSIM_PHYTIMING2_HS_TRAIL(0x0b),
};

static const struct samsung_dsim_driver_data exynos3_dsi_driver_data = {
	.reg_ofs = exynos_reg_ofs,
	.plltmr_reg = 0x50,
	.has_freqband = 1,
	.has_clklane_stop = 1,
	.num_clks = 2,
	.max_freq = 1000,
	.wait_for_reset = 1,
	.num_bits_resol = 11,
	.pll_p_offset = 13,
	.reg_values = reg_values,
	.pll_fin_min = 6,
	.pll_fin_max = 12,
	.m_min = 41,
	.m_max = 125,
	.min_freq = 500,
	.has_broken_fifoctrl_emptyhdr = 1,
};

static const struct samsung_dsim_driver_data exynos4_dsi_driver_data = {
	.reg_ofs = exynos_reg_ofs,
	.plltmr_reg = 0x50,
	.has_freqband = 1,
	.has_clklane_stop = 1,
	.num_clks = 2,
	.max_freq = 1000,
	.wait_for_reset = 1,
	.num_bits_resol = 11,
	.pll_p_offset = 13,
	.reg_values = reg_values,
	.pll_fin_min = 6,
	.pll_fin_max = 12,
	.m_min = 41,
	.m_max = 125,
	.min_freq = 500,
	.has_broken_fifoctrl_emptyhdr = 1,
};

static const struct samsung_dsim_driver_data exynos5_dsi_driver_data = {
	.reg_ofs = exynos_reg_ofs,
	.plltmr_reg = 0x58,
	.num_clks = 2,
	.max_freq = 1000,
	.wait_for_reset = 1,
	.num_bits_resol = 11,
	.pll_p_offset = 13,
	.reg_values = reg_values,
	.pll_fin_min = 6,
	.pll_fin_max = 12,
	.m_min = 41,
	.m_max = 125,
	.min_freq = 500,
};

static const struct samsung_dsim_driver_data exynos5433_dsi_driver_data = {
	.reg_ofs = exynos5433_reg_ofs,
	.plltmr_reg = 0xa0,
	.has_clklane_stop = 1,
	.num_clks = 5,
	.max_freq = 1500,
	.wait_for_reset = 0,
	.num_bits_resol = 12,
	.pll_p_offset = 13,
	.reg_values = exynos5433_reg_values,
	.pll_fin_min = 6,
	.pll_fin_max = 12,
	.m_min = 41,
	.m_max = 125,
	.min_freq = 500,
};

static const struct samsung_dsim_driver_data exynos5422_dsi_driver_data = {
	.reg_ofs = exynos5433_reg_ofs,
	.plltmr_reg = 0xa0,
	.has_clklane_stop = 1,
	.num_clks = 2,
	.max_freq = 1500,
	.wait_for_reset = 1,
	.num_bits_resol = 12,
	.pll_p_offset = 13,
	.reg_values = exynos5422_reg_values,
	.pll_fin_min = 6,
	.pll_fin_max = 12,
	.m_min = 41,
	.m_max = 125,
	.min_freq = 500,
};

static const struct samsung_dsim_driver_data imx8mm_dsi_driver_data = {
	.reg_ofs = exynos5433_reg_ofs,
	.plltmr_reg = 0xa0,
	.has_clklane_stop = 1,
	.num_clks = 2,
	.max_freq = 2100,
	.wait_for_reset = 0,
	.num_bits_resol = 12,
	/*
	 * Unlike Exynos, PLL_P(PMS_P) offset 14 is used in i.MX8M Mini/Nano/Plus
	 * downstream driver - drivers/gpu/drm/bridge/sec-dsim.c
	 */
	.pll_p_offset = 14,
	.reg_values = imx8mm_dsim_reg_values,
	.pll_fin_min = 2,
	.pll_fin_max = 30,
	.m_min = 64,
	.m_max = 1023,
	.min_freq = 1050,
};

static const struct samsung_dsim_driver_data *
samsung_dsim_types[DSIM_TYPE_COUNT] = {
	[DSIM_TYPE_EXYNOS3250] = &exynos3_dsi_driver_data,
	[DSIM_TYPE_EXYNOS4210] = &exynos4_dsi_driver_data,
	[DSIM_TYPE_EXYNOS5410] = &exynos5_dsi_driver_data,
	[DSIM_TYPE_EXYNOS5422] = &exynos5422_dsi_driver_data,
	[DSIM_TYPE_EXYNOS5433] = &exynos5433_dsi_driver_data,
	[DSIM_TYPE_IMX8MM] = &imx8mm_dsi_driver_data,
	[DSIM_TYPE_IMX8MP] = &imx8mm_dsi_driver_data,
};

static inline struct samsung_dsim *host_to_dsi(struct mipi_dsi_host *h)
{
	return container_of(h, struct samsung_dsim, dsi_host);
}

static inline struct samsung_dsim *bridge_to_dsi(struct drm_bridge *b)
{
	return container_of(b, struct samsung_dsim, bridge);
}

static inline void samsung_dsim_write(struct samsung_dsim *dsi,
				      enum reg_idx idx, u32 val)
{
	writel(val, dsi->reg_base + dsi->driver_data->reg_ofs[idx]);
}

static inline u32 samsung_dsim_read(struct samsung_dsim *dsi, enum reg_idx idx)
{
	return readl(dsi->reg_base + dsi->driver_data->reg_ofs[idx]);
}

static void samsung_dsim_wait_for_reset(struct samsung_dsim *dsi)
{
	if (wait_for_completion_timeout(&dsi->completed, msecs_to_jiffies(300)))
		return;

	dev_err(dsi->dev, "timeout waiting for reset\n");
}

static void samsung_dsim_reset(struct samsung_dsim *dsi)
{
	u32 reset_val = dsi->driver_data->reg_values[RESET_TYPE];

	reinit_completion(&dsi->completed);
	samsung_dsim_write(dsi, DSIM_SWRST_REG, reset_val);
}

#ifndef MHZ
#define MHZ	(1000 * 1000)
#endif

static unsigned long samsung_dsim_pll_find_pms(struct samsung_dsim *dsi,
					       unsigned long fin,
					       unsigned long fout,
					       u8 *p, u16 *m, u8 *s)
{
	const struct samsung_dsim_driver_data *driver_data = dsi->driver_data;
	unsigned long best_freq = 0;
	u32 min_delta = 0xffffffff;
	u8 p_min, p_max;
	u8 _p, best_p;
	u16 _m, best_m;
	u8 _s, best_s;

	p_min = DIV_ROUND_UP(fin, (12 * MHZ));
	p_max = fin / (6 * MHZ);

	for (_p = p_min; _p <= p_max; ++_p) {
		for (_s = 0; _s <= 5; ++_s) {
			u64 tmp;
			u32 delta;

			tmp = (u64)fout * (_p << _s);
			do_div(tmp, fin);
			_m = tmp;
			if (_m < driver_data->m_min || _m > driver_data->m_max)
				continue;

			tmp = (u64)_m * fin;
			do_div(tmp, _p);
			if (tmp < driver_data->min_freq  * MHZ ||
			    tmp > driver_data->max_freq * MHZ)
				continue;

			tmp = (u64)_m * fin;
			do_div(tmp, _p << _s);

			delta = abs(fout - tmp);
			if (delta < min_delta) {
				best_p = _p;
				best_m = _m;
				best_s = _s;
				min_delta = delta;
				best_freq = tmp;
			}
		}
	}

	if (best_freq) {
		*p = best_p;
		*m = best_m;
		*s = best_s;
	}

	return best_freq;
}

static unsigned long samsung_dsim_set_pll(struct samsung_dsim *dsi,
					  unsigned long freq)
{
	const struct samsung_dsim_driver_data *driver_data = dsi->driver_data;
	unsigned long fin, fout;
	int timeout;
	u8 p, s;
	u16 m;
	u32 reg;

	if (dsi->pll_clk) {
		/*
		 * Ensure that the reference clock is generated with a power of
		 * two divider from its parent, but close to the PLLs upper
		 * limit.
		 */
		fin = clk_get_rate(clk_get_parent(dsi->pll_clk));
		while (fin > driver_data->pll_fin_max * MHZ)
			fin /= 2;
		clk_set_rate(dsi->pll_clk, fin);

		fin = clk_get_rate(dsi->pll_clk);
	} else {
		fin = dsi->pll_clk_rate;
	}
	dev_dbg(dsi->dev, "PLL ref clock freq %lu\n", fin);

	fout = samsung_dsim_pll_find_pms(dsi, fin, freq, &p, &m, &s);
	if (!fout) {
		dev_err(dsi->dev,
			"failed to find PLL PMS for requested frequency\n");
		return 0;
	}
	dev_dbg(dsi->dev, "PLL freq %lu, (p %d, m %d, s %d)\n", fout, p, m, s);

	writel(driver_data->reg_values[PLL_TIMER],
	       dsi->reg_base + driver_data->plltmr_reg);

	reg = DSIM_PLL_EN | DSIM_PLL_P(p, driver_data->pll_p_offset) |
	      DSIM_PLL_M(m) | DSIM_PLL_S(s);

	if (driver_data->has_freqband) {
		static const unsigned long freq_bands[] = {
			100 * MHZ, 120 * MHZ, 160 * MHZ, 200 * MHZ,
			270 * MHZ, 320 * MHZ, 390 * MHZ, 450 * MHZ,
			510 * MHZ, 560 * MHZ, 640 * MHZ, 690 * MHZ,
			770 * MHZ, 870 * MHZ, 950 * MHZ,
		};
		int band;

		for (band = 0; band < ARRAY_SIZE(freq_bands); ++band)
			if (fout < freq_bands[band])
				break;

		dev_dbg(dsi->dev, "band %d\n", band);

		reg |= DSIM_FREQ_BAND(band);
	}

	if (dsi->swap_dn_dp_clk)
		reg |= DSIM_PLL_DPDNSWAP_CLK;
	if (dsi->swap_dn_dp_data)
		reg |= DSIM_PLL_DPDNSWAP_DAT;

	samsung_dsim_write(dsi, DSIM_PLLCTRL_REG, reg);

	timeout = 1000;
	do {
		if (timeout-- == 0) {
			dev_err(dsi->dev, "PLL failed to stabilize\n");
			return 0;
		}
		reg = samsung_dsim_read(dsi, DSIM_STATUS_REG);
	} while ((reg & DSIM_PLL_STABLE) == 0);

	dsi->hs_clock = fout;

	return fout;
}

static int samsung_dsim_enable_clock(struct samsung_dsim *dsi)
{
	unsigned long hs_clk, byte_clk, esc_clk, pix_clk;
	unsigned long esc_div;
	u32 reg;
	struct drm_display_mode *m = &dsi->mode;
	int bpp = mipi_dsi_pixel_format_to_bpp(dsi->format);

	/* m->clock is in KHz */
	pix_clk = m->clock * 1000;

	/* Use burst_clk_rate if available, otherwise use the pix_clk */
	if (dsi->burst_clk_rate)
		hs_clk = samsung_dsim_set_pll(dsi, dsi->burst_clk_rate);
	else
		hs_clk = samsung_dsim_set_pll(dsi, DIV_ROUND_UP(pix_clk * bpp, dsi->lanes));

	if (!hs_clk) {
		dev_err(dsi->dev, "failed to configure DSI PLL\n");
		return -EFAULT;
	}

	byte_clk = hs_clk / 8;
	esc_div = DIV_ROUND_UP(byte_clk, dsi->esc_clk_rate);
	esc_clk = byte_clk / esc_div;

	if (esc_clk > 20 * MHZ) {
		++esc_div;
		esc_clk = byte_clk / esc_div;
	}

	dev_dbg(dsi->dev, "hs_clk = %lu, byte_clk = %lu, esc_clk = %lu\n",
		hs_clk, byte_clk, esc_clk);

	reg = samsung_dsim_read(dsi, DSIM_CLKCTRL_REG);
	reg &= ~(DSIM_ESC_PRESCALER_MASK | DSIM_LANE_ESC_CLK_EN_CLK
			| DSIM_LANE_ESC_CLK_EN_DATA_MASK | DSIM_PLL_BYPASS
			| DSIM_BYTE_CLK_SRC_MASK);
	reg |= DSIM_ESC_CLKEN | DSIM_BYTE_CLKEN
			| DSIM_ESC_PRESCALER(esc_div)
			| DSIM_LANE_ESC_CLK_EN_CLK
			| DSIM_LANE_ESC_CLK_EN_DATA(BIT(dsi->lanes) - 1)
			| DSIM_BYTE_CLK_SRC(0)
			| DSIM_TX_REQUEST_HSCLK;
	samsung_dsim_write(dsi, DSIM_CLKCTRL_REG, reg);

	return 0;
}

static void samsung_dsim_set_phy_ctrl(struct samsung_dsim *dsi)
{
	const struct samsung_dsim_driver_data *driver_data = dsi->driver_data;
	const unsigned int *reg_values = driver_data->reg_values;
	u32 reg;
	struct phy_configure_opts_mipi_dphy cfg;
	int clk_prepare, lpx, clk_zero, clk_post, clk_trail;
	int hs_exit, hs_prepare, hs_zero, hs_trail;
	unsigned long long byte_clock = dsi->hs_clock / 8;

	if (driver_data->has_freqband)
		return;

	phy_mipi_dphy_get_default_config_for_hsclk(dsi->hs_clock,
						   dsi->lanes, &cfg);

	/*
	 * TODO:
	 * The tech Applications Processor manuals for i.MX8M Mini, Nano,
	 * and Plus don't state what the definition of the PHYTIMING
	 * bits are beyond their address and bit position.
	 * After reviewing NXP's downstream code, it appears
	 * that the various PHYTIMING registers take the number
	 * of cycles and use various dividers on them.  This
	 * calculation does not result in an exact match to the
	 * downstream code, but it is very close to the values
	 * generated by their lookup table, and it appears
	 * to sync at a variety of resolutions. If someone
	 * can get a more accurate mathematical equation needed
	 * for these registers, this should be updated.
	 */

	lpx = PS_TO_CYCLE(cfg.lpx, byte_clock);
	hs_exit = PS_TO_CYCLE(cfg.hs_exit, byte_clock);
	clk_prepare = PS_TO_CYCLE(cfg.clk_prepare, byte_clock);
	clk_zero = PS_TO_CYCLE(cfg.clk_zero, byte_clock);
	clk_post = PS_TO_CYCLE(cfg.clk_post, byte_clock);
	clk_trail = PS_TO_CYCLE(cfg.clk_trail, byte_clock);
	hs_prepare = PS_TO_CYCLE(cfg.hs_prepare, byte_clock);
	hs_zero = PS_TO_CYCLE(cfg.hs_zero, byte_clock);
	hs_trail = PS_TO_CYCLE(cfg.hs_trail, byte_clock);

	/* B D-PHY: D-PHY Master & Slave Analog Block control */
	reg = reg_values[PHYCTRL_ULPS_EXIT] | reg_values[PHYCTRL_VREG_LP] |
		reg_values[PHYCTRL_SLEW_UP];

	samsung_dsim_write(dsi, DSIM_PHYCTRL_REG, reg);

	/*
	 * T LPX: Transmitted length of any Low-Power state period
	 * T HS-EXIT: Time that the transmitter drives LP-11 following a HS
	 *	burst
	 */

	reg  = DSIM_PHYTIMING_LPX(lpx) | DSIM_PHYTIMING_HS_EXIT(hs_exit);

	samsung_dsim_write(dsi, DSIM_PHYTIMING_REG, reg);

	/*
	 * T CLK-PREPARE: Time that the transmitter drives the Clock Lane LP-00
	 *	Line state immediately before the HS-0 Line state starting the
	 *	HS transmission
	 * T CLK-ZERO: Time that the transmitter drives the HS-0 state prior to
	 *	transmitting the Clock.
	 * T CLK_POST: Time that the transmitter continues to send HS clock
	 *	after the last associated Data Lane has transitioned to LP Mode
	 *	Interval is defined as the period from the end of T HS-TRAIL to
	 *	the beginning of T CLK-TRAIL
	 * T CLK-TRAIL: Time that the transmitter drives the HS-0 state after
	 *	the last payload clock bit of a HS transmission burst
	 */

	reg = DSIM_PHYTIMING1_CLK_PREPARE(clk_prepare)	|
	      DSIM_PHYTIMING1_CLK_ZERO(clk_zero)	|
	      DSIM_PHYTIMING1_CLK_POST(clk_post)	|
	      DSIM_PHYTIMING1_CLK_TRAIL(clk_trail);

	samsung_dsim_write(dsi, DSIM_PHYTIMING1_REG, reg);

	/*
	 * T HS-PREPARE: Time that the transmitter drives the Data Lane LP-00
	 *	Line state immediately before the HS-0 Line state starting the
	 *	HS transmission
	 * T HS-ZERO: Time that the transmitter drives the HS-0 state prior to
	 *	transmitting the Sync sequence.
	 * T HS-TRAIL: Time that the transmitter drives the flipped differential
	 *	state after last payload data bit of a HS transmission burst
	 */

	reg = DSIM_PHYTIMING2_HS_PREPARE(hs_prepare) |
	      DSIM_PHYTIMING2_HS_ZERO(hs_zero) |
	      DSIM_PHYTIMING2_HS_TRAIL(hs_trail);

	samsung_dsim_write(dsi, DSIM_PHYTIMING2_REG, reg);
}

static void samsung_dsim_disable_clock(struct samsung_dsim *dsi)
{
	u32 reg;

	reg = samsung_dsim_read(dsi, DSIM_CLKCTRL_REG);
	reg &= ~(DSIM_LANE_ESC_CLK_EN_CLK | DSIM_LANE_ESC_CLK_EN_DATA_MASK
			| DSIM_ESC_CLKEN | DSIM_BYTE_CLKEN);
	samsung_dsim_write(dsi, DSIM_CLKCTRL_REG, reg);

	reg = samsung_dsim_read(dsi, DSIM_PLLCTRL_REG);
	reg &= ~DSIM_PLL_EN;
	samsung_dsim_write(dsi, DSIM_PLLCTRL_REG, reg);
}

static void samsung_dsim_enable_lane(struct samsung_dsim *dsi, u32 lane)
{
	u32 reg = samsung_dsim_read(dsi, DSIM_CONFIG_REG);

	reg |= (DSIM_NUM_OF_DATA_LANE(dsi->lanes - 1) | DSIM_LANE_EN_CLK |
			DSIM_LANE_EN(lane));
	samsung_dsim_write(dsi, DSIM_CONFIG_REG, reg);
}

static int samsung_dsim_init_link(struct samsung_dsim *dsi)
{
	const struct samsung_dsim_driver_data *driver_data = dsi->driver_data;
	int timeout;
	u32 reg;
	u32 lanes_mask;

	/* Initialize FIFO pointers */
	reg = samsung_dsim_read(dsi, DSIM_FIFOCTRL_REG);
	reg &= ~0x1f;
	samsung_dsim_write(dsi, DSIM_FIFOCTRL_REG, reg);

	usleep_range(9000, 11000);

	reg |= 0x1f;
	samsung_dsim_write(dsi, DSIM_FIFOCTRL_REG, reg);
	usleep_range(9000, 11000);

	/* DSI configuration */
	reg = 0;

	/*
	 * The first bit of mode_flags specifies display configuration.
	 * If this bit is set[= MIPI_DSI_MODE_VIDEO], dsi will support video
	 * mode, otherwise it will support command mode.
	 */
	if (dsi->mode_flags & MIPI_DSI_MODE_VIDEO) {
		reg |= DSIM_VIDEO_MODE;

		/*
		 * The user manual describes that following bits are ignored in
		 * command mode.
		 */
		if (!(dsi->mode_flags & MIPI_DSI_MODE_VSYNC_FLUSH))
			reg |= DSIM_MFLUSH_VS;
		if (dsi->mode_flags & MIPI_DSI_MODE_VIDEO_SYNC_PULSE)
			reg |= DSIM_SYNC_INFORM;
		if (dsi->mode_flags & MIPI_DSI_MODE_VIDEO_BURST)
			reg |= DSIM_BURST_MODE;
		if (dsi->mode_flags & MIPI_DSI_MODE_VIDEO_AUTO_VERT)
			reg |= DSIM_AUTO_MODE;
		if (dsi->mode_flags & MIPI_DSI_MODE_VIDEO_HSE)
			reg |= DSIM_HSE_DISABLE_MODE;
		if (dsi->mode_flags & MIPI_DSI_MODE_VIDEO_NO_HFP)
			reg |= DSIM_HFP_DISABLE_MODE;
		if (dsi->mode_flags & MIPI_DSI_MODE_VIDEO_NO_HBP)
			reg |= DSIM_HBP_DISABLE_MODE;
		if (dsi->mode_flags & MIPI_DSI_MODE_VIDEO_NO_HSA)
			reg |= DSIM_HSA_DISABLE_MODE;
	}

	if (dsi->mode_flags & MIPI_DSI_MODE_NO_EOT_PACKET)
		reg |= DSIM_EOT_DISABLE;

	switch (dsi->format) {
	case MIPI_DSI_FMT_RGB888:
		reg |= DSIM_MAIN_PIX_FORMAT_RGB888;
		break;
	case MIPI_DSI_FMT_RGB666:
		reg |= DSIM_MAIN_PIX_FORMAT_RGB666;
		break;
	case MIPI_DSI_FMT_RGB666_PACKED:
		reg |= DSIM_MAIN_PIX_FORMAT_RGB666_P;
		break;
	case MIPI_DSI_FMT_RGB565:
		reg |= DSIM_MAIN_PIX_FORMAT_RGB565;
		break;
	default:
		dev_err(dsi->dev, "invalid pixel format\n");
		return -EINVAL;
	}

	/*
	 * Use non-continuous clock mode if the periparal wants and
	 * host controller supports
	 *
	 * In non-continous clock mode, host controller will turn off
	 * the HS clock between high-speed transmissions to reduce
	 * power consumption.
	 */
	if (driver_data->has_clklane_stop &&
	    dsi->mode_flags & MIPI_DSI_CLOCK_NON_CONTINUOUS) {
		if (!samsung_dsim_hw_is_exynos(dsi->plat_data->hw_type))
			reg |= DSIM_NON_CONTINUOUS_CLKLANE;

		reg |= DSIM_CLKLANE_STOP;
	}
	samsung_dsim_write(dsi, DSIM_CONFIG_REG, reg);

	lanes_mask = BIT(dsi->lanes) - 1;
	samsung_dsim_enable_lane(dsi, lanes_mask);

	/* Check clock and data lane state are stop state */
	timeout = 100;
	do {
		if (timeout-- == 0) {
			dev_err(dsi->dev, "waiting for bus lanes timed out\n");
			return -EFAULT;
		}

		reg = samsung_dsim_read(dsi, DSIM_STATUS_REG);
		if ((reg & DSIM_STOP_STATE_DAT(lanes_mask))
		    != DSIM_STOP_STATE_DAT(lanes_mask))
			continue;
	} while (!(reg & (DSIM_STOP_STATE_CLK | DSIM_TX_READY_HS_CLK)));

	reg = samsung_dsim_read(dsi, DSIM_ESCMODE_REG);
	reg &= ~DSIM_STOP_STATE_CNT_MASK;
	reg |= DSIM_STOP_STATE_CNT(driver_data->reg_values[STOP_STATE_CNT]);
	samsung_dsim_write(dsi, DSIM_ESCMODE_REG, reg);

	reg = DSIM_BTA_TIMEOUT(0xff) | DSIM_LPDR_TIMEOUT(0xffff);
	samsung_dsim_write(dsi, DSIM_TIMEOUT_REG, reg);

	return 0;
}

static void samsung_dsim_set_display_mode(struct samsung_dsim *dsi)
{
	struct drm_display_mode *m = &dsi->mode;
	unsigned int num_bits_resol = dsi->driver_data->num_bits_resol;
	u32 reg;

	if (dsi->mode_flags & MIPI_DSI_MODE_VIDEO) {
		u64 byte_clk = dsi->hs_clock / 8;
		u64 pix_clk = m->clock * 1000;

		int hfp = DIV64_U64_ROUND_UP((m->hsync_start - m->hdisplay) * byte_clk, pix_clk);
		int hbp = DIV64_U64_ROUND_UP((m->htotal - m->hsync_end) * byte_clk, pix_clk);
		int hsa = DIV64_U64_ROUND_UP((m->hsync_end - m->hsync_start) * byte_clk, pix_clk);

		/* remove packet overhead when possible */
		hfp = max(hfp - 6, 0);
		hbp = max(hbp - 6, 0);
		hsa = max(hsa - 6, 0);

		dev_dbg(dsi->dev, "calculated hfp: %u, hbp: %u, hsa: %u",
			hfp, hbp, hsa);

		reg = DSIM_CMD_ALLOW(0xf)
			| DSIM_STABLE_VFP(m->vsync_start - m->vdisplay)
			| DSIM_MAIN_VBP(m->vtotal - m->vsync_end);
		samsung_dsim_write(dsi, DSIM_MVPORCH_REG, reg);

		reg = DSIM_MAIN_HFP(hfp) | DSIM_MAIN_HBP(hbp);
		samsung_dsim_write(dsi, DSIM_MHPORCH_REG, reg);

		reg = DSIM_MAIN_VSA(m->vsync_end - m->vsync_start)
			| DSIM_MAIN_HSA(hsa);
		samsung_dsim_write(dsi, DSIM_MSYNC_REG, reg);
	}
	reg =  DSIM_MAIN_HRESOL(m->hdisplay, num_bits_resol) |
		DSIM_MAIN_VRESOL(m->vdisplay, num_bits_resol);

	samsung_dsim_write(dsi, DSIM_MDRESOL_REG, reg);

	dev_dbg(dsi->dev, "LCD size = %dx%d\n", m->hdisplay, m->vdisplay);
}

static void samsung_dsim_set_display_enable(struct samsung_dsim *dsi, bool enable)
{
	u32 reg;

	reg = samsung_dsim_read(dsi, DSIM_MDRESOL_REG);
	if (enable)
		reg |= DSIM_MAIN_STAND_BY;
	else
		reg &= ~DSIM_MAIN_STAND_BY;
	samsung_dsim_write(dsi, DSIM_MDRESOL_REG, reg);
}

static int samsung_dsim_wait_for_hdr_fifo(struct samsung_dsim *dsi)
{
	int timeout = 2000;

	do {
		u32 reg = samsung_dsim_read(dsi, DSIM_FIFOCTRL_REG);

		if (!dsi->driver_data->has_broken_fifoctrl_emptyhdr) {
			if (reg & DSIM_SFR_HEADER_EMPTY)
				return 0;
		} else {
			if (!(reg & DSIM_SFR_HEADER_FULL)) {
				/*
				 * Wait a little bit, so the pending data can
				 * actually leave the FIFO to avoid overflow.
				 */
				if (!cond_resched())
					usleep_range(950, 1050);
				return 0;
			}
		}

		if (!cond_resched())
			usleep_range(950, 1050);
	} while (--timeout);

	return -ETIMEDOUT;
}

static void samsung_dsim_set_cmd_lpm(struct samsung_dsim *dsi, bool lpm)
{
	u32 v = samsung_dsim_read(dsi, DSIM_ESCMODE_REG);

	if (lpm)
		v |= DSIM_CMD_LPDT_LP;
	else
		v &= ~DSIM_CMD_LPDT_LP;

	samsung_dsim_write(dsi, DSIM_ESCMODE_REG, v);
}

static void samsung_dsim_force_bta(struct samsung_dsim *dsi)
{
	u32 v = samsung_dsim_read(dsi, DSIM_ESCMODE_REG);

	v |= DSIM_FORCE_BTA;
	samsung_dsim_write(dsi, DSIM_ESCMODE_REG, v);
}

static void samsung_dsim_send_to_fifo(struct samsung_dsim *dsi,
				      struct samsung_dsim_transfer *xfer)
{
	struct device *dev = dsi->dev;
	struct mipi_dsi_packet *pkt = &xfer->packet;
	const u8 *payload = pkt->payload + xfer->tx_done;
	u16 length = pkt->payload_length - xfer->tx_done;
	bool first = !xfer->tx_done;
	u32 reg;

	dev_dbg(dev, "< xfer %pK: tx len %u, done %u, rx len %u, done %u\n",
		xfer, length, xfer->tx_done, xfer->rx_len, xfer->rx_done);

	if (length > DSI_TX_FIFO_SIZE)
		length = DSI_TX_FIFO_SIZE;

	xfer->tx_done += length;

	/* Send payload */
	while (length >= 4) {
		reg = get_unaligned_le32(payload);
		samsung_dsim_write(dsi, DSIM_PAYLOAD_REG, reg);
		payload += 4;
		length -= 4;
	}

	reg = 0;
	switch (length) {
	case 3:
		reg |= payload[2] << 16;
		fallthrough;
	case 2:
		reg |= payload[1] << 8;
		fallthrough;
	case 1:
		reg |= payload[0];
		samsung_dsim_write(dsi, DSIM_PAYLOAD_REG, reg);
		break;
	}

	/* Send packet header */
	if (!first)
		return;

	reg = get_unaligned_le32(pkt->header);
	if (samsung_dsim_wait_for_hdr_fifo(dsi)) {
		dev_err(dev, "waiting for header FIFO timed out\n");
		return;
	}

	if (NEQV(xfer->flags & MIPI_DSI_MSG_USE_LPM,
		 dsi->state & DSIM_STATE_CMD_LPM)) {
		samsung_dsim_set_cmd_lpm(dsi, xfer->flags & MIPI_DSI_MSG_USE_LPM);
		dsi->state ^= DSIM_STATE_CMD_LPM;
	}

	samsung_dsim_write(dsi, DSIM_PKTHDR_REG, reg);

	if (xfer->flags & MIPI_DSI_MSG_REQ_ACK)
		samsung_dsim_force_bta(dsi);
}

static void samsung_dsim_read_from_fifo(struct samsung_dsim *dsi,
					struct samsung_dsim_transfer *xfer)
{
	u8 *payload = xfer->rx_payload + xfer->rx_done;
	bool first = !xfer->rx_done;
	struct device *dev = dsi->dev;
	u16 length;
	u32 reg;

	if (first) {
		reg = samsung_dsim_read(dsi, DSIM_RXFIFO_REG);

		switch (reg & 0x3f) {
		case MIPI_DSI_RX_GENERIC_SHORT_READ_RESPONSE_2BYTE:
		case MIPI_DSI_RX_DCS_SHORT_READ_RESPONSE_2BYTE:
			if (xfer->rx_len >= 2) {
				payload[1] = reg >> 16;
				++xfer->rx_done;
			}
			fallthrough;
		case MIPI_DSI_RX_GENERIC_SHORT_READ_RESPONSE_1BYTE:
		case MIPI_DSI_RX_DCS_SHORT_READ_RESPONSE_1BYTE:
			payload[0] = reg >> 8;
			++xfer->rx_done;
			xfer->rx_len = xfer->rx_done;
			xfer->result = 0;
			goto clear_fifo;
		case MIPI_DSI_RX_ACKNOWLEDGE_AND_ERROR_REPORT:
			dev_err(dev, "DSI Error Report: 0x%04x\n", (reg >> 8) & 0xffff);
			xfer->result = 0;
			goto clear_fifo;
		}

		length = (reg >> 8) & 0xffff;
		if (length > xfer->rx_len) {
			dev_err(dev,
				"response too long (%u > %u bytes), stripping\n",
				xfer->rx_len, length);
			length = xfer->rx_len;
		} else if (length < xfer->rx_len) {
			xfer->rx_len = length;
		}
	}

	length = xfer->rx_len - xfer->rx_done;
	xfer->rx_done += length;

	/* Receive payload */
	while (length >= 4) {
		reg = samsung_dsim_read(dsi, DSIM_RXFIFO_REG);
		payload[0] = (reg >>  0) & 0xff;
		payload[1] = (reg >>  8) & 0xff;
		payload[2] = (reg >> 16) & 0xff;
		payload[3] = (reg >> 24) & 0xff;
		payload += 4;
		length -= 4;
	}

	if (length) {
		reg = samsung_dsim_read(dsi, DSIM_RXFIFO_REG);
		switch (length) {
		case 3:
			payload[2] = (reg >> 16) & 0xff;
			fallthrough;
		case 2:
			payload[1] = (reg >> 8) & 0xff;
			fallthrough;
		case 1:
			payload[0] = reg & 0xff;
		}
	}

	if (xfer->rx_done == xfer->rx_len)
		xfer->result = 0;

clear_fifo:
	length = DSI_RX_FIFO_SIZE / 4;
	do {
		reg = samsung_dsim_read(dsi, DSIM_RXFIFO_REG);
		if (reg == DSI_RX_FIFO_EMPTY)
			break;
	} while (--length);
}

static void samsung_dsim_transfer_start(struct samsung_dsim *dsi)
{
	unsigned long flags;
	struct samsung_dsim_transfer *xfer;
	bool start = false;

again:
	spin_lock_irqsave(&dsi->transfer_lock, flags);

	if (list_empty(&dsi->transfer_list)) {
		spin_unlock_irqrestore(&dsi->transfer_lock, flags);
		return;
	}

	xfer = list_first_entry(&dsi->transfer_list,
				struct samsung_dsim_transfer, list);

	spin_unlock_irqrestore(&dsi->transfer_lock, flags);

	if (xfer->packet.payload_length &&
	    xfer->tx_done == xfer->packet.payload_length)
		/* waiting for RX */
		return;

	samsung_dsim_send_to_fifo(dsi, xfer);

	if (xfer->packet.payload_length || xfer->rx_len)
		return;

	xfer->result = 0;
	complete(&xfer->completed);

	spin_lock_irqsave(&dsi->transfer_lock, flags);

	list_del_init(&xfer->list);
	start = !list_empty(&dsi->transfer_list);

	spin_unlock_irqrestore(&dsi->transfer_lock, flags);

	if (start)
		goto again;
}

static bool samsung_dsim_transfer_finish(struct samsung_dsim *dsi)
{
	struct samsung_dsim_transfer *xfer;
	unsigned long flags;
	bool start = true;

	spin_lock_irqsave(&dsi->transfer_lock, flags);

	if (list_empty(&dsi->transfer_list)) {
		spin_unlock_irqrestore(&dsi->transfer_lock, flags);
		return false;
	}

	xfer = list_first_entry(&dsi->transfer_list,
				struct samsung_dsim_transfer, list);

	spin_unlock_irqrestore(&dsi->transfer_lock, flags);

	dev_dbg(dsi->dev,
		"> xfer %pK, tx_len %zu, tx_done %u, rx_len %u, rx_done %u\n",
		xfer, xfer->packet.payload_length, xfer->tx_done, xfer->rx_len,
		xfer->rx_done);

	if (xfer->tx_done != xfer->packet.payload_length)
		return true;

	if (xfer->rx_done != xfer->rx_len)
		samsung_dsim_read_from_fifo(dsi, xfer);

	if (xfer->rx_done != xfer->rx_len)
		return true;

	spin_lock_irqsave(&dsi->transfer_lock, flags);

	list_del_init(&xfer->list);
	start = !list_empty(&dsi->transfer_list);

	spin_unlock_irqrestore(&dsi->transfer_lock, flags);

	if (!xfer->rx_len)
		xfer->result = 0;
	complete(&xfer->completed);

	return start;
}

static void samsung_dsim_remove_transfer(struct samsung_dsim *dsi,
					 struct samsung_dsim_transfer *xfer)
{
	unsigned long flags;
	bool start;

	spin_lock_irqsave(&dsi->transfer_lock, flags);

	if (!list_empty(&dsi->transfer_list) &&
	    xfer == list_first_entry(&dsi->transfer_list,
				     struct samsung_dsim_transfer, list)) {
		list_del_init(&xfer->list);
		start = !list_empty(&dsi->transfer_list);
		spin_unlock_irqrestore(&dsi->transfer_lock, flags);
		if (start)
			samsung_dsim_transfer_start(dsi);
		return;
	}

	list_del_init(&xfer->list);

	spin_unlock_irqrestore(&dsi->transfer_lock, flags);
}

static int samsung_dsim_transfer(struct samsung_dsim *dsi,
				 struct samsung_dsim_transfer *xfer)
{
	unsigned long flags;
	bool stopped;

	xfer->tx_done = 0;
	xfer->rx_done = 0;
	xfer->result = -ETIMEDOUT;
	init_completion(&xfer->completed);

	spin_lock_irqsave(&dsi->transfer_lock, flags);

	stopped = list_empty(&dsi->transfer_list);
	list_add_tail(&xfer->list, &dsi->transfer_list);

	spin_unlock_irqrestore(&dsi->transfer_lock, flags);

	if (stopped)
		samsung_dsim_transfer_start(dsi);

	wait_for_completion_timeout(&xfer->completed,
				    msecs_to_jiffies(DSI_XFER_TIMEOUT_MS));
	if (xfer->result == -ETIMEDOUT) {
		struct mipi_dsi_packet *pkt = &xfer->packet;

		samsung_dsim_remove_transfer(dsi, xfer);
		dev_err(dsi->dev, "xfer timed out: %*ph %*ph\n", 4, pkt->header,
			(int)pkt->payload_length, pkt->payload);
		return -ETIMEDOUT;
	}

	/* Also covers hardware timeout condition */
	return xfer->result;
}

static irqreturn_t samsung_dsim_irq(int irq, void *dev_id)
{
	struct samsung_dsim *dsi = dev_id;
	u32 status;

	status = samsung_dsim_read(dsi, DSIM_INTSRC_REG);
	if (!status) {
		static unsigned long j;

		if (printk_timed_ratelimit(&j, 500))
			dev_warn(dsi->dev, "spurious interrupt\n");
		return IRQ_HANDLED;
	}
	samsung_dsim_write(dsi, DSIM_INTSRC_REG, status);

	if (status & DSIM_INT_SW_RST_RELEASE) {
		unsigned long mask = ~(DSIM_INT_RX_DONE |
				       DSIM_INT_SFR_FIFO_EMPTY |
				       DSIM_INT_SFR_HDR_FIFO_EMPTY |
				       DSIM_INT_RX_ECC_ERR |
				       DSIM_INT_SW_RST_RELEASE);
		samsung_dsim_write(dsi, DSIM_INTMSK_REG, mask);
		complete(&dsi->completed);
		return IRQ_HANDLED;
	}

	if (!(status & (DSIM_INT_RX_DONE | DSIM_INT_SFR_FIFO_EMPTY |
			DSIM_INT_PLL_STABLE)))
		return IRQ_HANDLED;

	if (samsung_dsim_transfer_finish(dsi))
		samsung_dsim_transfer_start(dsi);

	return IRQ_HANDLED;
}

static void samsung_dsim_enable_irq(struct samsung_dsim *dsi)
{
	enable_irq(dsi->irq);

	if (dsi->te_gpio)
		enable_irq(gpiod_to_irq(dsi->te_gpio));
}

static void samsung_dsim_disable_irq(struct samsung_dsim *dsi)
{
	if (dsi->te_gpio)
		disable_irq(gpiod_to_irq(dsi->te_gpio));

	disable_irq(dsi->irq);
}

static int samsung_dsim_init(struct samsung_dsim *dsi)
{
	const struct samsung_dsim_driver_data *driver_data = dsi->driver_data;

	if (dsi->state & DSIM_STATE_INITIALIZED)
		return 0;

	samsung_dsim_reset(dsi);
	samsung_dsim_enable_irq(dsi);

	if (driver_data->reg_values[RESET_TYPE] == DSIM_FUNCRST)
		samsung_dsim_enable_lane(dsi, BIT(dsi->lanes) - 1);

	samsung_dsim_enable_clock(dsi);
	if (driver_data->wait_for_reset)
		samsung_dsim_wait_for_reset(dsi);
	samsung_dsim_set_phy_ctrl(dsi);
	samsung_dsim_init_link(dsi);

	dsi->state |= DSIM_STATE_INITIALIZED;

	return 0;
}

static void samsung_dsim_atomic_pre_enable(struct drm_bridge *bridge,
					   struct drm_bridge_state *old_bridge_state)
{
	struct samsung_dsim *dsi = bridge_to_dsi(bridge);
	int ret;

	if (dsi->state & DSIM_STATE_ENABLED)
		return;

	ret = pm_runtime_resume_and_get(dsi->dev);
	if (ret < 0) {
		dev_err(dsi->dev, "failed to enable DSI device.\n");
		return;
	}

	dsi->state |= DSIM_STATE_ENABLED;

	/*
	 * For Exynos-DSIM the downstream bridge, or panel are expecting
	 * the host initialization during DSI transfer.
	 */
	if (!samsung_dsim_hw_is_exynos(dsi->plat_data->hw_type)) {
		ret = samsung_dsim_init(dsi);
		if (ret)
			return;
<<<<<<< HEAD

		samsung_dsim_set_display_mode(dsi);
=======
>>>>>>> f8e4806e
	}
}

static void samsung_dsim_atomic_enable(struct drm_bridge *bridge,
				       struct drm_bridge_state *old_bridge_state)
{
	struct samsung_dsim *dsi = bridge_to_dsi(bridge);

<<<<<<< HEAD
	if (samsung_dsim_hw_is_exynos(dsi->plat_data->hw_type)) {
		samsung_dsim_set_display_mode(dsi);
		samsung_dsim_set_display_enable(dsi, true);
	} else {
		samsung_dsim_set_display_enable(dsi, true);
		samsung_dsim_set_stop_state(dsi, false);
	}
=======
	samsung_dsim_set_display_mode(dsi);
	samsung_dsim_set_display_enable(dsi, true);
>>>>>>> f8e4806e

	dsi->state |= DSIM_STATE_VIDOUT_AVAILABLE;
}

static void samsung_dsim_atomic_disable(struct drm_bridge *bridge,
					struct drm_bridge_state *old_bridge_state)
{
	struct samsung_dsim *dsi = bridge_to_dsi(bridge);

	if (!(dsi->state & DSIM_STATE_ENABLED))
		return;

<<<<<<< HEAD
	if (!samsung_dsim_hw_is_exynos(dsi->plat_data->hw_type))
		samsung_dsim_set_stop_state(dsi, true);

	samsung_dsim_set_display_enable(dsi, false);

=======
>>>>>>> f8e4806e
	dsi->state &= ~DSIM_STATE_VIDOUT_AVAILABLE;
}

static void samsung_dsim_atomic_post_disable(struct drm_bridge *bridge,
					     struct drm_bridge_state *old_bridge_state)
{
	struct samsung_dsim *dsi = bridge_to_dsi(bridge);

	if (!samsung_dsim_hw_is_exynos(dsi->plat_data->hw_type))
		samsung_dsim_set_stop_state(dsi, true);

	dsi->state &= ~DSIM_STATE_ENABLED;
	pm_runtime_put_sync(dsi->dev);
}

/*
 * This pixel output formats list referenced from,
 * AN13573 i.MX 8/RT MIPI DSI/CSI-2, Rev. 0, 21 March 2022
 * 3.7.4 Pixel formats
 * Table 14. DSI pixel packing formats
 */
static const u32 samsung_dsim_pixel_output_fmts[] = {
	MEDIA_BUS_FMT_YUYV10_1X20,
	MEDIA_BUS_FMT_YUYV12_1X24,
	MEDIA_BUS_FMT_UYVY8_1X16,
	MEDIA_BUS_FMT_RGB101010_1X30,
	MEDIA_BUS_FMT_RGB121212_1X36,
	MEDIA_BUS_FMT_RGB565_1X16,
	MEDIA_BUS_FMT_RGB666_1X18,
	MEDIA_BUS_FMT_RGB888_1X24,
};

static bool samsung_dsim_pixel_output_fmt_supported(u32 fmt)
{
	int i;

	if (fmt == MEDIA_BUS_FMT_FIXED)
		return false;

	for (i = 0; i < ARRAY_SIZE(samsung_dsim_pixel_output_fmts); i++) {
		if (samsung_dsim_pixel_output_fmts[i] == fmt)
			return true;
	}

	return false;
}

static u32 *
samsung_dsim_atomic_get_input_bus_fmts(struct drm_bridge *bridge,
				       struct drm_bridge_state *bridge_state,
				       struct drm_crtc_state *crtc_state,
				       struct drm_connector_state *conn_state,
				       u32 output_fmt,
				       unsigned int *num_input_fmts)
{
	u32 *input_fmts;

	input_fmts = kmalloc(sizeof(*input_fmts), GFP_KERNEL);
	if (!input_fmts)
		return NULL;

	if (!samsung_dsim_pixel_output_fmt_supported(output_fmt))
		/*
		 * Some bridge/display drivers are still not able to pass the
		 * correct format, so handle those pipelines by falling back
		 * to the default format till the supported formats finalized.
		 */
		output_fmt = MEDIA_BUS_FMT_RGB888_1X24;

	input_fmts[0] = output_fmt;
	*num_input_fmts = 1;

	return input_fmts;
}

static int samsung_dsim_atomic_check(struct drm_bridge *bridge,
				     struct drm_bridge_state *bridge_state,
				     struct drm_crtc_state *crtc_state,
				     struct drm_connector_state *conn_state)
{
	struct samsung_dsim *dsi = bridge_to_dsi(bridge);
	struct drm_display_mode *adjusted_mode = &crtc_state->adjusted_mode;

	/*
	 * The i.MX8M Mini/Nano glue logic between LCDIF and DSIM
	 * inverts HS/VS/DE sync signals polarity, therefore, while
	 * i.MX 8M Mini Applications Processor Reference Manual Rev. 3, 11/2020
	 * 13.6.3.5.2 RGB interface
	 * i.MX 8M Nano Applications Processor Reference Manual Rev. 2, 07/2022
	 * 13.6.2.7.2 RGB interface
	 * both claim "Vsync, Hsync, and VDEN are active high signals.", the
	 * LCDIF must generate inverted HS/VS/DE signals, i.e. active LOW.
	 *
	 * The i.MX8M Plus glue logic between LCDIFv3 and DSIM does not
	 * implement the same behavior, therefore LCDIFv3 must generate
	 * HS/VS/DE signals active HIGH.
	 */
	if (dsi->plat_data->hw_type == DSIM_TYPE_IMX8MM) {
		adjusted_mode->flags |= (DRM_MODE_FLAG_NHSYNC | DRM_MODE_FLAG_NVSYNC);
		adjusted_mode->flags &= ~(DRM_MODE_FLAG_PHSYNC | DRM_MODE_FLAG_PVSYNC);
	} else if (dsi->plat_data->hw_type == DSIM_TYPE_IMX8MP) {
		adjusted_mode->flags &= ~(DRM_MODE_FLAG_NHSYNC | DRM_MODE_FLAG_NVSYNC);
		adjusted_mode->flags |= (DRM_MODE_FLAG_PHSYNC | DRM_MODE_FLAG_PVSYNC);
	}

	return 0;
}

static void samsung_dsim_mode_set(struct drm_bridge *bridge,
				  const struct drm_display_mode *mode,
				  const struct drm_display_mode *adjusted_mode)
{
	struct samsung_dsim *dsi = bridge_to_dsi(bridge);

	drm_mode_copy(&dsi->mode, adjusted_mode);
}

static int samsung_dsim_attach(struct drm_bridge *bridge,
			       enum drm_bridge_attach_flags flags)
{
	struct samsung_dsim *dsi = bridge_to_dsi(bridge);

	return drm_bridge_attach(bridge->encoder, dsi->out_bridge, bridge,
				 flags);
}

static const struct drm_bridge_funcs samsung_dsim_bridge_funcs = {
	.atomic_duplicate_state		= drm_atomic_helper_bridge_duplicate_state,
	.atomic_destroy_state		= drm_atomic_helper_bridge_destroy_state,
	.atomic_reset			= drm_atomic_helper_bridge_reset,
	.atomic_get_input_bus_fmts	= samsung_dsim_atomic_get_input_bus_fmts,
	.atomic_check			= samsung_dsim_atomic_check,
	.atomic_pre_enable		= samsung_dsim_atomic_pre_enable,
	.atomic_enable			= samsung_dsim_atomic_enable,
	.atomic_disable			= samsung_dsim_atomic_disable,
	.atomic_post_disable		= samsung_dsim_atomic_post_disable,
	.mode_set			= samsung_dsim_mode_set,
	.attach				= samsung_dsim_attach,
};

static irqreturn_t samsung_dsim_te_irq_handler(int irq, void *dev_id)
{
	struct samsung_dsim *dsi = (struct samsung_dsim *)dev_id;
	const struct samsung_dsim_plat_data *pdata = dsi->plat_data;

	if (pdata->host_ops && pdata->host_ops->te_irq_handler)
		return pdata->host_ops->te_irq_handler(dsi);

	return IRQ_HANDLED;
}

static int samsung_dsim_register_te_irq(struct samsung_dsim *dsi, struct device *dev)
{
	int te_gpio_irq;
	int ret;

	dsi->te_gpio = devm_gpiod_get_optional(dev, "te", GPIOD_IN);
	if (!dsi->te_gpio)
		return 0;
	else if (IS_ERR(dsi->te_gpio))
		return dev_err_probe(dev, PTR_ERR(dsi->te_gpio), "failed to get te GPIO\n");

	te_gpio_irq = gpiod_to_irq(dsi->te_gpio);

	ret = request_threaded_irq(te_gpio_irq, samsung_dsim_te_irq_handler, NULL,
				   IRQF_TRIGGER_RISING | IRQF_NO_AUTOEN, "TE", dsi);
	if (ret) {
		dev_err(dsi->dev, "request interrupt failed with %d\n", ret);
		gpiod_put(dsi->te_gpio);
		return ret;
	}

	return 0;
}

static int samsung_dsim_host_attach(struct mipi_dsi_host *host,
				    struct mipi_dsi_device *device)
{
	struct samsung_dsim *dsi = host_to_dsi(host);
	const struct samsung_dsim_plat_data *pdata = dsi->plat_data;
	struct device *dev = dsi->dev;
	struct device_node *np = dev->of_node;
	struct device_node *remote;
	struct drm_panel *panel;
	int ret;

	/*
	 * Devices can also be child nodes when we also control that device
	 * through the upstream device (ie, MIPI-DCS for a MIPI-DSI device).
	 *
	 * Lookup for a child node of the given parent that isn't either port
	 * or ports.
	 */
	for_each_available_child_of_node(np, remote) {
		if (of_node_name_eq(remote, "port") ||
		    of_node_name_eq(remote, "ports"))
			continue;

		goto of_find_panel_or_bridge;
	}

	/*
	 * of_graph_get_remote_node() produces a noisy error message if port
	 * node isn't found and the absence of the port is a legit case here,
	 * so at first we silently check whether graph presents in the
	 * device-tree node.
	 */
	if (!of_graph_is_present(np))
		return -ENODEV;

	remote = of_graph_get_remote_node(np, 1, 0);

of_find_panel_or_bridge:
	if (!remote)
		return -ENODEV;

	panel = of_drm_find_panel(remote);
	if (!IS_ERR(panel)) {
		dsi->out_bridge = devm_drm_panel_bridge_add(dev, panel);
	} else {
		dsi->out_bridge = of_drm_find_bridge(remote);
		if (!dsi->out_bridge)
			dsi->out_bridge = ERR_PTR(-EINVAL);
	}

	of_node_put(remote);

	if (IS_ERR(dsi->out_bridge)) {
		ret = PTR_ERR(dsi->out_bridge);
		DRM_DEV_ERROR(dev, "failed to find the bridge: %d\n", ret);
		return ret;
	}

	DRM_DEV_INFO(dev, "Attached %s device (lanes:%d bpp:%d mode-flags:0x%lx)\n",
		     device->name, device->lanes,
		     mipi_dsi_pixel_format_to_bpp(device->format),
		     device->mode_flags);

	drm_bridge_add(&dsi->bridge);

	/*
	 * This is a temporary solution and should be made by more generic way.
	 *
	 * If attached panel device is for command mode one, dsi should register
	 * TE interrupt handler.
	 */
	if (!(device->mode_flags & MIPI_DSI_MODE_VIDEO)) {
		ret = samsung_dsim_register_te_irq(dsi, &device->dev);
		if (ret)
			return ret;
	}

	if (pdata->host_ops && pdata->host_ops->attach) {
		ret = pdata->host_ops->attach(dsi, device);
		if (ret)
			return ret;
	}

	dsi->lanes = device->lanes;
	dsi->format = device->format;
	dsi->mode_flags = device->mode_flags;

	return 0;
}

static void samsung_dsim_unregister_te_irq(struct samsung_dsim *dsi)
{
	if (dsi->te_gpio) {
		free_irq(gpiod_to_irq(dsi->te_gpio), dsi);
		gpiod_put(dsi->te_gpio);
	}
}

static int samsung_dsim_host_detach(struct mipi_dsi_host *host,
				    struct mipi_dsi_device *device)
{
	struct samsung_dsim *dsi = host_to_dsi(host);
	const struct samsung_dsim_plat_data *pdata = dsi->plat_data;

	dsi->out_bridge = NULL;

	if (pdata->host_ops && pdata->host_ops->detach)
		pdata->host_ops->detach(dsi, device);

	samsung_dsim_unregister_te_irq(dsi);

	drm_bridge_remove(&dsi->bridge);

	return 0;
}

static ssize_t samsung_dsim_host_transfer(struct mipi_dsi_host *host,
					  const struct mipi_dsi_msg *msg)
{
	struct samsung_dsim *dsi = host_to_dsi(host);
	struct samsung_dsim_transfer xfer;
	int ret;

	if (!(dsi->state & DSIM_STATE_ENABLED))
		return -EINVAL;

	ret = samsung_dsim_init(dsi);
	if (ret)
		return ret;

	ret = mipi_dsi_create_packet(&xfer.packet, msg);
	if (ret < 0)
		return ret;

	xfer.rx_len = msg->rx_len;
	xfer.rx_payload = msg->rx_buf;
	xfer.flags = msg->flags;

	ret = samsung_dsim_transfer(dsi, &xfer);
	return (ret < 0) ? ret : xfer.rx_done;
}

static const struct mipi_dsi_host_ops samsung_dsim_ops = {
	.attach = samsung_dsim_host_attach,
	.detach = samsung_dsim_host_detach,
	.transfer = samsung_dsim_host_transfer,
};

static int samsung_dsim_of_read_u32(const struct device_node *np,
				    const char *propname, u32 *out_value, bool optional)
{
	int ret = of_property_read_u32(np, propname, out_value);

	if (ret < 0 && !optional)
		pr_err("%pOF: failed to get '%s' property\n", np, propname);

	return ret;
}

static int samsung_dsim_parse_dt(struct samsung_dsim *dsi)
{
	struct device *dev = dsi->dev;
	struct device_node *node = dev->of_node;
	u32 lane_polarities[5] = { 0 };
	struct device_node *endpoint;
	int i, nr_lanes, ret;

	ret = samsung_dsim_of_read_u32(node, "samsung,pll-clock-frequency",
				       &dsi->pll_clk_rate, 1);
	/* If it doesn't exist, read it from the clock instead of failing */
	if (ret < 0) {
		dev_dbg(dev, "Using sclk_mipi for pll clock frequency\n");
		dsi->pll_clk = devm_clk_get(dev, "sclk_mipi");
		if (IS_ERR(dsi->pll_clk))
			return PTR_ERR(dsi->pll_clk);
	}

	/* If it doesn't exist, use pixel clock instead of failing */
	ret = samsung_dsim_of_read_u32(node, "samsung,burst-clock-frequency",
				       &dsi->burst_clk_rate, 1);
	if (ret < 0) {
		dev_dbg(dev, "Using pixel clock for HS clock frequency\n");
		dsi->burst_clk_rate = 0;
	}

	ret = samsung_dsim_of_read_u32(node, "samsung,esc-clock-frequency",
				       &dsi->esc_clk_rate, 0);
	if (ret < 0)
		return ret;

	endpoint = of_graph_get_endpoint_by_regs(node, 1, -1);
	nr_lanes = of_property_count_u32_elems(endpoint, "data-lanes");
	if (nr_lanes > 0 && nr_lanes <= 4) {
		/* Polarity 0 is clock lane, 1..4 are data lanes. */
		of_property_read_u32_array(endpoint, "lane-polarities",
					   lane_polarities, nr_lanes + 1);
		for (i = 1; i <= nr_lanes; i++) {
			if (lane_polarities[1] != lane_polarities[i])
				DRM_DEV_ERROR(dsi->dev, "Data lanes polarities do not match");
		}
		if (lane_polarities[0])
			dsi->swap_dn_dp_clk = true;
		if (lane_polarities[1])
			dsi->swap_dn_dp_data = true;
	}

	return 0;
}

static int generic_dsim_register_host(struct samsung_dsim *dsi)
{
	return mipi_dsi_host_register(&dsi->dsi_host);
}

static void generic_dsim_unregister_host(struct samsung_dsim *dsi)
{
	mipi_dsi_host_unregister(&dsi->dsi_host);
}

static const struct samsung_dsim_host_ops generic_dsim_host_ops = {
	.register_host = generic_dsim_register_host,
	.unregister_host = generic_dsim_unregister_host,
};

static const struct drm_bridge_timings samsung_dsim_bridge_timings_de_high = {
	.input_bus_flags = DRM_BUS_FLAG_DE_HIGH,
};

static const struct drm_bridge_timings samsung_dsim_bridge_timings_de_low = {
	.input_bus_flags = DRM_BUS_FLAG_DE_LOW,
};

int samsung_dsim_probe(struct platform_device *pdev)
{
	struct device *dev = &pdev->dev;
	struct samsung_dsim *dsi;
	int ret, i;

	dsi = devm_kzalloc(dev, sizeof(*dsi), GFP_KERNEL);
	if (!dsi)
		return -ENOMEM;

	init_completion(&dsi->completed);
	spin_lock_init(&dsi->transfer_lock);
	INIT_LIST_HEAD(&dsi->transfer_list);

	dsi->dsi_host.ops = &samsung_dsim_ops;
	dsi->dsi_host.dev = dev;

	dsi->dev = dev;
	dsi->plat_data = of_device_get_match_data(dev);
	dsi->driver_data = samsung_dsim_types[dsi->plat_data->hw_type];

	dsi->supplies[0].supply = "vddcore";
	dsi->supplies[1].supply = "vddio";
	ret = devm_regulator_bulk_get(dev, ARRAY_SIZE(dsi->supplies),
				      dsi->supplies);
	if (ret)
		return dev_err_probe(dev, ret, "failed to get regulators\n");

	dsi->clks = devm_kcalloc(dev, dsi->driver_data->num_clks,
				 sizeof(*dsi->clks), GFP_KERNEL);
	if (!dsi->clks)
		return -ENOMEM;

	for (i = 0; i < dsi->driver_data->num_clks; i++) {
		dsi->clks[i] = devm_clk_get(dev, clk_names[i]);
		if (IS_ERR(dsi->clks[i])) {
			if (strcmp(clk_names[i], "sclk_mipi") == 0) {
				dsi->clks[i] = devm_clk_get(dev, OLD_SCLK_MIPI_CLK_NAME);
				if (!IS_ERR(dsi->clks[i]))
					continue;
			}

			dev_info(dev, "failed to get the clock: %s\n", clk_names[i]);
			return PTR_ERR(dsi->clks[i]);
		}
	}

	dsi->reg_base = devm_platform_ioremap_resource(pdev, 0);
	if (IS_ERR(dsi->reg_base))
		return PTR_ERR(dsi->reg_base);

	dsi->phy = devm_phy_optional_get(dev, "dsim");
	if (IS_ERR(dsi->phy)) {
		dev_info(dev, "failed to get dsim phy\n");
		return PTR_ERR(dsi->phy);
	}

	dsi->irq = platform_get_irq(pdev, 0);
	if (dsi->irq < 0)
		return dsi->irq;

	ret = devm_request_threaded_irq(dev, dsi->irq, NULL,
					samsung_dsim_irq,
					IRQF_ONESHOT | IRQF_NO_AUTOEN,
					dev_name(dev), dsi);
	if (ret) {
		dev_err(dev, "failed to request dsi irq\n");
		return ret;
	}

	ret = samsung_dsim_parse_dt(dsi);
	if (ret)
		return ret;

	platform_set_drvdata(pdev, dsi);

	pm_runtime_enable(dev);

	dsi->bridge.funcs = &samsung_dsim_bridge_funcs;
	dsi->bridge.of_node = dev->of_node;
	dsi->bridge.type = DRM_MODE_CONNECTOR_DSI;

	/* DE_LOW: i.MX8M Mini/Nano LCDIF-DSIM glue logic inverts HS/VS/DE */
	if (dsi->plat_data->hw_type == DSIM_TYPE_IMX8MM)
		dsi->bridge.timings = &samsung_dsim_bridge_timings_de_low;
	else
		dsi->bridge.timings = &samsung_dsim_bridge_timings_de_high;

	if (dsi->plat_data->host_ops && dsi->plat_data->host_ops->register_host) {
		ret = dsi->plat_data->host_ops->register_host(dsi);
		if (ret)
			goto err_disable_runtime;
	}

	return 0;

err_disable_runtime:
	pm_runtime_disable(dev);

	return ret;
}
EXPORT_SYMBOL_GPL(samsung_dsim_probe);

void samsung_dsim_remove(struct platform_device *pdev)
{
	struct samsung_dsim *dsi = platform_get_drvdata(pdev);

	pm_runtime_disable(&pdev->dev);

	if (dsi->plat_data->host_ops && dsi->plat_data->host_ops->unregister_host)
		dsi->plat_data->host_ops->unregister_host(dsi);
}
EXPORT_SYMBOL_GPL(samsung_dsim_remove);

static int __maybe_unused samsung_dsim_suspend(struct device *dev)
{
	struct samsung_dsim *dsi = dev_get_drvdata(dev);
	const struct samsung_dsim_driver_data *driver_data = dsi->driver_data;
	int ret, i;

	usleep_range(10000, 20000);

	if (dsi->state & DSIM_STATE_INITIALIZED) {
		dsi->state &= ~DSIM_STATE_INITIALIZED;

		samsung_dsim_disable_clock(dsi);

		samsung_dsim_disable_irq(dsi);
	}

	dsi->state &= ~DSIM_STATE_CMD_LPM;

	phy_power_off(dsi->phy);

	for (i = driver_data->num_clks - 1; i > -1; i--)
		clk_disable_unprepare(dsi->clks[i]);

	ret = regulator_bulk_disable(ARRAY_SIZE(dsi->supplies), dsi->supplies);
	if (ret < 0)
		dev_err(dsi->dev, "cannot disable regulators %d\n", ret);

	return 0;
}

static int __maybe_unused samsung_dsim_resume(struct device *dev)
{
	struct samsung_dsim *dsi = dev_get_drvdata(dev);
	const struct samsung_dsim_driver_data *driver_data = dsi->driver_data;
	int ret, i;

	ret = regulator_bulk_enable(ARRAY_SIZE(dsi->supplies), dsi->supplies);
	if (ret < 0) {
		dev_err(dsi->dev, "cannot enable regulators %d\n", ret);
		return ret;
	}

	for (i = 0; i < driver_data->num_clks; i++) {
		ret = clk_prepare_enable(dsi->clks[i]);
		if (ret < 0)
			goto err_clk;
	}

	ret = phy_power_on(dsi->phy);
	if (ret < 0) {
		dev_err(dsi->dev, "cannot enable phy %d\n", ret);
		goto err_clk;
	}

	return 0;

err_clk:
	while (--i > -1)
		clk_disable_unprepare(dsi->clks[i]);
	regulator_bulk_disable(ARRAY_SIZE(dsi->supplies), dsi->supplies);

	return ret;
}

const struct dev_pm_ops samsung_dsim_pm_ops = {
	SET_RUNTIME_PM_OPS(samsung_dsim_suspend, samsung_dsim_resume, NULL)
	SET_SYSTEM_SLEEP_PM_OPS(pm_runtime_force_suspend,
				pm_runtime_force_resume)
};
EXPORT_SYMBOL_GPL(samsung_dsim_pm_ops);

static const struct samsung_dsim_plat_data samsung_dsim_imx8mm_pdata = {
	.hw_type = DSIM_TYPE_IMX8MM,
	.host_ops = &generic_dsim_host_ops,
};

static const struct samsung_dsim_plat_data samsung_dsim_imx8mp_pdata = {
	.hw_type = DSIM_TYPE_IMX8MP,
	.host_ops = &generic_dsim_host_ops,
};

static const struct of_device_id samsung_dsim_of_match[] = {
	{
		.compatible = "fsl,imx8mm-mipi-dsim",
		.data = &samsung_dsim_imx8mm_pdata,
	},
	{
		.compatible = "fsl,imx8mp-mipi-dsim",
		.data = &samsung_dsim_imx8mp_pdata,
	},
	{ /* sentinel. */ }
};
MODULE_DEVICE_TABLE(of, samsung_dsim_of_match);

static struct platform_driver samsung_dsim_driver = {
	.probe = samsung_dsim_probe,
	.remove_new = samsung_dsim_remove,
	.driver = {
		   .name = "samsung-dsim",
		   .pm = &samsung_dsim_pm_ops,
		   .of_match_table = samsung_dsim_of_match,
	},
};

module_platform_driver(samsung_dsim_driver);

MODULE_AUTHOR("Jagan Teki <jagan@amarulasolutions.com>");
MODULE_DESCRIPTION("Samsung MIPI DSIM controller bridge");
MODULE_LICENSE("GPL");<|MERGE_RESOLUTION|>--- conflicted
+++ resolved
@@ -1481,11 +1481,6 @@
 		ret = samsung_dsim_init(dsi);
 		if (ret)
 			return;
-<<<<<<< HEAD
-
-		samsung_dsim_set_display_mode(dsi);
-=======
->>>>>>> f8e4806e
 	}
 }
 
@@ -1494,18 +1489,8 @@
 {
 	struct samsung_dsim *dsi = bridge_to_dsi(bridge);
 
-<<<<<<< HEAD
-	if (samsung_dsim_hw_is_exynos(dsi->plat_data->hw_type)) {
-		samsung_dsim_set_display_mode(dsi);
-		samsung_dsim_set_display_enable(dsi, true);
-	} else {
-		samsung_dsim_set_display_enable(dsi, true);
-		samsung_dsim_set_stop_state(dsi, false);
-	}
-=======
 	samsung_dsim_set_display_mode(dsi);
 	samsung_dsim_set_display_enable(dsi, true);
->>>>>>> f8e4806e
 
 	dsi->state |= DSIM_STATE_VIDOUT_AVAILABLE;
 }
@@ -1518,14 +1503,7 @@
 	if (!(dsi->state & DSIM_STATE_ENABLED))
 		return;
 
-<<<<<<< HEAD
-	if (!samsung_dsim_hw_is_exynos(dsi->plat_data->hw_type))
-		samsung_dsim_set_stop_state(dsi, true);
-
 	samsung_dsim_set_display_enable(dsi, false);
-
-=======
->>>>>>> f8e4806e
 	dsi->state &= ~DSIM_STATE_VIDOUT_AVAILABLE;
 }
 
@@ -1533,9 +1511,6 @@
 					     struct drm_bridge_state *old_bridge_state)
 {
 	struct samsung_dsim *dsi = bridge_to_dsi(bridge);
-
-	if (!samsung_dsim_hw_is_exynos(dsi->plat_data->hw_type))
-		samsung_dsim_set_stop_state(dsi, true);
 
 	dsi->state &= ~DSIM_STATE_ENABLED;
 	pm_runtime_put_sync(dsi->dev);
