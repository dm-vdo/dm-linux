// SPDX-License-Identifier: GPL-2.0+
/*
 *  Driver core for serial ports
 *
 *  Based on drivers/char/serial.c, by Linus Torvalds, Theodore Ts'o.
 *
 *  Copyright 1999 ARM Limited
 *  Copyright (C) 2000-2001 Deep Blue Solutions Ltd.
 */
#include <linux/module.h>
#include <linux/tty.h>
#include <linux/tty_flip.h>
#include <linux/slab.h>
#include <linux/sched/signal.h>
#include <linux/init.h>
#include <linux/console.h>
#include <linux/gpio/consumer.h>
#include <linux/kernel.h>
#include <linux/of.h>
#include <linux/pm_runtime.h>
#include <linux/proc_fs.h>
#include <linux/seq_file.h>
#include <linux/device.h>
#include <linux/serial.h> /* for serial_state and serial_icounter_struct */
#include <linux/serial_core.h>
#include <linux/sysrq.h>
#include <linux/delay.h>
#include <linux/mutex.h>
#include <linux/math64.h>
#include <linux/security.h>

#include <linux/irq.h>
#include <linux/uaccess.h>

#include "serial_base.h"

/*
 * This is used to lock changes in serial line configuration.
 */
static DEFINE_MUTEX(port_mutex);

/*
 * lockdep: port->lock is initialized in two places, but we
 *          want only one lock-class:
 */
static struct lock_class_key port_lock_key;

#define HIGH_BITS_OFFSET	((sizeof(long)-sizeof(int))*8)

/*
 * Max time with active RTS before/after data is sent.
 */
#define RS485_MAX_RTS_DELAY	100 /* msecs */

static void uart_change_pm(struct uart_state *state,
			   enum uart_pm_state pm_state);

static void uart_port_shutdown(struct tty_port *port);

static int uart_dcd_enabled(struct uart_port *uport)
{
	return !!(uport->status & UPSTAT_DCD_ENABLE);
}

static inline struct uart_port *uart_port_ref(struct uart_state *state)
{
	if (atomic_add_unless(&state->refcount, 1, 0))
		return state->uart_port;
	return NULL;
}

static inline void uart_port_deref(struct uart_port *uport)
{
	if (atomic_dec_and_test(&uport->state->refcount))
		wake_up(&uport->state->remove_wait);
}

#define uart_port_lock(state, flags)					\
	({								\
		struct uart_port *__uport = uart_port_ref(state);	\
		if (__uport)						\
			uart_port_lock_irqsave(__uport, &flags);	\
		__uport;						\
	})

#define uart_port_unlock(uport, flags)					\
	({								\
		struct uart_port *__uport = uport;			\
		if (__uport) {						\
			uart_port_unlock_irqrestore(__uport, flags);	\
			uart_port_deref(__uport);			\
		}							\
	})

static inline struct uart_port *uart_port_check(struct uart_state *state)
{
	lockdep_assert_held(&state->port.mutex);
	return state->uart_port;
}

/**
 * uart_write_wakeup - schedule write processing
 * @port: port to be processed
 *
 * This routine is used by the interrupt handler to schedule processing in the
 * software interrupt portion of the driver. A driver is expected to call this
 * function when the number of characters in the transmit buffer have dropped
 * below a threshold.
 *
 * Locking: @port->lock should be held
 */
void uart_write_wakeup(struct uart_port *port)
{
	struct uart_state *state = port->state;
	/*
	 * This means you called this function _after_ the port was
	 * closed.  No cookie for you.
	 */
	BUG_ON(!state);
	tty_port_tty_wakeup(&state->port);
}
EXPORT_SYMBOL(uart_write_wakeup);

static void uart_stop(struct tty_struct *tty)
{
	struct uart_state *state = tty->driver_data;
	struct uart_port *port;
	unsigned long flags;

	port = uart_port_lock(state, flags);
	if (port)
		port->ops->stop_tx(port);
	uart_port_unlock(port, flags);
}

static void __uart_start(struct uart_state *state)
{
	struct uart_port *port = state->uart_port;
	struct serial_port_device *port_dev;
	int err;

	if (!port || port->flags & UPF_DEAD || uart_tx_stopped(port))
		return;

	port_dev = port->port_dev;

	/* Increment the runtime PM usage count for the active check below */
	err = pm_runtime_get(&port_dev->dev);
	if (err < 0 && err != -EINPROGRESS) {
		pm_runtime_put_noidle(&port_dev->dev);
		return;
	}

	/*
	 * Start TX if enabled, and kick runtime PM. If the device is not
	 * enabled, serial_port_runtime_resume() calls start_tx() again
	 * after enabling the device.
	 */
	if (!pm_runtime_enabled(port->dev) || pm_runtime_active(&port_dev->dev))
		port->ops->start_tx(port);
	pm_runtime_mark_last_busy(&port_dev->dev);
	pm_runtime_put_autosuspend(&port_dev->dev);
}

static void uart_start(struct tty_struct *tty)
{
	struct uart_state *state = tty->driver_data;
	struct uart_port *port;
	unsigned long flags;

	port = uart_port_lock(state, flags);
	__uart_start(state);
	uart_port_unlock(port, flags);
}

static void
uart_update_mctrl(struct uart_port *port, unsigned int set, unsigned int clear)
{
	unsigned long flags;
	unsigned int old;

	uart_port_lock_irqsave(port, &flags);
	old = port->mctrl;
	port->mctrl = (old & ~clear) | set;
	if (old != port->mctrl && !(port->rs485.flags & SER_RS485_ENABLED))
		port->ops->set_mctrl(port, port->mctrl);
	uart_port_unlock_irqrestore(port, flags);
}

#define uart_set_mctrl(port, set)	uart_update_mctrl(port, set, 0)
#define uart_clear_mctrl(port, clear)	uart_update_mctrl(port, 0, clear)

static void uart_port_dtr_rts(struct uart_port *uport, bool active)
{
	if (active)
		uart_set_mctrl(uport, TIOCM_DTR | TIOCM_RTS);
	else
		uart_clear_mctrl(uport, TIOCM_DTR | TIOCM_RTS);
}

/* Caller holds port mutex */
static void uart_change_line_settings(struct tty_struct *tty, struct uart_state *state,
				      const struct ktermios *old_termios)
{
	struct uart_port *uport = uart_port_check(state);
	struct ktermios *termios;
	bool old_hw_stopped;

	/*
	 * If we have no tty, termios, or the port does not exist,
	 * then we can't set the parameters for this port.
	 */
	if (!tty || uport->type == PORT_UNKNOWN)
		return;

	termios = &tty->termios;
	uport->ops->set_termios(uport, termios, old_termios);

	/*
	 * Set modem status enables based on termios cflag
	 */
	uart_port_lock_irq(uport);
	if (termios->c_cflag & CRTSCTS)
		uport->status |= UPSTAT_CTS_ENABLE;
	else
		uport->status &= ~UPSTAT_CTS_ENABLE;

	if (termios->c_cflag & CLOCAL)
		uport->status &= ~UPSTAT_DCD_ENABLE;
	else
		uport->status |= UPSTAT_DCD_ENABLE;

	/* reset sw-assisted CTS flow control based on (possibly) new mode */
	old_hw_stopped = uport->hw_stopped;
	uport->hw_stopped = uart_softcts_mode(uport) &&
			    !(uport->ops->get_mctrl(uport) & TIOCM_CTS);
	if (uport->hw_stopped != old_hw_stopped) {
		if (!old_hw_stopped)
			uport->ops->stop_tx(uport);
		else
			__uart_start(state);
	}
	uart_port_unlock_irq(uport);
}

static int uart_alloc_xmit_buf(struct tty_port *port)
{
	struct uart_state *state = container_of(port, struct uart_state, port);
	struct uart_port *uport;
	unsigned long flags;
	unsigned long page;

	/*
	 * Initialise and allocate the transmit and temporary
	 * buffer.
	 */
	page = get_zeroed_page(GFP_KERNEL);
	if (!page)
		return -ENOMEM;

	uport = uart_port_lock(state, flags);
	if (!state->port.xmit_buf) {
		state->port.xmit_buf = (unsigned char *)page;
		kfifo_init(&state->port.xmit_fifo, state->port.xmit_buf,
				PAGE_SIZE);
		uart_port_unlock(uport, flags);
	} else {
		uart_port_unlock(uport, flags);
		/*
		 * Do not free() the page under the port lock, see
		 * uart_free_xmit_buf().
		 */
		free_page(page);
	}

	return 0;
}

static void uart_free_xmit_buf(struct tty_port *port)
{
	struct uart_state *state = container_of(port, struct uart_state, port);
	struct uart_port *uport;
	unsigned long flags;
	char *xmit_buf;

	/*
	 * Do not free() the transmit buffer page under the port lock since
	 * this can create various circular locking scenarios. For instance,
	 * console driver may need to allocate/free a debug object, which
	 * can end up in printk() recursion.
	 */
	uport = uart_port_lock(state, flags);
	xmit_buf = port->xmit_buf;
	port->xmit_buf = NULL;
	INIT_KFIFO(port->xmit_fifo);
	uart_port_unlock(uport, flags);

	free_page((unsigned long)xmit_buf);
}

/*
 * Startup the port.  This will be called once per open.  All calls
 * will be serialised by the per-port mutex.
 */
static int uart_port_startup(struct tty_struct *tty, struct uart_state *state,
			     bool init_hw)
{
	struct uart_port *uport = uart_port_check(state);
	int retval;

	if (uport->type == PORT_UNKNOWN)
		return 1;

	/*
	 * Make sure the device is in D0 state.
	 */
	uart_change_pm(state, UART_PM_STATE_ON);

	retval = uart_alloc_xmit_buf(&state->port);
	if (retval)
		return retval;

	retval = uport->ops->startup(uport);
	if (retval == 0) {
		if (uart_console(uport) && uport->cons->cflag) {
			tty->termios.c_cflag = uport->cons->cflag;
			tty->termios.c_ispeed = uport->cons->ispeed;
			tty->termios.c_ospeed = uport->cons->ospeed;
			uport->cons->cflag = 0;
			uport->cons->ispeed = 0;
			uport->cons->ospeed = 0;
		}
		/*
		 * Initialise the hardware port settings.
		 */
		uart_change_line_settings(tty, state, NULL);

		/*
		 * Setup the RTS and DTR signals once the
		 * port is open and ready to respond.
		 */
		if (init_hw && C_BAUD(tty))
			uart_port_dtr_rts(uport, true);
	}

	/*
	 * This is to allow setserial on this port. People may want to set
	 * port/irq/type and then reconfigure the port properly if it failed
	 * now.
	 */
	if (retval && capable(CAP_SYS_ADMIN))
		return 1;

	return retval;
}

static int uart_startup(struct tty_struct *tty, struct uart_state *state,
			bool init_hw)
{
	struct tty_port *port = &state->port;
	struct uart_port *uport;
	int retval;

	if (tty_port_initialized(port))
		goto out_base_port_startup;

	retval = uart_port_startup(tty, state, init_hw);
	if (retval) {
		set_bit(TTY_IO_ERROR, &tty->flags);
		return retval;
	}

out_base_port_startup:
	uport = uart_port_check(state);
	if (!uport)
		return -EIO;

	serial_base_port_startup(uport);

	return 0;
}

/*
 * This routine will shutdown a serial port; interrupts are disabled, and
 * DTR is dropped if the hangup on close termio flag is on.  Calls to
 * uart_shutdown are serialised by the per-port semaphore.
 *
 * uport == NULL if uart_port has already been removed
 */
static void uart_shutdown(struct tty_struct *tty, struct uart_state *state)
{
	struct uart_port *uport = uart_port_check(state);
	struct tty_port *port = &state->port;

	/*
	 * Set the TTY IO error marker
	 */
	if (tty)
		set_bit(TTY_IO_ERROR, &tty->flags);

	if (uport)
		serial_base_port_shutdown(uport);

	if (tty_port_initialized(port)) {
		tty_port_set_initialized(port, false);

		/*
		 * Turn off DTR and RTS early.
		 */
		if (uport && uart_console(uport) && tty) {
			uport->cons->cflag = tty->termios.c_cflag;
			uport->cons->ispeed = tty->termios.c_ispeed;
			uport->cons->ospeed = tty->termios.c_ospeed;
		}

		if (!tty || C_HUPCL(tty))
			uart_port_dtr_rts(uport, false);

		uart_port_shutdown(port);
	}

	/*
	 * It's possible for shutdown to be called after suspend if we get
	 * a DCD drop (hangup) at just the right time.  Clear suspended bit so
	 * we don't try to resume a port that has been shutdown.
	 */
	tty_port_set_suspended(port, false);

	uart_free_xmit_buf(port);
}

/**
 * uart_update_timeout - update per-port frame timing information
 * @port: uart_port structure describing the port
 * @cflag: termios cflag value
 * @baud: speed of the port
 *
 * Set the @port frame timing information from which the FIFO timeout value is
 * derived. The @cflag value should reflect the actual hardware settings as
 * number of bits, parity, stop bits and baud rate is taken into account here.
 *
 * Locking: caller is expected to take @port->lock
 */
void
uart_update_timeout(struct uart_port *port, unsigned int cflag,
		    unsigned int baud)
{
	u64 temp = tty_get_frame_size(cflag);

	temp *= NSEC_PER_SEC;
	port->frame_time = (unsigned int)DIV64_U64_ROUND_UP(temp, baud);
}
EXPORT_SYMBOL(uart_update_timeout);

/**
 * uart_get_baud_rate - return baud rate for a particular port
 * @port: uart_port structure describing the port in question.
 * @termios: desired termios settings
 * @old: old termios (or %NULL)
 * @min: minimum acceptable baud rate
 * @max: maximum acceptable baud rate
 *
 * Decode the termios structure into a numeric baud rate, taking account of the
 * magic 38400 baud rate (with spd_* flags), and mapping the %B0 rate to 9600
 * baud.
 *
 * If the new baud rate is invalid, try the @old termios setting. If it's still
 * invalid, we try 9600 baud. If that is also invalid 0 is returned.
 *
 * The @termios structure is updated to reflect the baud rate we're actually
 * going to be using. Don't do this for the case where B0 is requested ("hang
 * up").
 *
 * Locking: caller dependent
 */
unsigned int
uart_get_baud_rate(struct uart_port *port, struct ktermios *termios,
		   const struct ktermios *old, unsigned int min, unsigned int max)
{
	unsigned int try;
	unsigned int baud;
	unsigned int altbaud;
	int hung_up = 0;
	upf_t flags = port->flags & UPF_SPD_MASK;

	switch (flags) {
	case UPF_SPD_HI:
		altbaud = 57600;
		break;
	case UPF_SPD_VHI:
		altbaud = 115200;
		break;
	case UPF_SPD_SHI:
		altbaud = 230400;
		break;
	case UPF_SPD_WARP:
		altbaud = 460800;
		break;
	default:
		altbaud = 38400;
		break;
	}

	for (try = 0; try < 2; try++) {
		baud = tty_termios_baud_rate(termios);

		/*
		 * The spd_hi, spd_vhi, spd_shi, spd_warp kludge...
		 * Die! Die! Die!
		 */
		if (try == 0 && baud == 38400)
			baud = altbaud;

		/*
		 * Special case: B0 rate.
		 */
		if (baud == 0) {
			hung_up = 1;
			baud = 9600;
		}

		if (baud >= min && baud <= max)
			return baud;

		/*
		 * Oops, the quotient was zero.  Try again with
		 * the old baud rate if possible.
		 */
		termios->c_cflag &= ~CBAUD;
		if (old) {
			baud = tty_termios_baud_rate(old);
			if (!hung_up)
				tty_termios_encode_baud_rate(termios,
								baud, baud);
			old = NULL;
			continue;
		}

		/*
		 * As a last resort, if the range cannot be met then clip to
		 * the nearest chip supported rate.
		 */
		if (!hung_up) {
			if (baud <= min)
				tty_termios_encode_baud_rate(termios,
							min + 1, min + 1);
			else
				tty_termios_encode_baud_rate(termios,
							max - 1, max - 1);
		}
	}
	return 0;
}
EXPORT_SYMBOL(uart_get_baud_rate);

/**
 * uart_get_divisor - return uart clock divisor
 * @port: uart_port structure describing the port
 * @baud: desired baud rate
 *
 * Calculate the divisor (baud_base / baud) for the specified @baud,
 * appropriately rounded.
 *
 * If 38400 baud and custom divisor is selected, return the custom divisor
 * instead.
 *
 * Locking: caller dependent
 */
unsigned int
uart_get_divisor(struct uart_port *port, unsigned int baud)
{
	unsigned int quot;

	/*
	 * Old custom speed handling.
	 */
	if (baud == 38400 && (port->flags & UPF_SPD_MASK) == UPF_SPD_CUST)
		quot = port->custom_divisor;
	else
		quot = DIV_ROUND_CLOSEST(port->uartclk, 16 * baud);

	return quot;
}
EXPORT_SYMBOL(uart_get_divisor);

static int uart_put_char(struct tty_struct *tty, u8 c)
{
	struct uart_state *state = tty->driver_data;
	struct uart_port *port;
	unsigned long flags;
	int ret = 0;

	port = uart_port_lock(state, flags);
	if (!state->port.xmit_buf) {
		uart_port_unlock(port, flags);
		return 0;
	}

	if (port)
		ret = kfifo_put(&state->port.xmit_fifo, c);
	uart_port_unlock(port, flags);
	return ret;
}

static void uart_flush_chars(struct tty_struct *tty)
{
	uart_start(tty);
}

static ssize_t uart_write(struct tty_struct *tty, const u8 *buf, size_t count)
{
	struct uart_state *state = tty->driver_data;
	struct uart_port *port;
	unsigned long flags;
	int ret = 0;

	/*
	 * This means you called this function _after_ the port was
	 * closed.  No cookie for you.
	 */
	if (WARN_ON(!state))
		return -EL3HLT;

	port = uart_port_lock(state, flags);
	if (!state->port.xmit_buf) {
		uart_port_unlock(port, flags);
		return 0;
	}

	if (port)
		ret = kfifo_in(&state->port.xmit_fifo, buf, count);

	__uart_start(state);
	uart_port_unlock(port, flags);
	return ret;
}

static unsigned int uart_write_room(struct tty_struct *tty)
{
	struct uart_state *state = tty->driver_data;
	struct uart_port *port;
	unsigned long flags;
	unsigned int ret;

	port = uart_port_lock(state, flags);
	ret = kfifo_avail(&state->port.xmit_fifo);
	uart_port_unlock(port, flags);
	return ret;
}

static unsigned int uart_chars_in_buffer(struct tty_struct *tty)
{
	struct uart_state *state = tty->driver_data;
	struct uart_port *port;
	unsigned long flags;
	unsigned int ret;

	port = uart_port_lock(state, flags);
	ret = kfifo_len(&state->port.xmit_fifo);
	uart_port_unlock(port, flags);
	return ret;
}

static void uart_flush_buffer(struct tty_struct *tty)
{
	struct uart_state *state = tty->driver_data;
	struct uart_port *port;
	unsigned long flags;

	/*
	 * This means you called this function _after_ the port was
	 * closed.  No cookie for you.
	 */
	if (WARN_ON(!state))
		return;

	pr_debug("uart_flush_buffer(%d) called\n", tty->index);

	port = uart_port_lock(state, flags);
	if (!port)
		return;
	kfifo_reset(&state->port.xmit_fifo);
	if (port->ops->flush_buffer)
		port->ops->flush_buffer(port);
	uart_port_unlock(port, flags);
	tty_port_tty_wakeup(&state->port);
}

/*
 * This function performs low-level write of high-priority XON/XOFF
 * character and accounting for it.
 *
 * Requires uart_port to implement .serial_out().
 */
void uart_xchar_out(struct uart_port *uport, int offset)
{
	serial_port_out(uport, offset, uport->x_char);
	uport->icount.tx++;
	uport->x_char = 0;
}
EXPORT_SYMBOL_GPL(uart_xchar_out);

/*
 * This function is used to send a high-priority XON/XOFF character to
 * the device
 */
static void uart_send_xchar(struct tty_struct *tty, u8 ch)
{
	struct uart_state *state = tty->driver_data;
	struct uart_port *port;
	unsigned long flags;

	port = uart_port_ref(state);
	if (!port)
		return;

	if (port->ops->send_xchar)
		port->ops->send_xchar(port, ch);
	else {
		uart_port_lock_irqsave(port, &flags);
		port->x_char = ch;
		if (ch)
			port->ops->start_tx(port);
		uart_port_unlock_irqrestore(port, flags);
	}
	uart_port_deref(port);
}

static void uart_throttle(struct tty_struct *tty)
{
	struct uart_state *state = tty->driver_data;
	upstat_t mask = UPSTAT_SYNC_FIFO;
	struct uart_port *port;

	port = uart_port_ref(state);
	if (!port)
		return;

	if (I_IXOFF(tty))
		mask |= UPSTAT_AUTOXOFF;
	if (C_CRTSCTS(tty))
		mask |= UPSTAT_AUTORTS;

	if (port->status & mask) {
		port->ops->throttle(port);
		mask &= ~port->status;
	}

	if (mask & UPSTAT_AUTORTS)
		uart_clear_mctrl(port, TIOCM_RTS);

	if (mask & UPSTAT_AUTOXOFF)
		uart_send_xchar(tty, STOP_CHAR(tty));

	uart_port_deref(port);
}

static void uart_unthrottle(struct tty_struct *tty)
{
	struct uart_state *state = tty->driver_data;
	upstat_t mask = UPSTAT_SYNC_FIFO;
	struct uart_port *port;

	port = uart_port_ref(state);
	if (!port)
		return;

	if (I_IXOFF(tty))
		mask |= UPSTAT_AUTOXOFF;
	if (C_CRTSCTS(tty))
		mask |= UPSTAT_AUTORTS;

	if (port->status & mask) {
		port->ops->unthrottle(port);
		mask &= ~port->status;
	}

	if (mask & UPSTAT_AUTORTS)
		uart_set_mctrl(port, TIOCM_RTS);

	if (mask & UPSTAT_AUTOXOFF)
		uart_send_xchar(tty, START_CHAR(tty));

	uart_port_deref(port);
}

static int uart_get_info(struct tty_port *port, struct serial_struct *retinfo)
{
	struct uart_state *state = container_of(port, struct uart_state, port);
	struct uart_port *uport;
	int ret = -ENODEV;

	/* Initialize structure in case we error out later to prevent any stack info leakage. */
	*retinfo = (struct serial_struct){};

	/*
	 * Ensure the state we copy is consistent and no hardware changes
	 * occur as we go
	 */
	mutex_lock(&port->mutex);
	uport = uart_port_check(state);
	if (!uport)
		goto out;

	retinfo->type	    = uport->type;
	retinfo->line	    = uport->line;
	retinfo->port	    = uport->iobase;
	if (HIGH_BITS_OFFSET)
		retinfo->port_high = (long) uport->iobase >> HIGH_BITS_OFFSET;
	retinfo->irq		    = uport->irq;
	retinfo->flags	    = (__force int)uport->flags;
	retinfo->xmit_fifo_size  = uport->fifosize;
	retinfo->baud_base	    = uport->uartclk / 16;
	retinfo->close_delay	    = jiffies_to_msecs(port->close_delay) / 10;
	retinfo->closing_wait    = port->closing_wait == ASYNC_CLOSING_WAIT_NONE ?
				ASYNC_CLOSING_WAIT_NONE :
				jiffies_to_msecs(port->closing_wait) / 10;
	retinfo->custom_divisor  = uport->custom_divisor;
	retinfo->hub6	    = uport->hub6;
	retinfo->io_type         = uport->iotype;
	retinfo->iomem_reg_shift = uport->regshift;
	retinfo->iomem_base      = (void *)(unsigned long)uport->mapbase;

	ret = 0;
out:
	mutex_unlock(&port->mutex);
	return ret;
}

static int uart_get_info_user(struct tty_struct *tty,
			 struct serial_struct *ss)
{
	struct uart_state *state = tty->driver_data;
	struct tty_port *port = &state->port;

	return uart_get_info(port, ss) < 0 ? -EIO : 0;
}

static int uart_set_info(struct tty_struct *tty, struct tty_port *port,
			 struct uart_state *state,
			 struct serial_struct *new_info)
{
	struct uart_port *uport = uart_port_check(state);
	unsigned long new_port;
	unsigned int change_irq, change_port, closing_wait;
	unsigned int old_custom_divisor, close_delay;
	upf_t old_flags, new_flags;
	int retval = 0;

	if (!uport)
		return -EIO;

	new_port = new_info->port;
	if (HIGH_BITS_OFFSET)
		new_port += (unsigned long) new_info->port_high << HIGH_BITS_OFFSET;

	new_info->irq = irq_canonicalize(new_info->irq);
	close_delay = msecs_to_jiffies(new_info->close_delay * 10);
	closing_wait = new_info->closing_wait == ASYNC_CLOSING_WAIT_NONE ?
			ASYNC_CLOSING_WAIT_NONE :
			msecs_to_jiffies(new_info->closing_wait * 10);


	change_irq  = !(uport->flags & UPF_FIXED_PORT)
		&& new_info->irq != uport->irq;

	/*
	 * Since changing the 'type' of the port changes its resource
	 * allocations, we should treat type changes the same as
	 * IO port changes.
	 */
	change_port = !(uport->flags & UPF_FIXED_PORT)
		&& (new_port != uport->iobase ||
		    (unsigned long)new_info->iomem_base != uport->mapbase ||
		    new_info->hub6 != uport->hub6 ||
		    new_info->io_type != uport->iotype ||
		    new_info->iomem_reg_shift != uport->regshift ||
		    new_info->type != uport->type);

	old_flags = uport->flags;
	new_flags = (__force upf_t)new_info->flags;
	old_custom_divisor = uport->custom_divisor;

	if (!capable(CAP_SYS_ADMIN)) {
		retval = -EPERM;
		if (change_irq || change_port ||
		    (new_info->baud_base != uport->uartclk / 16) ||
		    (close_delay != port->close_delay) ||
		    (closing_wait != port->closing_wait) ||
		    (new_info->xmit_fifo_size &&
		     new_info->xmit_fifo_size != uport->fifosize) ||
		    (((new_flags ^ old_flags) & ~UPF_USR_MASK) != 0))
			goto exit;
		uport->flags = ((uport->flags & ~UPF_USR_MASK) |
			       (new_flags & UPF_USR_MASK));
		uport->custom_divisor = new_info->custom_divisor;
		goto check_and_exit;
	}

	if (change_irq || change_port) {
		retval = security_locked_down(LOCKDOWN_TIOCSSERIAL);
		if (retval)
			goto exit;
	}

	/*
	 * Ask the low level driver to verify the settings.
	 */
	if (uport->ops->verify_port)
		retval = uport->ops->verify_port(uport, new_info);

	if ((new_info->irq >= nr_irqs) || (new_info->irq < 0) ||
	    (new_info->baud_base < 9600))
		retval = -EINVAL;

	if (retval)
		goto exit;

	if (change_port || change_irq) {
		retval = -EBUSY;

		/*
		 * Make sure that we are the sole user of this port.
		 */
		if (tty_port_users(port) > 1)
			goto exit;

		/*
		 * We need to shutdown the serial port at the old
		 * port/type/irq combination.
		 */
		uart_shutdown(tty, state);
	}

	if (change_port) {
		unsigned long old_iobase, old_mapbase;
		unsigned int old_type, old_iotype, old_hub6, old_shift;

		old_iobase = uport->iobase;
		old_mapbase = uport->mapbase;
		old_type = uport->type;
		old_hub6 = uport->hub6;
		old_iotype = uport->iotype;
		old_shift = uport->regshift;

		/*
		 * Free and release old regions
		 */
		if (old_type != PORT_UNKNOWN && uport->ops->release_port)
			uport->ops->release_port(uport);

		uport->iobase = new_port;
		uport->type = new_info->type;
		uport->hub6 = new_info->hub6;
		uport->iotype = new_info->io_type;
		uport->regshift = new_info->iomem_reg_shift;
		uport->mapbase = (unsigned long)new_info->iomem_base;

		/*
		 * Claim and map the new regions
		 */
		if (uport->type != PORT_UNKNOWN && uport->ops->request_port) {
			retval = uport->ops->request_port(uport);
		} else {
			/* Always success - Jean II */
			retval = 0;
		}

		/*
		 * If we fail to request resources for the
		 * new port, try to restore the old settings.
		 */
		if (retval) {
			uport->iobase = old_iobase;
			uport->type = old_type;
			uport->hub6 = old_hub6;
			uport->iotype = old_iotype;
			uport->regshift = old_shift;
			uport->mapbase = old_mapbase;

			if (old_type != PORT_UNKNOWN) {
				retval = uport->ops->request_port(uport);
				/*
				 * If we failed to restore the old settings,
				 * we fail like this.
				 */
				if (retval)
					uport->type = PORT_UNKNOWN;

				/*
				 * We failed anyway.
				 */
				retval = -EBUSY;
			}

			/* Added to return the correct error -Ram Gupta */
			goto exit;
		}
	}

	if (change_irq)
		uport->irq      = new_info->irq;
	if (!(uport->flags & UPF_FIXED_PORT))
		uport->uartclk  = new_info->baud_base * 16;
	uport->flags            = (uport->flags & ~UPF_CHANGE_MASK) |
				 (new_flags & UPF_CHANGE_MASK);
	uport->custom_divisor   = new_info->custom_divisor;
	port->close_delay     = close_delay;
	port->closing_wait    = closing_wait;
	if (new_info->xmit_fifo_size)
		uport->fifosize = new_info->xmit_fifo_size;

 check_and_exit:
	retval = 0;
	if (uport->type == PORT_UNKNOWN)
		goto exit;
	if (tty_port_initialized(port)) {
		if (((old_flags ^ uport->flags) & UPF_SPD_MASK) ||
		    old_custom_divisor != uport->custom_divisor) {
			/*
			 * If they're setting up a custom divisor or speed,
			 * instead of clearing it, then bitch about it.
			 */
			if (uport->flags & UPF_SPD_MASK) {
				dev_notice_ratelimited(uport->dev,
				       "%s sets custom speed on %s. This is deprecated.\n",
				      current->comm,
				      tty_name(port->tty));
			}
			uart_change_line_settings(tty, state, NULL);
		}
	} else {
		retval = uart_startup(tty, state, true);
		if (retval == 0)
			tty_port_set_initialized(port, true);
		if (retval > 0)
			retval = 0;
	}
 exit:
	return retval;
}

static int uart_set_info_user(struct tty_struct *tty, struct serial_struct *ss)
{
	struct uart_state *state = tty->driver_data;
	struct tty_port *port = &state->port;
	int retval;

	down_write(&tty->termios_rwsem);
	/*
	 * This semaphore protects port->count.  It is also
	 * very useful to prevent opens.  Also, take the
	 * port configuration semaphore to make sure that a
	 * module insertion/removal doesn't change anything
	 * under us.
	 */
	mutex_lock(&port->mutex);
	retval = uart_set_info(tty, port, state, ss);
	mutex_unlock(&port->mutex);
	up_write(&tty->termios_rwsem);
	return retval;
}

/**
 * uart_get_lsr_info - get line status register info
 * @tty: tty associated with the UART
 * @state: UART being queried
 * @value: returned modem value
 */
static int uart_get_lsr_info(struct tty_struct *tty,
			struct uart_state *state, unsigned int __user *value)
{
	struct uart_port *uport = uart_port_check(state);
	unsigned int result;

	result = uport->ops->tx_empty(uport);

	/*
	 * If we're about to load something into the transmit
	 * register, we'll pretend the transmitter isn't empty to
	 * avoid a race condition (depending on when the transmit
	 * interrupt happens).
	 */
	if (uport->x_char ||
	    (!kfifo_is_empty(&state->port.xmit_fifo) &&
	     !uart_tx_stopped(uport)))
		result &= ~TIOCSER_TEMT;

	return put_user(result, value);
}

static int uart_tiocmget(struct tty_struct *tty)
{
	struct uart_state *state = tty->driver_data;
	struct tty_port *port = &state->port;
	struct uart_port *uport;
	int result = -EIO;

	mutex_lock(&port->mutex);
	uport = uart_port_check(state);
	if (!uport)
		goto out;

	if (!tty_io_error(tty)) {
		uart_port_lock_irq(uport);
		result = uport->mctrl;
		result |= uport->ops->get_mctrl(uport);
		uart_port_unlock_irq(uport);
	}
out:
	mutex_unlock(&port->mutex);
	return result;
}

static int
uart_tiocmset(struct tty_struct *tty, unsigned int set, unsigned int clear)
{
	struct uart_state *state = tty->driver_data;
	struct tty_port *port = &state->port;
	struct uart_port *uport;
	int ret = -EIO;

	mutex_lock(&port->mutex);
	uport = uart_port_check(state);
	if (!uport)
		goto out;

	if (!tty_io_error(tty)) {
		uart_update_mctrl(uport, set, clear);
		ret = 0;
	}
out:
	mutex_unlock(&port->mutex);
	return ret;
}

static int uart_break_ctl(struct tty_struct *tty, int break_state)
{
	struct uart_state *state = tty->driver_data;
	struct tty_port *port = &state->port;
	struct uart_port *uport;
	int ret = -EIO;

	mutex_lock(&port->mutex);
	uport = uart_port_check(state);
	if (!uport)
		goto out;

	if (uport->type != PORT_UNKNOWN && uport->ops->break_ctl)
		uport->ops->break_ctl(uport, break_state);
	ret = 0;
out:
	mutex_unlock(&port->mutex);
	return ret;
}

static int uart_do_autoconfig(struct tty_struct *tty, struct uart_state *state)
{
	struct tty_port *port = &state->port;
	struct uart_port *uport;
	int flags, ret;

	if (!capable(CAP_SYS_ADMIN))
		return -EPERM;

	/*
	 * Take the per-port semaphore.  This prevents count from
	 * changing, and hence any extra opens of the port while
	 * we're auto-configuring.
	 */
	if (mutex_lock_interruptible(&port->mutex))
		return -ERESTARTSYS;

	uport = uart_port_check(state);
	if (!uport) {
		ret = -EIO;
		goto out;
	}

	ret = -EBUSY;
	if (tty_port_users(port) == 1) {
		uart_shutdown(tty, state);

		/*
		 * If we already have a port type configured,
		 * we must release its resources.
		 */
		if (uport->type != PORT_UNKNOWN && uport->ops->release_port)
			uport->ops->release_port(uport);

		flags = UART_CONFIG_TYPE;
		if (uport->flags & UPF_AUTO_IRQ)
			flags |= UART_CONFIG_IRQ;

		/*
		 * This will claim the ports resources if
		 * a port is found.
		 */
		uport->ops->config_port(uport, flags);

		ret = uart_startup(tty, state, true);
		if (ret == 0)
			tty_port_set_initialized(port, true);
		if (ret > 0)
			ret = 0;
	}
out:
	mutex_unlock(&port->mutex);
	return ret;
}

static void uart_enable_ms(struct uart_port *uport)
{
	/*
	 * Force modem status interrupts on
	 */
	if (uport->ops->enable_ms)
		uport->ops->enable_ms(uport);
}

/*
 * Wait for any of the 4 modem inputs (DCD,RI,DSR,CTS) to change
 * - mask passed in arg for lines of interest
 *   (use |'ed TIOCM_RNG/DSR/CD/CTS for masking)
 * Caller should use TIOCGICOUNT to see which one it was
 *
 * FIXME: This wants extracting into a common all driver implementation
 * of TIOCMWAIT using tty_port.
 */
static int uart_wait_modem_status(struct uart_state *state, unsigned long arg)
{
	struct uart_port *uport;
	struct tty_port *port = &state->port;
	DECLARE_WAITQUEUE(wait, current);
	struct uart_icount cprev, cnow;
	int ret;

	/*
	 * note the counters on entry
	 */
	uport = uart_port_ref(state);
	if (!uport)
		return -EIO;
	uart_port_lock_irq(uport);
	memcpy(&cprev, &uport->icount, sizeof(struct uart_icount));
	uart_enable_ms(uport);
	uart_port_unlock_irq(uport);

	add_wait_queue(&port->delta_msr_wait, &wait);
	for (;;) {
		uart_port_lock_irq(uport);
		memcpy(&cnow, &uport->icount, sizeof(struct uart_icount));
		uart_port_unlock_irq(uport);

		set_current_state(TASK_INTERRUPTIBLE);

		if (((arg & TIOCM_RNG) && (cnow.rng != cprev.rng)) ||
		    ((arg & TIOCM_DSR) && (cnow.dsr != cprev.dsr)) ||
		    ((arg & TIOCM_CD)  && (cnow.dcd != cprev.dcd)) ||
		    ((arg & TIOCM_CTS) && (cnow.cts != cprev.cts))) {
			ret = 0;
			break;
		}

		schedule();

		/* see if a signal did it */
		if (signal_pending(current)) {
			ret = -ERESTARTSYS;
			break;
		}

		cprev = cnow;
	}
	__set_current_state(TASK_RUNNING);
	remove_wait_queue(&port->delta_msr_wait, &wait);
	uart_port_deref(uport);

	return ret;
}

/*
 * Get counter of input serial line interrupts (DCD,RI,DSR,CTS)
 * Return: write counters to the user passed counter struct
 * NB: both 1->0 and 0->1 transitions are counted except for
 *     RI where only 0->1 is counted.
 */
static int uart_get_icount(struct tty_struct *tty,
			  struct serial_icounter_struct *icount)
{
	struct uart_state *state = tty->driver_data;
	struct uart_icount cnow;
	struct uart_port *uport;

	uport = uart_port_ref(state);
	if (!uport)
		return -EIO;
	uart_port_lock_irq(uport);
	memcpy(&cnow, &uport->icount, sizeof(struct uart_icount));
	uart_port_unlock_irq(uport);
	uart_port_deref(uport);

	icount->cts         = cnow.cts;
	icount->dsr         = cnow.dsr;
	icount->rng         = cnow.rng;
	icount->dcd         = cnow.dcd;
	icount->rx          = cnow.rx;
	icount->tx          = cnow.tx;
	icount->frame       = cnow.frame;
	icount->overrun     = cnow.overrun;
	icount->parity      = cnow.parity;
	icount->brk         = cnow.brk;
	icount->buf_overrun = cnow.buf_overrun;

	return 0;
}

#define SER_RS485_LEGACY_FLAGS	(SER_RS485_ENABLED | SER_RS485_RTS_ON_SEND | \
				 SER_RS485_RTS_AFTER_SEND | SER_RS485_RX_DURING_TX | \
				 SER_RS485_TERMINATE_BUS)

static int uart_check_rs485_flags(struct uart_port *port, struct serial_rs485 *rs485)
{
	u32 flags = rs485->flags;

	/* Don't return -EINVAL for unsupported legacy flags */
	flags &= ~SER_RS485_LEGACY_FLAGS;

	/*
	 * For any bit outside of the legacy ones that is not supported by
	 * the driver, return -EINVAL.
	 */
	if (flags & ~port->rs485_supported.flags)
		return -EINVAL;

	/* Asking for address w/o addressing mode? */
	if (!(rs485->flags & SER_RS485_ADDRB) &&
	    (rs485->flags & (SER_RS485_ADDR_RECV|SER_RS485_ADDR_DEST)))
		return -EINVAL;

	/* Address given but not enabled? */
	if (!(rs485->flags & SER_RS485_ADDR_RECV) && rs485->addr_recv)
		return -EINVAL;
	if (!(rs485->flags & SER_RS485_ADDR_DEST) && rs485->addr_dest)
		return -EINVAL;

	return 0;
}

static void uart_sanitize_serial_rs485_delays(struct uart_port *port,
					      struct serial_rs485 *rs485)
{
	if (!port->rs485_supported.delay_rts_before_send) {
		if (rs485->delay_rts_before_send) {
			dev_warn_ratelimited(port->dev,
				"%s (%d): RTS delay before sending not supported\n",
				port->name, port->line);
		}
		rs485->delay_rts_before_send = 0;
	} else if (rs485->delay_rts_before_send > RS485_MAX_RTS_DELAY) {
		rs485->delay_rts_before_send = RS485_MAX_RTS_DELAY;
		dev_warn_ratelimited(port->dev,
			"%s (%d): RTS delay before sending clamped to %u ms\n",
			port->name, port->line, rs485->delay_rts_before_send);
	}

	if (!port->rs485_supported.delay_rts_after_send) {
		if (rs485->delay_rts_after_send) {
			dev_warn_ratelimited(port->dev,
				"%s (%d): RTS delay after sending not supported\n",
				port->name, port->line);
		}
		rs485->delay_rts_after_send = 0;
	} else if (rs485->delay_rts_after_send > RS485_MAX_RTS_DELAY) {
		rs485->delay_rts_after_send = RS485_MAX_RTS_DELAY;
		dev_warn_ratelimited(port->dev,
			"%s (%d): RTS delay after sending clamped to %u ms\n",
			port->name, port->line, rs485->delay_rts_after_send);
	}
}

static void uart_sanitize_serial_rs485(struct uart_port *port, struct serial_rs485 *rs485)
{
	u32 supported_flags = port->rs485_supported.flags;

	if (!(rs485->flags & SER_RS485_ENABLED)) {
		memset(rs485, 0, sizeof(*rs485));
		return;
	}

	/* Clear other RS485 flags but SER_RS485_TERMINATE_BUS and return if enabling RS422 */
	if (rs485->flags & SER_RS485_MODE_RS422) {
		rs485->flags &= (SER_RS485_ENABLED | SER_RS485_MODE_RS422 | SER_RS485_TERMINATE_BUS);
		return;
	}

	rs485->flags &= supported_flags;

	/* Pick sane settings if the user hasn't */
	if (!(rs485->flags & SER_RS485_RTS_ON_SEND) ==
	    !(rs485->flags & SER_RS485_RTS_AFTER_SEND)) {
		if (supported_flags & SER_RS485_RTS_ON_SEND) {
			rs485->flags |= SER_RS485_RTS_ON_SEND;
			rs485->flags &= ~SER_RS485_RTS_AFTER_SEND;

			dev_warn_ratelimited(port->dev,
				"%s (%d): invalid RTS setting, using RTS_ON_SEND instead\n",
				port->name, port->line);
		} else {
			rs485->flags |= SER_RS485_RTS_AFTER_SEND;
			rs485->flags &= ~SER_RS485_RTS_ON_SEND;

			dev_warn_ratelimited(port->dev,
				"%s (%d): invalid RTS setting, using RTS_AFTER_SEND instead\n",
				port->name, port->line);
		}
	}

	uart_sanitize_serial_rs485_delays(port, rs485);

	/* Return clean padding area to userspace */
	memset(rs485->padding0, 0, sizeof(rs485->padding0));
	memset(rs485->padding1, 0, sizeof(rs485->padding1));
}

static void uart_set_rs485_termination(struct uart_port *port,
				       const struct serial_rs485 *rs485)
{
	if (!(rs485->flags & SER_RS485_ENABLED))
		return;

	gpiod_set_value_cansleep(port->rs485_term_gpio,
				 !!(rs485->flags & SER_RS485_TERMINATE_BUS));
}

static void uart_set_rs485_rx_during_tx(struct uart_port *port,
					const struct serial_rs485 *rs485)
{
	if (!(rs485->flags & SER_RS485_ENABLED))
		return;

	gpiod_set_value_cansleep(port->rs485_rx_during_tx_gpio,
				 !!(rs485->flags & SER_RS485_RX_DURING_TX));
}

static int uart_rs485_config(struct uart_port *port)
{
	struct serial_rs485 *rs485 = &port->rs485;
	unsigned long flags;
	int ret;

	if (!(rs485->flags & SER_RS485_ENABLED))
		return 0;

	uart_sanitize_serial_rs485(port, rs485);
	uart_set_rs485_termination(port, rs485);
	uart_set_rs485_rx_during_tx(port, rs485);

	uart_port_lock_irqsave(port, &flags);
	ret = port->rs485_config(port, NULL, rs485);
	uart_port_unlock_irqrestore(port, flags);
	if (ret) {
		memset(rs485, 0, sizeof(*rs485));
		/* unset GPIOs */
		gpiod_set_value_cansleep(port->rs485_term_gpio, 0);
		gpiod_set_value_cansleep(port->rs485_rx_during_tx_gpio, 0);
	}

	return ret;
}

static int uart_get_rs485_config(struct uart_port *port,
			 struct serial_rs485 __user *rs485)
{
	unsigned long flags;
	struct serial_rs485 aux;

	uart_port_lock_irqsave(port, &flags);
	aux = port->rs485;
	uart_port_unlock_irqrestore(port, flags);

	if (copy_to_user(rs485, &aux, sizeof(aux)))
		return -EFAULT;

	return 0;
}

static int uart_set_rs485_config(struct tty_struct *tty, struct uart_port *port,
			 struct serial_rs485 __user *rs485_user)
{
	struct serial_rs485 rs485;
	int ret;
	unsigned long flags;

	if (!(port->rs485_supported.flags & SER_RS485_ENABLED))
		return -ENOTTY;

	if (copy_from_user(&rs485, rs485_user, sizeof(*rs485_user)))
		return -EFAULT;

	ret = uart_check_rs485_flags(port, &rs485);
	if (ret)
		return ret;
	uart_sanitize_serial_rs485(port, &rs485);
	uart_set_rs485_termination(port, &rs485);
	uart_set_rs485_rx_during_tx(port, &rs485);

	uart_port_lock_irqsave(port, &flags);
	ret = port->rs485_config(port, &tty->termios, &rs485);
	if (!ret) {
		port->rs485 = rs485;

		/* Reset RTS and other mctrl lines when disabling RS485 */
		if (!(rs485.flags & SER_RS485_ENABLED))
			port->ops->set_mctrl(port, port->mctrl);
	}
	uart_port_unlock_irqrestore(port, flags);
	if (ret) {
		/* restore old GPIO settings */
		gpiod_set_value_cansleep(port->rs485_term_gpio,
			!!(port->rs485.flags & SER_RS485_TERMINATE_BUS));
		gpiod_set_value_cansleep(port->rs485_rx_during_tx_gpio,
			!!(port->rs485.flags & SER_RS485_RX_DURING_TX));
		return ret;
	}

	if (copy_to_user(rs485_user, &port->rs485, sizeof(port->rs485)))
		return -EFAULT;

	return 0;
}

static int uart_get_iso7816_config(struct uart_port *port,
				   struct serial_iso7816 __user *iso7816)
{
	unsigned long flags;
	struct serial_iso7816 aux;

	if (!port->iso7816_config)
		return -ENOTTY;

	uart_port_lock_irqsave(port, &flags);
	aux = port->iso7816;
	uart_port_unlock_irqrestore(port, flags);

	if (copy_to_user(iso7816, &aux, sizeof(aux)))
		return -EFAULT;

	return 0;
}

static int uart_set_iso7816_config(struct uart_port *port,
				   struct serial_iso7816 __user *iso7816_user)
{
	struct serial_iso7816 iso7816;
	int i, ret;
	unsigned long flags;

	if (!port->iso7816_config)
		return -ENOTTY;

	if (copy_from_user(&iso7816, iso7816_user, sizeof(*iso7816_user)))
		return -EFAULT;

	/*
	 * There are 5 words reserved for future use. Check that userspace
	 * doesn't put stuff in there to prevent breakages in the future.
	 */
	for (i = 0; i < ARRAY_SIZE(iso7816.reserved); i++)
		if (iso7816.reserved[i])
			return -EINVAL;

	uart_port_lock_irqsave(port, &flags);
	ret = port->iso7816_config(port, &iso7816);
	uart_port_unlock_irqrestore(port, flags);
	if (ret)
		return ret;

	if (copy_to_user(iso7816_user, &port->iso7816, sizeof(port->iso7816)))
		return -EFAULT;

	return 0;
}

/*
 * Called via sys_ioctl.  We can use spin_lock_irq() here.
 */
static int
uart_ioctl(struct tty_struct *tty, unsigned int cmd, unsigned long arg)
{
	struct uart_state *state = tty->driver_data;
	struct tty_port *port = &state->port;
	struct uart_port *uport;
	void __user *uarg = (void __user *)arg;
	int ret = -ENOIOCTLCMD;


	/*
	 * These ioctls don't rely on the hardware to be present.
	 */
	switch (cmd) {
	case TIOCSERCONFIG:
		down_write(&tty->termios_rwsem);
		ret = uart_do_autoconfig(tty, state);
		up_write(&tty->termios_rwsem);
		break;
	}

	if (ret != -ENOIOCTLCMD)
		goto out;

	if (tty_io_error(tty)) {
		ret = -EIO;
		goto out;
	}

	/*
	 * The following should only be used when hardware is present.
	 */
	switch (cmd) {
	case TIOCMIWAIT:
		ret = uart_wait_modem_status(state, arg);
		break;
	}

	if (ret != -ENOIOCTLCMD)
		goto out;

	/* rs485_config requires more locking than others */
	if (cmd == TIOCSRS485)
		down_write(&tty->termios_rwsem);

	mutex_lock(&port->mutex);
	uport = uart_port_check(state);

	if (!uport || tty_io_error(tty)) {
		ret = -EIO;
		goto out_up;
	}

	/*
	 * All these rely on hardware being present and need to be
	 * protected against the tty being hung up.
	 */

	switch (cmd) {
	case TIOCSERGETLSR: /* Get line status register */
		ret = uart_get_lsr_info(tty, state, uarg);
		break;

	case TIOCGRS485:
		ret = uart_get_rs485_config(uport, uarg);
		break;

	case TIOCSRS485:
		ret = uart_set_rs485_config(tty, uport, uarg);
		break;

	case TIOCSISO7816:
		ret = uart_set_iso7816_config(state->uart_port, uarg);
		break;

	case TIOCGISO7816:
		ret = uart_get_iso7816_config(state->uart_port, uarg);
		break;
	default:
		if (uport->ops->ioctl)
			ret = uport->ops->ioctl(uport, cmd, arg);
		break;
	}
out_up:
	mutex_unlock(&port->mutex);
	if (cmd == TIOCSRS485)
		up_write(&tty->termios_rwsem);
out:
	return ret;
}

static void uart_set_ldisc(struct tty_struct *tty)
{
	struct uart_state *state = tty->driver_data;
	struct uart_port *uport;
	struct tty_port *port = &state->port;

	if (!tty_port_initialized(port))
		return;

	mutex_lock(&state->port.mutex);
	uport = uart_port_check(state);
	if (uport && uport->ops->set_ldisc)
		uport->ops->set_ldisc(uport, &tty->termios);
	mutex_unlock(&state->port.mutex);
}

static void uart_set_termios(struct tty_struct *tty,
			     const struct ktermios *old_termios)
{
	struct uart_state *state = tty->driver_data;
	struct uart_port *uport;
	unsigned int cflag = tty->termios.c_cflag;
	unsigned int iflag_mask = IGNBRK|BRKINT|IGNPAR|PARMRK|INPCK;
	bool sw_changed = false;

	mutex_lock(&state->port.mutex);
	uport = uart_port_check(state);
	if (!uport)
		goto out;

	/*
	 * Drivers doing software flow control also need to know
	 * about changes to these input settings.
	 */
	if (uport->flags & UPF_SOFT_FLOW) {
		iflag_mask |= IXANY|IXON|IXOFF;
		sw_changed =
		   tty->termios.c_cc[VSTART] != old_termios->c_cc[VSTART] ||
		   tty->termios.c_cc[VSTOP] != old_termios->c_cc[VSTOP];
	}

	/*
	 * These are the bits that are used to setup various
	 * flags in the low level driver. We can ignore the Bfoo
	 * bits in c_cflag; c_[io]speed will always be set
	 * appropriately by set_termios() in tty_ioctl.c
	 */
	if ((cflag ^ old_termios->c_cflag) == 0 &&
	    tty->termios.c_ospeed == old_termios->c_ospeed &&
	    tty->termios.c_ispeed == old_termios->c_ispeed &&
	    ((tty->termios.c_iflag ^ old_termios->c_iflag) & iflag_mask) == 0 &&
	    !sw_changed) {
		goto out;
	}

	uart_change_line_settings(tty, state, old_termios);
	/* reload cflag from termios; port driver may have overridden flags */
	cflag = tty->termios.c_cflag;

	/* Handle transition to B0 status */
	if (((old_termios->c_cflag & CBAUD) != B0) && ((cflag & CBAUD) == B0))
		uart_clear_mctrl(uport, TIOCM_RTS | TIOCM_DTR);
	/* Handle transition away from B0 status */
	else if (((old_termios->c_cflag & CBAUD) == B0) && ((cflag & CBAUD) != B0)) {
		unsigned int mask = TIOCM_DTR;

		if (!(cflag & CRTSCTS) || !tty_throttled(tty))
			mask |= TIOCM_RTS;
		uart_set_mctrl(uport, mask);
	}
out:
	mutex_unlock(&state->port.mutex);
}

/*
 * Calls to uart_close() are serialised via the tty_lock in
 *   drivers/tty/tty_io.c:tty_release()
 *   drivers/tty/tty_io.c:do_tty_hangup()
 */
static void uart_close(struct tty_struct *tty, struct file *filp)
{
	struct uart_state *state = tty->driver_data;

	if (!state) {
		struct uart_driver *drv = tty->driver->driver_state;
		struct tty_port *port;

		state = drv->state + tty->index;
		port = &state->port;
		spin_lock_irq(&port->lock);
		--port->count;
		spin_unlock_irq(&port->lock);
		return;
	}

	pr_debug("uart_close(%d) called\n", tty->index);

	tty_port_close(tty->port, tty, filp);
}

static void uart_tty_port_shutdown(struct tty_port *port)
{
	struct uart_state *state = container_of(port, struct uart_state, port);
	struct uart_port *uport = uart_port_check(state);

	/*
	 * At this point, we stop accepting input.  To do this, we
	 * disable the receive line status interrupts.
	 */
	if (WARN(!uport, "detached port still initialized!\n"))
		return;

	uart_port_lock_irq(uport);
	uport->ops->stop_rx(uport);
	uart_port_unlock_irq(uport);

	serial_base_port_shutdown(uport);
	uart_port_shutdown(port);

	/*
	 * It's possible for shutdown to be called after suspend if we get
	 * a DCD drop (hangup) at just the right time.  Clear suspended bit so
	 * we don't try to resume a port that has been shutdown.
	 */
	tty_port_set_suspended(port, false);

<<<<<<< HEAD
	/*
	 * Free the transmit buffer.
	 */
	uart_port_lock_irq(uport);
	uart_circ_clear(&state->xmit);
	buf = state->xmit.buf;
	state->xmit.buf = NULL;
	uart_port_unlock_irq(uport);

	free_page((unsigned long)buf);
=======
	uart_free_xmit_buf(port);
>>>>>>> 0c383648

	uart_change_pm(state, UART_PM_STATE_OFF);
}

static void uart_wait_until_sent(struct tty_struct *tty, int timeout)
{
	struct uart_state *state = tty->driver_data;
	struct uart_port *port;
	unsigned long char_time, expire, fifo_timeout;

	port = uart_port_ref(state);
	if (!port)
		return;

	if (port->type == PORT_UNKNOWN || port->fifosize == 0) {
		uart_port_deref(port);
		return;
	}

	/*
	 * Set the check interval to be 1/5 of the estimated time to
	 * send a single character, and make it at least 1.  The check
	 * interval should also be less than the timeout.
	 *
	 * Note: we have to use pretty tight timings here to satisfy
	 * the NIST-PCTS.
	 */
	char_time = max(nsecs_to_jiffies(port->frame_time / 5), 1UL);

	if (timeout && timeout < char_time)
		char_time = timeout;

	if (!uart_cts_enabled(port)) {
		/*
		 * If the transmitter hasn't cleared in twice the approximate
		 * amount of time to send the entire FIFO, it probably won't
		 * ever clear.  This assumes the UART isn't doing flow
		 * control, which is currently the case.  Hence, if it ever
		 * takes longer than FIFO timeout, this is probably due to a
		 * UART bug of some kind.  So, we clamp the timeout parameter at
		 * 2 * FIFO timeout.
		 */
		fifo_timeout = uart_fifo_timeout(port);
		if (timeout == 0 || timeout > 2 * fifo_timeout)
			timeout = 2 * fifo_timeout;
	}

	expire = jiffies + timeout;

	pr_debug("uart_wait_until_sent(%d), jiffies=%lu, expire=%lu...\n",
		port->line, jiffies, expire);

	/*
	 * Check whether the transmitter is empty every 'char_time'.
	 * 'timeout' / 'expire' give us the maximum amount of time
	 * we wait.
	 */
	while (!port->ops->tx_empty(port)) {
		msleep_interruptible(jiffies_to_msecs(char_time));
		if (signal_pending(current))
			break;
		if (timeout && time_after(jiffies, expire))
			break;
	}
	uart_port_deref(port);
}

/*
 * Calls to uart_hangup() are serialised by the tty_lock in
 *   drivers/tty/tty_io.c:do_tty_hangup()
 * This runs from a workqueue and can sleep for a _short_ time only.
 */
static void uart_hangup(struct tty_struct *tty)
{
	struct uart_state *state = tty->driver_data;
	struct tty_port *port = &state->port;
	struct uart_port *uport;
	unsigned long flags;

	pr_debug("uart_hangup(%d)\n", tty->index);

	mutex_lock(&port->mutex);
	uport = uart_port_check(state);
	WARN(!uport, "hangup of detached port!\n");

	if (tty_port_active(port)) {
		uart_flush_buffer(tty);
		uart_shutdown(tty, state);
		spin_lock_irqsave(&port->lock, flags);
		port->count = 0;
		spin_unlock_irqrestore(&port->lock, flags);
		tty_port_set_active(port, false);
		tty_port_tty_set(port, NULL);
		if (uport && !uart_console(uport))
			uart_change_pm(state, UART_PM_STATE_OFF);
		wake_up_interruptible(&port->open_wait);
		wake_up_interruptible(&port->delta_msr_wait);
	}
	mutex_unlock(&port->mutex);
}

/* uport == NULL if uart_port has already been removed */
static void uart_port_shutdown(struct tty_port *port)
{
	struct uart_state *state = container_of(port, struct uart_state, port);
	struct uart_port *uport = uart_port_check(state);

	/*
	 * clear delta_msr_wait queue to avoid mem leaks: we may free
	 * the irq here so the queue might never be woken up.  Note
	 * that we won't end up waiting on delta_msr_wait again since
	 * any outstanding file descriptors should be pointing at
	 * hung_up_tty_fops now.
	 */
	wake_up_interruptible(&port->delta_msr_wait);

	if (uport) {
		/* Free the IRQ and disable the port. */
		uport->ops->shutdown(uport);

		/* Ensure that the IRQ handler isn't running on another CPU. */
		synchronize_irq(uport->irq);
	}
}

static bool uart_carrier_raised(struct tty_port *port)
{
	struct uart_state *state = container_of(port, struct uart_state, port);
	struct uart_port *uport;
	int mctrl;

	uport = uart_port_ref(state);
	/*
	 * Should never observe uport == NULL since checks for hangup should
	 * abort the tty_port_block_til_ready() loop before checking for carrier
	 * raised -- but report carrier raised if it does anyway so open will
	 * continue and not sleep
	 */
	if (WARN_ON(!uport))
		return true;
	uart_port_lock_irq(uport);
	uart_enable_ms(uport);
	mctrl = uport->ops->get_mctrl(uport);
	uart_port_unlock_irq(uport);
	uart_port_deref(uport);

	return mctrl & TIOCM_CAR;
}

static void uart_dtr_rts(struct tty_port *port, bool active)
{
	struct uart_state *state = container_of(port, struct uart_state, port);
	struct uart_port *uport;

	uport = uart_port_ref(state);
	if (!uport)
		return;
	uart_port_dtr_rts(uport, active);
	uart_port_deref(uport);
}

static int uart_install(struct tty_driver *driver, struct tty_struct *tty)
{
	struct uart_driver *drv = driver->driver_state;
	struct uart_state *state = drv->state + tty->index;

	tty->driver_data = state;

	return tty_standard_install(driver, tty);
}

/*
 * Calls to uart_open are serialised by the tty_lock in
 *   drivers/tty/tty_io.c:tty_open()
 * Note that if this fails, then uart_close() _will_ be called.
 *
 * In time, we want to scrap the "opening nonpresent ports"
 * behaviour and implement an alternative way for setserial
 * to set base addresses/ports/types.  This will allow us to
 * get rid of a certain amount of extra tests.
 */
static int uart_open(struct tty_struct *tty, struct file *filp)
{
	struct uart_state *state = tty->driver_data;
	int retval;

	retval = tty_port_open(&state->port, tty, filp);
	if (retval > 0)
		retval = 0;

	return retval;
}

static int uart_port_activate(struct tty_port *port, struct tty_struct *tty)
{
	struct uart_state *state = container_of(port, struct uart_state, port);
	struct uart_port *uport;
	int ret;

	uport = uart_port_check(state);
	if (!uport || uport->flags & UPF_DEAD)
		return -ENXIO;

	/*
	 * Start up the serial port.
	 */
	ret = uart_startup(tty, state, false);
	if (ret > 0)
		tty_port_set_active(port, true);

	return ret;
}

static const char *uart_type(struct uart_port *port)
{
	const char *str = NULL;

	if (port->ops->type)
		str = port->ops->type(port);

	if (!str)
		str = "unknown";

	return str;
}

#ifdef CONFIG_PROC_FS

static void uart_line_info(struct seq_file *m, struct uart_driver *drv, int i)
{
	struct uart_state *state = drv->state + i;
	struct tty_port *port = &state->port;
	enum uart_pm_state pm_state;
	struct uart_port *uport;
	char stat_buf[32];
	unsigned int status;
	int mmio;

	mutex_lock(&port->mutex);
	uport = uart_port_check(state);
	if (!uport)
		goto out;

	mmio = uport->iotype >= UPIO_MEM;
	seq_printf(m, "%d: uart:%s %s%08llX irq:%d",
			uport->line, uart_type(uport),
			mmio ? "mmio:0x" : "port:",
			mmio ? (unsigned long long)uport->mapbase
			     : (unsigned long long)uport->iobase,
			uport->irq);

	if (uport->type == PORT_UNKNOWN) {
		seq_putc(m, '\n');
		goto out;
	}

	if (capable(CAP_SYS_ADMIN)) {
		pm_state = state->pm_state;
		if (pm_state != UART_PM_STATE_ON)
			uart_change_pm(state, UART_PM_STATE_ON);
		uart_port_lock_irq(uport);
		status = uport->ops->get_mctrl(uport);
		uart_port_unlock_irq(uport);
		if (pm_state != UART_PM_STATE_ON)
			uart_change_pm(state, pm_state);

		seq_printf(m, " tx:%d rx:%d",
				uport->icount.tx, uport->icount.rx);
		if (uport->icount.frame)
			seq_printf(m, " fe:%d",	uport->icount.frame);
		if (uport->icount.parity)
			seq_printf(m, " pe:%d",	uport->icount.parity);
		if (uport->icount.brk)
			seq_printf(m, " brk:%d", uport->icount.brk);
		if (uport->icount.overrun)
			seq_printf(m, " oe:%d", uport->icount.overrun);
		if (uport->icount.buf_overrun)
			seq_printf(m, " bo:%d", uport->icount.buf_overrun);

#define INFOBIT(bit, str) \
	if (uport->mctrl & (bit)) \
		strncat(stat_buf, (str), sizeof(stat_buf) - \
			strlen(stat_buf) - 2)
#define STATBIT(bit, str) \
	if (status & (bit)) \
		strncat(stat_buf, (str), sizeof(stat_buf) - \
		       strlen(stat_buf) - 2)

		stat_buf[0] = '\0';
		stat_buf[1] = '\0';
		INFOBIT(TIOCM_RTS, "|RTS");
		STATBIT(TIOCM_CTS, "|CTS");
		INFOBIT(TIOCM_DTR, "|DTR");
		STATBIT(TIOCM_DSR, "|DSR");
		STATBIT(TIOCM_CAR, "|CD");
		STATBIT(TIOCM_RNG, "|RI");
		if (stat_buf[0])
			stat_buf[0] = ' ';

		seq_puts(m, stat_buf);
	}
	seq_putc(m, '\n');
#undef STATBIT
#undef INFOBIT
out:
	mutex_unlock(&port->mutex);
}

static int uart_proc_show(struct seq_file *m, void *v)
{
	struct tty_driver *ttydrv = m->private;
	struct uart_driver *drv = ttydrv->driver_state;
	int i;

	seq_printf(m, "serinfo:1.0 driver%s%s revision:%s\n", "", "", "");
	for (i = 0; i < drv->nr; i++)
		uart_line_info(m, drv, i);
	return 0;
}
#endif

static void uart_port_spin_lock_init(struct uart_port *port)
{
	spin_lock_init(&port->lock);
	lockdep_set_class(&port->lock, &port_lock_key);
}

#if defined(CONFIG_SERIAL_CORE_CONSOLE) || defined(CONFIG_CONSOLE_POLL)
/**
 * uart_console_write - write a console message to a serial port
 * @port: the port to write the message
 * @s: array of characters
 * @count: number of characters in string to write
 * @putchar: function to write character to port
 */
void uart_console_write(struct uart_port *port, const char *s,
			unsigned int count,
			void (*putchar)(struct uart_port *, unsigned char))
{
	unsigned int i;

	for (i = 0; i < count; i++, s++) {
		if (*s == '\n')
			putchar(port, '\r');
		putchar(port, *s);
	}
}
EXPORT_SYMBOL_GPL(uart_console_write);

/**
 * uart_get_console - get uart port for console
 * @ports: ports to search in
 * @nr: number of @ports
 * @co: console to search for
 * Returns: uart_port for the console @co
 *
 * Check whether an invalid uart number has been specified (as @co->index), and
 * if so, search for the first available port that does have console support.
 */
struct uart_port * __init
uart_get_console(struct uart_port *ports, int nr, struct console *co)
{
	int idx = co->index;

	if (idx < 0 || idx >= nr || (ports[idx].iobase == 0 &&
				     ports[idx].membase == NULL))
		for (idx = 0; idx < nr; idx++)
			if (ports[idx].iobase != 0 ||
			    ports[idx].membase != NULL)
				break;

	co->index = idx;

	return ports + idx;
}

/**
 * uart_parse_earlycon - Parse earlycon options
 * @p:	     ptr to 2nd field (ie., just beyond '<name>,')
 * @iotype:  ptr for decoded iotype (out)
 * @addr:    ptr for decoded mapbase/iobase (out)
 * @options: ptr for <options> field; %NULL if not present (out)
 *
 * Decodes earlycon kernel command line parameters of the form:
 *  * earlycon=<name>,io|mmio|mmio16|mmio32|mmio32be|mmio32native,<addr>,<options>
 *  * console=<name>,io|mmio|mmio16|mmio32|mmio32be|mmio32native,<addr>,<options>
 *
 * The optional form:
 *  * earlycon=<name>,0x<addr>,<options>
 *  * console=<name>,0x<addr>,<options>
 *
 * is also accepted; the returned @iotype will be %UPIO_MEM.
 *
 * Returns: 0 on success or -%EINVAL on failure
 */
int uart_parse_earlycon(char *p, unsigned char *iotype, resource_size_t *addr,
			char **options)
{
	if (strncmp(p, "mmio,", 5) == 0) {
		*iotype = UPIO_MEM;
		p += 5;
	} else if (strncmp(p, "mmio16,", 7) == 0) {
		*iotype = UPIO_MEM16;
		p += 7;
	} else if (strncmp(p, "mmio32,", 7) == 0) {
		*iotype = UPIO_MEM32;
		p += 7;
	} else if (strncmp(p, "mmio32be,", 9) == 0) {
		*iotype = UPIO_MEM32BE;
		p += 9;
	} else if (strncmp(p, "mmio32native,", 13) == 0) {
		*iotype = IS_ENABLED(CONFIG_CPU_BIG_ENDIAN) ?
			UPIO_MEM32BE : UPIO_MEM32;
		p += 13;
	} else if (strncmp(p, "io,", 3) == 0) {
		*iotype = UPIO_PORT;
		p += 3;
	} else if (strncmp(p, "0x", 2) == 0) {
		*iotype = UPIO_MEM;
	} else {
		return -EINVAL;
	}

	/*
	 * Before you replace it with kstrtoull(), think about options separator
	 * (',') it will not tolerate
	 */
	*addr = simple_strtoull(p, NULL, 0);
	p = strchr(p, ',');
	if (p)
		p++;

	*options = p;
	return 0;
}
EXPORT_SYMBOL_GPL(uart_parse_earlycon);

/**
 * uart_parse_options - Parse serial port baud/parity/bits/flow control.
 * @options: pointer to option string
 * @baud: pointer to an 'int' variable for the baud rate.
 * @parity: pointer to an 'int' variable for the parity.
 * @bits: pointer to an 'int' variable for the number of data bits.
 * @flow: pointer to an 'int' variable for the flow control character.
 *
 * uart_parse_options() decodes a string containing the serial console
 * options. The format of the string is <baud><parity><bits><flow>,
 * eg: 115200n8r
 */
void
uart_parse_options(const char *options, int *baud, int *parity,
		   int *bits, int *flow)
{
	const char *s = options;

	*baud = simple_strtoul(s, NULL, 10);
	while (*s >= '0' && *s <= '9')
		s++;
	if (*s)
		*parity = *s++;
	if (*s)
		*bits = *s++ - '0';
	if (*s)
		*flow = *s;
}
EXPORT_SYMBOL_GPL(uart_parse_options);

/**
 * uart_set_options - setup the serial console parameters
 * @port: pointer to the serial ports uart_port structure
 * @co: console pointer
 * @baud: baud rate
 * @parity: parity character - 'n' (none), 'o' (odd), 'e' (even)
 * @bits: number of data bits
 * @flow: flow control character - 'r' (rts)
 *
 * Locking: Caller must hold console_list_lock in order to serialize
 * early initialization of the serial-console lock.
 */
int
uart_set_options(struct uart_port *port, struct console *co,
		 int baud, int parity, int bits, int flow)
{
	struct ktermios termios;
	static struct ktermios dummy;

	/*
	 * Ensure that the serial-console lock is initialised early.
	 *
	 * Note that the console-registered check is needed because
	 * kgdboc can call uart_set_options() for an already registered
	 * console via tty_find_polling_driver() and uart_poll_init().
	 */
	if (!uart_console_registered_locked(port) && !port->console_reinit)
		uart_port_spin_lock_init(port);

	memset(&termios, 0, sizeof(struct ktermios));

	termios.c_cflag |= CREAD | HUPCL | CLOCAL;
	tty_termios_encode_baud_rate(&termios, baud, baud);

	if (bits == 7)
		termios.c_cflag |= CS7;
	else
		termios.c_cflag |= CS8;

	switch (parity) {
	case 'o': case 'O':
		termios.c_cflag |= PARODD;
		fallthrough;
	case 'e': case 'E':
		termios.c_cflag |= PARENB;
		break;
	}

	if (flow == 'r')
		termios.c_cflag |= CRTSCTS;

	/*
	 * some uarts on other side don't support no flow control.
	 * So we set * DTR in host uart to make them happy
	 */
	port->mctrl |= TIOCM_DTR;

	port->ops->set_termios(port, &termios, &dummy);
	/*
	 * Allow the setting of the UART parameters with a NULL console
	 * too:
	 */
	if (co) {
		co->cflag = termios.c_cflag;
		co->ispeed = termios.c_ispeed;
		co->ospeed = termios.c_ospeed;
	}

	return 0;
}
EXPORT_SYMBOL_GPL(uart_set_options);
#endif /* CONFIG_SERIAL_CORE_CONSOLE */

/**
 * uart_change_pm - set power state of the port
 *
 * @state: port descriptor
 * @pm_state: new state
 *
 * Locking: port->mutex has to be held
 */
static void uart_change_pm(struct uart_state *state,
			   enum uart_pm_state pm_state)
{
	struct uart_port *port = uart_port_check(state);

	if (state->pm_state != pm_state) {
		if (port && port->ops->pm)
			port->ops->pm(port, pm_state, state->pm_state);
		state->pm_state = pm_state;
	}
}

struct uart_match {
	struct uart_port *port;
	struct uart_driver *driver;
};

static int serial_match_port(struct device *dev, void *data)
{
	struct uart_match *match = data;
	struct tty_driver *tty_drv = match->driver->tty_driver;
	dev_t devt = MKDEV(tty_drv->major, tty_drv->minor_start) +
		match->port->line;

	return dev->devt == devt; /* Actually, only one tty per port */
}

int uart_suspend_port(struct uart_driver *drv, struct uart_port *uport)
{
	struct uart_state *state = drv->state + uport->line;
	struct tty_port *port = &state->port;
	struct device *tty_dev;
	struct uart_match match = {uport, drv};

	mutex_lock(&port->mutex);

	tty_dev = device_find_child(&uport->port_dev->dev, &match, serial_match_port);
	if (tty_dev && device_may_wakeup(tty_dev)) {
		enable_irq_wake(uport->irq);
		put_device(tty_dev);
		mutex_unlock(&port->mutex);
		return 0;
	}
	put_device(tty_dev);

	/*
	 * Nothing to do if the console is not suspending
	 * except stop_rx to prevent any asynchronous data
	 * over RX line. However ensure that we will be
	 * able to Re-start_rx later.
	 */
	if (!console_suspend_enabled && uart_console(uport)) {
		if (uport->ops->start_rx) {
			uart_port_lock_irq(uport);
			uport->ops->stop_rx(uport);
			uart_port_unlock_irq(uport);
		}
		device_set_awake_path(uport->dev);
		goto unlock;
	}

	uport->suspended = 1;

	if (tty_port_initialized(port)) {
		const struct uart_ops *ops = uport->ops;
		int tries;
		unsigned int mctrl;

		tty_port_set_suspended(port, true);
		tty_port_set_initialized(port, false);

		uart_port_lock_irq(uport);
		ops->stop_tx(uport);
		if (!(uport->rs485.flags & SER_RS485_ENABLED))
			ops->set_mctrl(uport, 0);
		/* save mctrl so it can be restored on resume */
		mctrl = uport->mctrl;
		uport->mctrl = 0;
		ops->stop_rx(uport);
		uart_port_unlock_irq(uport);

		/*
		 * Wait for the transmitter to empty.
		 */
		for (tries = 3; !ops->tx_empty(uport) && tries; tries--)
			msleep(10);
		if (!tries)
			dev_err(uport->dev, "%s: Unable to drain transmitter\n",
				uport->name);

		ops->shutdown(uport);
		uport->mctrl = mctrl;
	}

	/*
	 * Disable the console device before suspending.
	 */
	if (uart_console(uport))
		console_stop(uport->cons);

	uart_change_pm(state, UART_PM_STATE_OFF);
unlock:
	mutex_unlock(&port->mutex);

	return 0;
}
EXPORT_SYMBOL(uart_suspend_port);

int uart_resume_port(struct uart_driver *drv, struct uart_port *uport)
{
	struct uart_state *state = drv->state + uport->line;
	struct tty_port *port = &state->port;
	struct device *tty_dev;
	struct uart_match match = {uport, drv};
	struct ktermios termios;

	mutex_lock(&port->mutex);

	tty_dev = device_find_child(&uport->port_dev->dev, &match, serial_match_port);
	if (!uport->suspended && device_may_wakeup(tty_dev)) {
		if (irqd_is_wakeup_set(irq_get_irq_data((uport->irq))))
			disable_irq_wake(uport->irq);
		put_device(tty_dev);
		mutex_unlock(&port->mutex);
		return 0;
	}
	put_device(tty_dev);
	uport->suspended = 0;

	/*
	 * Re-enable the console device after suspending.
	 */
	if (uart_console(uport)) {
		/*
		 * First try to use the console cflag setting.
		 */
		memset(&termios, 0, sizeof(struct ktermios));
		termios.c_cflag = uport->cons->cflag;
		termios.c_ispeed = uport->cons->ispeed;
		termios.c_ospeed = uport->cons->ospeed;

		/*
		 * If that's unset, use the tty termios setting.
		 */
		if (port->tty && termios.c_cflag == 0)
			termios = port->tty->termios;

		if (console_suspend_enabled)
			uart_change_pm(state, UART_PM_STATE_ON);
		uport->ops->set_termios(uport, &termios, NULL);
		if (!console_suspend_enabled && uport->ops->start_rx) {
			uart_port_lock_irq(uport);
			uport->ops->start_rx(uport);
			uart_port_unlock_irq(uport);
		}
		if (console_suspend_enabled)
			console_start(uport->cons);
	}

	if (tty_port_suspended(port)) {
		const struct uart_ops *ops = uport->ops;
		int ret;

		uart_change_pm(state, UART_PM_STATE_ON);
		uart_port_lock_irq(uport);
		if (!(uport->rs485.flags & SER_RS485_ENABLED))
			ops->set_mctrl(uport, 0);
		uart_port_unlock_irq(uport);
		if (console_suspend_enabled || !uart_console(uport)) {
			/* Protected by port mutex for now */
			struct tty_struct *tty = port->tty;

			ret = ops->startup(uport);
			if (ret == 0) {
				if (tty)
					uart_change_line_settings(tty, state, NULL);
				uart_rs485_config(uport);
				uart_port_lock_irq(uport);
				if (!(uport->rs485.flags & SER_RS485_ENABLED))
					ops->set_mctrl(uport, uport->mctrl);
				ops->start_tx(uport);
				uart_port_unlock_irq(uport);
				tty_port_set_initialized(port, true);
			} else {
				/*
				 * Failed to resume - maybe hardware went away?
				 * Clear the "initialized" flag so we won't try
				 * to call the low level drivers shutdown method.
				 */
				uart_shutdown(tty, state);
			}
		}

		tty_port_set_suspended(port, false);
	}

	mutex_unlock(&port->mutex);

	return 0;
}
EXPORT_SYMBOL(uart_resume_port);

static inline void
uart_report_port(struct uart_driver *drv, struct uart_port *port)
{
	char address[64];

	switch (port->iotype) {
	case UPIO_PORT:
		snprintf(address, sizeof(address), "I/O 0x%lx", port->iobase);
		break;
	case UPIO_HUB6:
		snprintf(address, sizeof(address),
			 "I/O 0x%lx offset 0x%x", port->iobase, port->hub6);
		break;
	case UPIO_MEM:
	case UPIO_MEM16:
	case UPIO_MEM32:
	case UPIO_MEM32BE:
	case UPIO_AU:
	case UPIO_TSI:
		snprintf(address, sizeof(address),
			 "MMIO 0x%llx", (unsigned long long)port->mapbase);
		break;
	default:
		strscpy(address, "*unknown*", sizeof(address));
		break;
	}

	pr_info("%s%s%s at %s (irq = %d, base_baud = %d) is a %s\n",
	       port->dev ? dev_name(port->dev) : "",
	       port->dev ? ": " : "",
	       port->name,
	       address, port->irq, port->uartclk / 16, uart_type(port));

	/* The magic multiplier feature is a bit obscure, so report it too.  */
	if (port->flags & UPF_MAGIC_MULTIPLIER)
		pr_info("%s%s%s extra baud rates supported: %d, %d",
			port->dev ? dev_name(port->dev) : "",
			port->dev ? ": " : "",
			port->name,
			port->uartclk / 8, port->uartclk / 4);
}

static void
uart_configure_port(struct uart_driver *drv, struct uart_state *state,
		    struct uart_port *port)
{
	unsigned int flags;

	/*
	 * If there isn't a port here, don't do anything further.
	 */
	if (!port->iobase && !port->mapbase && !port->membase)
		return;

	/*
	 * Now do the auto configuration stuff.  Note that config_port
	 * is expected to claim the resources and map the port for us.
	 */
	flags = 0;
	if (port->flags & UPF_AUTO_IRQ)
		flags |= UART_CONFIG_IRQ;
	if (port->flags & UPF_BOOT_AUTOCONF) {
		if (!(port->flags & UPF_FIXED_TYPE)) {
			port->type = PORT_UNKNOWN;
			flags |= UART_CONFIG_TYPE;
		}
		/* Synchronize with possible boot console. */
		if (uart_console(port))
			console_lock();
		port->ops->config_port(port, flags);
		if (uart_console(port))
			console_unlock();
	}

	if (port->type != PORT_UNKNOWN) {
		unsigned long flags;

		uart_report_port(drv, port);

		/* Synchronize with possible boot console. */
		if (uart_console(port))
			console_lock();

		/* Power up port for set_mctrl() */
		uart_change_pm(state, UART_PM_STATE_ON);

		/*
		 * Ensure that the modem control lines are de-activated.
		 * keep the DTR setting that is set in uart_set_options()
		 * We probably don't need a spinlock around this, but
		 */
		uart_port_lock_irqsave(port, &flags);
		port->mctrl &= TIOCM_DTR;
		if (!(port->rs485.flags & SER_RS485_ENABLED))
			port->ops->set_mctrl(port, port->mctrl);
		uart_port_unlock_irqrestore(port, flags);

		uart_rs485_config(port);

		if (uart_console(port))
			console_unlock();

		/*
		 * If this driver supports console, and it hasn't been
		 * successfully registered yet, try to re-register it.
		 * It may be that the port was not available.
		 */
		if (port->cons && !console_is_registered(port->cons))
			register_console(port->cons);

		/*
		 * Power down all ports by default, except the
		 * console if we have one.
		 */
		if (!uart_console(port))
			uart_change_pm(state, UART_PM_STATE_OFF);
	}
}

#ifdef CONFIG_CONSOLE_POLL

static int uart_poll_init(struct tty_driver *driver, int line, char *options)
{
	struct uart_driver *drv = driver->driver_state;
	struct uart_state *state = drv->state + line;
	enum uart_pm_state pm_state;
	struct tty_port *tport;
	struct uart_port *port;
	int baud = 9600;
	int bits = 8;
	int parity = 'n';
	int flow = 'n';
	int ret = 0;

	tport = &state->port;
	mutex_lock(&tport->mutex);

	port = uart_port_check(state);
	if (!port || port->type == PORT_UNKNOWN ||
	    !(port->ops->poll_get_char && port->ops->poll_put_char)) {
		ret = -1;
		goto out;
	}

	pm_state = state->pm_state;
	uart_change_pm(state, UART_PM_STATE_ON);

	if (port->ops->poll_init) {
		/*
		 * We don't set initialized as we only initialized the hw,
		 * e.g. state->xmit is still uninitialized.
		 */
		if (!tty_port_initialized(tport))
			ret = port->ops->poll_init(port);
	}

	if (!ret && options) {
		uart_parse_options(options, &baud, &parity, &bits, &flow);
		console_list_lock();
		ret = uart_set_options(port, NULL, baud, parity, bits, flow);
		console_list_unlock();
	}
out:
	if (ret)
		uart_change_pm(state, pm_state);
	mutex_unlock(&tport->mutex);
	return ret;
}

static int uart_poll_get_char(struct tty_driver *driver, int line)
{
	struct uart_driver *drv = driver->driver_state;
	struct uart_state *state = drv->state + line;
	struct uart_port *port;
	int ret = -1;

	port = uart_port_ref(state);
	if (port) {
		ret = port->ops->poll_get_char(port);
		uart_port_deref(port);
	}

	return ret;
}

static void uart_poll_put_char(struct tty_driver *driver, int line, char ch)
{
	struct uart_driver *drv = driver->driver_state;
	struct uart_state *state = drv->state + line;
	struct uart_port *port;

	port = uart_port_ref(state);
	if (!port)
		return;

	if (ch == '\n')
		port->ops->poll_put_char(port, '\r');
	port->ops->poll_put_char(port, ch);
	uart_port_deref(port);
}
#endif

static const struct tty_operations uart_ops = {
	.install	= uart_install,
	.open		= uart_open,
	.close		= uart_close,
	.write		= uart_write,
	.put_char	= uart_put_char,
	.flush_chars	= uart_flush_chars,
	.write_room	= uart_write_room,
	.chars_in_buffer= uart_chars_in_buffer,
	.flush_buffer	= uart_flush_buffer,
	.ioctl		= uart_ioctl,
	.throttle	= uart_throttle,
	.unthrottle	= uart_unthrottle,
	.send_xchar	= uart_send_xchar,
	.set_termios	= uart_set_termios,
	.set_ldisc	= uart_set_ldisc,
	.stop		= uart_stop,
	.start		= uart_start,
	.hangup		= uart_hangup,
	.break_ctl	= uart_break_ctl,
	.wait_until_sent= uart_wait_until_sent,
#ifdef CONFIG_PROC_FS
	.proc_show	= uart_proc_show,
#endif
	.tiocmget	= uart_tiocmget,
	.tiocmset	= uart_tiocmset,
	.set_serial	= uart_set_info_user,
	.get_serial	= uart_get_info_user,
	.get_icount	= uart_get_icount,
#ifdef CONFIG_CONSOLE_POLL
	.poll_init	= uart_poll_init,
	.poll_get_char	= uart_poll_get_char,
	.poll_put_char	= uart_poll_put_char,
#endif
};

static const struct tty_port_operations uart_port_ops = {
	.carrier_raised = uart_carrier_raised,
	.dtr_rts	= uart_dtr_rts,
	.activate	= uart_port_activate,
	.shutdown	= uart_tty_port_shutdown,
};

/**
 * uart_register_driver - register a driver with the uart core layer
 * @drv: low level driver structure
 *
 * Register a uart driver with the core driver. We in turn register with the
 * tty layer, and initialise the core driver per-port state.
 *
 * We have a proc file in /proc/tty/driver which is named after the normal
 * driver.
 *
 * @drv->port should be %NULL, and the per-port structures should be registered
 * using uart_add_one_port() after this call has succeeded.
 *
 * Locking: none, Interrupts: enabled
 */
int uart_register_driver(struct uart_driver *drv)
{
	struct tty_driver *normal;
	int i, retval = -ENOMEM;

	BUG_ON(drv->state);

	/*
	 * Maybe we should be using a slab cache for this, especially if
	 * we have a large number of ports to handle.
	 */
	drv->state = kcalloc(drv->nr, sizeof(struct uart_state), GFP_KERNEL);
	if (!drv->state)
		goto out;

	normal = tty_alloc_driver(drv->nr, TTY_DRIVER_REAL_RAW |
			TTY_DRIVER_DYNAMIC_DEV);
	if (IS_ERR(normal)) {
		retval = PTR_ERR(normal);
		goto out_kfree;
	}

	drv->tty_driver = normal;

	normal->driver_name	= drv->driver_name;
	normal->name		= drv->dev_name;
	normal->major		= drv->major;
	normal->minor_start	= drv->minor;
	normal->type		= TTY_DRIVER_TYPE_SERIAL;
	normal->subtype		= SERIAL_TYPE_NORMAL;
	normal->init_termios	= tty_std_termios;
	normal->init_termios.c_cflag = B9600 | CS8 | CREAD | HUPCL | CLOCAL;
	normal->init_termios.c_ispeed = normal->init_termios.c_ospeed = 9600;
	normal->driver_state    = drv;
	tty_set_operations(normal, &uart_ops);

	/*
	 * Initialise the UART state(s).
	 */
	for (i = 0; i < drv->nr; i++) {
		struct uart_state *state = drv->state + i;
		struct tty_port *port = &state->port;

		tty_port_init(port);
		port->ops = &uart_port_ops;
	}

	retval = tty_register_driver(normal);
	if (retval >= 0)
		return retval;

	for (i = 0; i < drv->nr; i++)
		tty_port_destroy(&drv->state[i].port);
	tty_driver_kref_put(normal);
out_kfree:
	kfree(drv->state);
out:
	return retval;
}
EXPORT_SYMBOL(uart_register_driver);

/**
 * uart_unregister_driver - remove a driver from the uart core layer
 * @drv: low level driver structure
 *
 * Remove all references to a driver from the core driver. The low level
 * driver must have removed all its ports via the uart_remove_one_port() if it
 * registered them with uart_add_one_port(). (I.e. @drv->port is %NULL.)
 *
 * Locking: none, Interrupts: enabled
 */
void uart_unregister_driver(struct uart_driver *drv)
{
	struct tty_driver *p = drv->tty_driver;
	unsigned int i;

	tty_unregister_driver(p);
	tty_driver_kref_put(p);
	for (i = 0; i < drv->nr; i++)
		tty_port_destroy(&drv->state[i].port);
	kfree(drv->state);
	drv->state = NULL;
	drv->tty_driver = NULL;
}
EXPORT_SYMBOL(uart_unregister_driver);

struct tty_driver *uart_console_device(struct console *co, int *index)
{
	struct uart_driver *p = co->data;
	*index = co->index;
	return p->tty_driver;
}
EXPORT_SYMBOL_GPL(uart_console_device);

static ssize_t uartclk_show(struct device *dev,
	struct device_attribute *attr, char *buf)
{
	struct serial_struct tmp;
	struct tty_port *port = dev_get_drvdata(dev);

	uart_get_info(port, &tmp);
	return sprintf(buf, "%d\n", tmp.baud_base * 16);
}

static ssize_t type_show(struct device *dev,
	struct device_attribute *attr, char *buf)
{
	struct serial_struct tmp;
	struct tty_port *port = dev_get_drvdata(dev);

	uart_get_info(port, &tmp);
	return sprintf(buf, "%d\n", tmp.type);
}

static ssize_t line_show(struct device *dev,
	struct device_attribute *attr, char *buf)
{
	struct serial_struct tmp;
	struct tty_port *port = dev_get_drvdata(dev);

	uart_get_info(port, &tmp);
	return sprintf(buf, "%d\n", tmp.line);
}

static ssize_t port_show(struct device *dev,
	struct device_attribute *attr, char *buf)
{
	struct serial_struct tmp;
	struct tty_port *port = dev_get_drvdata(dev);
	unsigned long ioaddr;

	uart_get_info(port, &tmp);
	ioaddr = tmp.port;
	if (HIGH_BITS_OFFSET)
		ioaddr |= (unsigned long)tmp.port_high << HIGH_BITS_OFFSET;
	return sprintf(buf, "0x%lX\n", ioaddr);
}

static ssize_t irq_show(struct device *dev,
	struct device_attribute *attr, char *buf)
{
	struct serial_struct tmp;
	struct tty_port *port = dev_get_drvdata(dev);

	uart_get_info(port, &tmp);
	return sprintf(buf, "%d\n", tmp.irq);
}

static ssize_t flags_show(struct device *dev,
	struct device_attribute *attr, char *buf)
{
	struct serial_struct tmp;
	struct tty_port *port = dev_get_drvdata(dev);

	uart_get_info(port, &tmp);
	return sprintf(buf, "0x%X\n", tmp.flags);
}

static ssize_t xmit_fifo_size_show(struct device *dev,
	struct device_attribute *attr, char *buf)
{
	struct serial_struct tmp;
	struct tty_port *port = dev_get_drvdata(dev);

	uart_get_info(port, &tmp);
	return sprintf(buf, "%d\n", tmp.xmit_fifo_size);
}

static ssize_t close_delay_show(struct device *dev,
	struct device_attribute *attr, char *buf)
{
	struct serial_struct tmp;
	struct tty_port *port = dev_get_drvdata(dev);

	uart_get_info(port, &tmp);
	return sprintf(buf, "%d\n", tmp.close_delay);
}

static ssize_t closing_wait_show(struct device *dev,
	struct device_attribute *attr, char *buf)
{
	struct serial_struct tmp;
	struct tty_port *port = dev_get_drvdata(dev);

	uart_get_info(port, &tmp);
	return sprintf(buf, "%d\n", tmp.closing_wait);
}

static ssize_t custom_divisor_show(struct device *dev,
	struct device_attribute *attr, char *buf)
{
	struct serial_struct tmp;
	struct tty_port *port = dev_get_drvdata(dev);

	uart_get_info(port, &tmp);
	return sprintf(buf, "%d\n", tmp.custom_divisor);
}

static ssize_t io_type_show(struct device *dev,
	struct device_attribute *attr, char *buf)
{
	struct serial_struct tmp;
	struct tty_port *port = dev_get_drvdata(dev);

	uart_get_info(port, &tmp);
	return sprintf(buf, "%d\n", tmp.io_type);
}

static ssize_t iomem_base_show(struct device *dev,
	struct device_attribute *attr, char *buf)
{
	struct serial_struct tmp;
	struct tty_port *port = dev_get_drvdata(dev);

	uart_get_info(port, &tmp);
	return sprintf(buf, "0x%lX\n", (unsigned long)tmp.iomem_base);
}

static ssize_t iomem_reg_shift_show(struct device *dev,
	struct device_attribute *attr, char *buf)
{
	struct serial_struct tmp;
	struct tty_port *port = dev_get_drvdata(dev);

	uart_get_info(port, &tmp);
	return sprintf(buf, "%d\n", tmp.iomem_reg_shift);
}

static ssize_t console_show(struct device *dev,
	struct device_attribute *attr, char *buf)
{
	struct tty_port *port = dev_get_drvdata(dev);
	struct uart_state *state = container_of(port, struct uart_state, port);
	struct uart_port *uport;
	bool console = false;

	mutex_lock(&port->mutex);
	uport = uart_port_check(state);
	if (uport)
		console = uart_console_registered(uport);
	mutex_unlock(&port->mutex);

	return sprintf(buf, "%c\n", console ? 'Y' : 'N');
}

static ssize_t console_store(struct device *dev,
	struct device_attribute *attr, const char *buf, size_t count)
{
	struct tty_port *port = dev_get_drvdata(dev);
	struct uart_state *state = container_of(port, struct uart_state, port);
	struct uart_port *uport;
	bool oldconsole, newconsole;
	int ret;

	ret = kstrtobool(buf, &newconsole);
	if (ret)
		return ret;

	mutex_lock(&port->mutex);
	uport = uart_port_check(state);
	if (uport) {
		oldconsole = uart_console_registered(uport);
		if (oldconsole && !newconsole) {
			ret = unregister_console(uport->cons);
		} else if (!oldconsole && newconsole) {
			if (uart_console(uport)) {
				uport->console_reinit = 1;
				register_console(uport->cons);
			} else {
				ret = -ENOENT;
			}
		}
	} else {
		ret = -ENXIO;
	}
	mutex_unlock(&port->mutex);

	return ret < 0 ? ret : count;
}

static DEVICE_ATTR_RO(uartclk);
static DEVICE_ATTR_RO(type);
static DEVICE_ATTR_RO(line);
static DEVICE_ATTR_RO(port);
static DEVICE_ATTR_RO(irq);
static DEVICE_ATTR_RO(flags);
static DEVICE_ATTR_RO(xmit_fifo_size);
static DEVICE_ATTR_RO(close_delay);
static DEVICE_ATTR_RO(closing_wait);
static DEVICE_ATTR_RO(custom_divisor);
static DEVICE_ATTR_RO(io_type);
static DEVICE_ATTR_RO(iomem_base);
static DEVICE_ATTR_RO(iomem_reg_shift);
static DEVICE_ATTR_RW(console);

static struct attribute *tty_dev_attrs[] = {
	&dev_attr_uartclk.attr,
	&dev_attr_type.attr,
	&dev_attr_line.attr,
	&dev_attr_port.attr,
	&dev_attr_irq.attr,
	&dev_attr_flags.attr,
	&dev_attr_xmit_fifo_size.attr,
	&dev_attr_close_delay.attr,
	&dev_attr_closing_wait.attr,
	&dev_attr_custom_divisor.attr,
	&dev_attr_io_type.attr,
	&dev_attr_iomem_base.attr,
	&dev_attr_iomem_reg_shift.attr,
	&dev_attr_console.attr,
	NULL
};

static const struct attribute_group tty_dev_attr_group = {
	.attrs = tty_dev_attrs,
};

/**
 * serial_core_add_one_port - attach a driver-defined port structure
 * @drv: pointer to the uart low level driver structure for this port
 * @uport: uart port structure to use for this port.
 *
 * Context: task context, might sleep
 *
 * This allows the driver @drv to register its own uart_port structure with the
 * core driver. The main purpose is to allow the low level uart drivers to
 * expand uart_port, rather than having yet more levels of structures.
 * Caller must hold port_mutex.
 */
static int serial_core_add_one_port(struct uart_driver *drv, struct uart_port *uport)
{
	struct uart_state *state;
	struct tty_port *port;
	int ret = 0;
	struct device *tty_dev;
	int num_groups;

	if (uport->line >= drv->nr)
		return -EINVAL;

	state = drv->state + uport->line;
	port = &state->port;

	mutex_lock(&port->mutex);
	if (state->uart_port) {
		ret = -EINVAL;
		goto out;
	}

	/* Link the port to the driver state table and vice versa */
	atomic_set(&state->refcount, 1);
	init_waitqueue_head(&state->remove_wait);
	state->uart_port = uport;
	uport->state = state;

	state->pm_state = UART_PM_STATE_UNDEFINED;
	uport->cons = drv->cons;
	uport->minor = drv->tty_driver->minor_start + uport->line;
	uport->name = kasprintf(GFP_KERNEL, "%s%d", drv->dev_name,
				drv->tty_driver->name_base + uport->line);
	if (!uport->name) {
		ret = -ENOMEM;
		goto out;
	}

	/*
	 * If this port is in use as a console then the spinlock is already
	 * initialised.
	 */
	if (!uart_console_registered(uport))
		uart_port_spin_lock_init(uport);

	if (uport->cons && uport->dev)
		of_console_check(uport->dev->of_node, uport->cons->name, uport->line);

	tty_port_link_device(port, drv->tty_driver, uport->line);
	uart_configure_port(drv, state, uport);

	port->console = uart_console(uport);

	num_groups = 2;
	if (uport->attr_group)
		num_groups++;

	uport->tty_groups = kcalloc(num_groups, sizeof(*uport->tty_groups),
				    GFP_KERNEL);
	if (!uport->tty_groups) {
		ret = -ENOMEM;
		goto out;
	}
	uport->tty_groups[0] = &tty_dev_attr_group;
	if (uport->attr_group)
		uport->tty_groups[1] = uport->attr_group;

	/* Ensure serdev drivers can call serdev_device_open() right away */
	uport->flags &= ~UPF_DEAD;

	/*
	 * Register the port whether it's detected or not.  This allows
	 * setserial to be used to alter this port's parameters.
	 */
	tty_dev = tty_port_register_device_attr_serdev(port, drv->tty_driver,
			uport->line, uport->dev, &uport->port_dev->dev, port,
			uport->tty_groups);
	if (!IS_ERR(tty_dev)) {
		device_set_wakeup_capable(tty_dev, 1);
	} else {
		uport->flags |= UPF_DEAD;
		dev_err(uport->dev, "Cannot register tty device on line %d\n",
		       uport->line);
	}

 out:
	mutex_unlock(&port->mutex);

	return ret;
}

/**
 * serial_core_remove_one_port - detach a driver defined port structure
 * @drv: pointer to the uart low level driver structure for this port
 * @uport: uart port structure for this port
 *
 * Context: task context, might sleep
 *
 * This unhooks (and hangs up) the specified port structure from the core
 * driver. No further calls will be made to the low-level code for this port.
 * Caller must hold port_mutex.
 */
static void serial_core_remove_one_port(struct uart_driver *drv,
					struct uart_port *uport)
{
	struct uart_state *state = drv->state + uport->line;
	struct tty_port *port = &state->port;
	struct uart_port *uart_port;
	struct tty_struct *tty;

	mutex_lock(&port->mutex);
	uart_port = uart_port_check(state);
	if (uart_port != uport)
		dev_alert(uport->dev, "Removing wrong port: %p != %p\n",
			  uart_port, uport);

	if (!uart_port) {
		mutex_unlock(&port->mutex);
		return;
	}
	mutex_unlock(&port->mutex);

	/*
	 * Remove the devices from the tty layer
	 */
	tty_port_unregister_device(port, drv->tty_driver, uport->line);

	tty = tty_port_tty_get(port);
	if (tty) {
		tty_vhangup(port->tty);
		tty_kref_put(tty);
	}

	/*
	 * If the port is used as a console, unregister it
	 */
	if (uart_console(uport))
		unregister_console(uport->cons);

	/*
	 * Free the port IO and memory resources, if any.
	 */
	if (uport->type != PORT_UNKNOWN && uport->ops->release_port)
		uport->ops->release_port(uport);
	kfree(uport->tty_groups);
	kfree(uport->name);

	/*
	 * Indicate that there isn't a port here anymore.
	 */
	uport->type = PORT_UNKNOWN;
	uport->port_dev = NULL;

	mutex_lock(&port->mutex);
	WARN_ON(atomic_dec_return(&state->refcount) < 0);
	wait_event(state->remove_wait, !atomic_read(&state->refcount));
	state->uart_port = NULL;
	mutex_unlock(&port->mutex);
}

/**
 * uart_match_port - are the two ports equivalent?
 * @port1: first port
 * @port2: second port
 *
 * This utility function can be used to determine whether two uart_port
 * structures describe the same port.
 */
bool uart_match_port(const struct uart_port *port1,
		const struct uart_port *port2)
{
	if (port1->iotype != port2->iotype)
		return false;

	switch (port1->iotype) {
	case UPIO_PORT:
		return port1->iobase == port2->iobase;
	case UPIO_HUB6:
		return port1->iobase == port2->iobase &&
		       port1->hub6   == port2->hub6;
	case UPIO_MEM:
	case UPIO_MEM16:
	case UPIO_MEM32:
	case UPIO_MEM32BE:
	case UPIO_AU:
	case UPIO_TSI:
		return port1->mapbase == port2->mapbase;
	}

	return false;
}
EXPORT_SYMBOL(uart_match_port);

static struct serial_ctrl_device *
serial_core_get_ctrl_dev(struct serial_port_device *port_dev)
{
	struct device *dev = &port_dev->dev;

	return to_serial_base_ctrl_device(dev->parent);
}

/*
 * Find a registered serial core controller device if one exists. Returns
 * the first device matching the ctrl_id. Caller must hold port_mutex.
 */
static struct serial_ctrl_device *serial_core_ctrl_find(struct uart_driver *drv,
							struct device *phys_dev,
							int ctrl_id)
{
	struct uart_state *state;
	int i;

	lockdep_assert_held(&port_mutex);

	for (i = 0; i < drv->nr; i++) {
		state = drv->state + i;
		if (!state->uart_port || !state->uart_port->port_dev)
			continue;

		if (state->uart_port->dev == phys_dev &&
		    state->uart_port->ctrl_id == ctrl_id)
			return serial_core_get_ctrl_dev(state->uart_port->port_dev);
	}

	return NULL;
}

static struct serial_ctrl_device *serial_core_ctrl_device_add(struct uart_port *port)
{
	return serial_base_ctrl_add(port, port->dev);
}

static int serial_core_port_device_add(struct serial_ctrl_device *ctrl_dev,
				       struct uart_port *port)
{
	struct serial_port_device *port_dev;

	port_dev = serial_base_port_add(port, ctrl_dev);
	if (IS_ERR(port_dev))
		return PTR_ERR(port_dev);

	port->port_dev = port_dev;

	return 0;
}

/*
 * Initialize a serial core port device, and a controller device if needed.
 */
int serial_core_register_port(struct uart_driver *drv, struct uart_port *port)
{
	struct serial_ctrl_device *ctrl_dev, *new_ctrl_dev = NULL;
	int ret;

	mutex_lock(&port_mutex);

	/*
	 * Prevent serial_port_runtime_resume() from trying to use the port
	 * until serial_core_add_one_port() has completed
	 */
	port->flags |= UPF_DEAD;

	/* Inititalize a serial core controller device if needed */
	ctrl_dev = serial_core_ctrl_find(drv, port->dev, port->ctrl_id);
	if (!ctrl_dev) {
		new_ctrl_dev = serial_core_ctrl_device_add(port);
		if (IS_ERR(new_ctrl_dev)) {
			ret = PTR_ERR(new_ctrl_dev);
			goto err_unlock;
		}
		ctrl_dev = new_ctrl_dev;
	}

	/*
	 * Initialize a serial core port device. Tag the port dead to prevent
	 * serial_port_runtime_resume() trying to do anything until port has
	 * been registered. It gets cleared by serial_core_add_one_port().
	 */
	ret = serial_core_port_device_add(ctrl_dev, port);
	if (ret)
		goto err_unregister_ctrl_dev;

	ret = serial_core_add_one_port(drv, port);
	if (ret)
		goto err_unregister_port_dev;

	mutex_unlock(&port_mutex);

	return 0;

err_unregister_port_dev:
	serial_base_port_device_remove(port->port_dev);

err_unregister_ctrl_dev:
	serial_base_ctrl_device_remove(new_ctrl_dev);

err_unlock:
	mutex_unlock(&port_mutex);

	return ret;
}

/*
 * Removes a serial core port device, and the related serial core controller
 * device if the last instance.
 */
void serial_core_unregister_port(struct uart_driver *drv, struct uart_port *port)
{
	struct device *phys_dev = port->dev;
	struct serial_port_device *port_dev = port->port_dev;
	struct serial_ctrl_device *ctrl_dev = serial_core_get_ctrl_dev(port_dev);
	int ctrl_id = port->ctrl_id;

	mutex_lock(&port_mutex);

	port->flags |= UPF_DEAD;

	serial_core_remove_one_port(drv, port);

	/* Note that struct uart_port *port is no longer valid at this point */
	serial_base_port_device_remove(port_dev);

	/* Drop the serial core controller device if no ports are using it */
	if (!serial_core_ctrl_find(drv, phys_dev, ctrl_id))
		serial_base_ctrl_device_remove(ctrl_dev);

	mutex_unlock(&port_mutex);
}

/**
 * uart_handle_dcd_change - handle a change of carrier detect state
 * @uport: uart_port structure for the open port
 * @active: new carrier detect status
 *
 * Caller must hold uport->lock.
 */
void uart_handle_dcd_change(struct uart_port *uport, bool active)
{
	struct tty_port *port = &uport->state->port;
	struct tty_struct *tty = port->tty;
	struct tty_ldisc *ld;

	lockdep_assert_held_once(&uport->lock);

	if (tty) {
		ld = tty_ldisc_ref(tty);
		if (ld) {
			if (ld->ops->dcd_change)
				ld->ops->dcd_change(tty, active);
			tty_ldisc_deref(ld);
		}
	}

	uport->icount.dcd++;

	if (uart_dcd_enabled(uport)) {
		if (active)
			wake_up_interruptible(&port->open_wait);
		else if (tty)
			tty_hangup(tty);
	}
}
EXPORT_SYMBOL_GPL(uart_handle_dcd_change);

/**
 * uart_handle_cts_change - handle a change of clear-to-send state
 * @uport: uart_port structure for the open port
 * @active: new clear-to-send status
 *
 * Caller must hold uport->lock.
 */
void uart_handle_cts_change(struct uart_port *uport, bool active)
{
	lockdep_assert_held_once(&uport->lock);

	uport->icount.cts++;

	if (uart_softcts_mode(uport)) {
		if (uport->hw_stopped) {
			if (active) {
				uport->hw_stopped = false;
				uport->ops->start_tx(uport);
				uart_write_wakeup(uport);
			}
		} else {
			if (!active) {
				uport->hw_stopped = true;
				uport->ops->stop_tx(uport);
			}
		}

	}
}
EXPORT_SYMBOL_GPL(uart_handle_cts_change);

/**
 * uart_insert_char - push a char to the uart layer
 *
 * User is responsible to call tty_flip_buffer_push when they are done with
 * insertion.
 *
 * @port: corresponding port
 * @status: state of the serial port RX buffer (LSR for 8250)
 * @overrun: mask of overrun bits in @status
 * @ch: character to push
 * @flag: flag for the character (see TTY_NORMAL and friends)
 */
void uart_insert_char(struct uart_port *port, unsigned int status,
		      unsigned int overrun, u8 ch, u8 flag)
{
	struct tty_port *tport = &port->state->port;

	if ((status & port->ignore_status_mask & ~overrun) == 0)
		if (tty_insert_flip_char(tport, ch, flag) == 0)
			++port->icount.buf_overrun;

	/*
	 * Overrun is special.  Since it's reported immediately,
	 * it doesn't affect the current character.
	 */
	if (status & ~port->ignore_status_mask & overrun)
		if (tty_insert_flip_char(tport, 0, TTY_OVERRUN) == 0)
			++port->icount.buf_overrun;
}
EXPORT_SYMBOL_GPL(uart_insert_char);

#ifdef CONFIG_MAGIC_SYSRQ_SERIAL
static const u8 sysrq_toggle_seq[] = CONFIG_MAGIC_SYSRQ_SERIAL_SEQUENCE;

static void uart_sysrq_on(struct work_struct *w)
{
	int sysrq_toggle_seq_len = strlen(sysrq_toggle_seq);

	sysrq_toggle_support(1);
	pr_info("SysRq is enabled by magic sequence '%*pE' on serial\n",
		sysrq_toggle_seq_len, sysrq_toggle_seq);
}
static DECLARE_WORK(sysrq_enable_work, uart_sysrq_on);

/**
 * uart_try_toggle_sysrq - Enables SysRq from serial line
 * @port: uart_port structure where char(s) after BREAK met
 * @ch: new character in the sequence after received BREAK
 *
 * Enables magic SysRq when the required sequence is met on port
 * (see CONFIG_MAGIC_SYSRQ_SERIAL_SEQUENCE).
 *
 * Returns: %false if @ch is out of enabling sequence and should be
 * handled some other way, %true if @ch was consumed.
 */
bool uart_try_toggle_sysrq(struct uart_port *port, u8 ch)
{
	int sysrq_toggle_seq_len = strlen(sysrq_toggle_seq);

	if (!sysrq_toggle_seq_len)
		return false;

	BUILD_BUG_ON(ARRAY_SIZE(sysrq_toggle_seq) >= U8_MAX);
	if (sysrq_toggle_seq[port->sysrq_seq] != ch) {
		port->sysrq_seq = 0;
		return false;
	}

	if (++port->sysrq_seq < sysrq_toggle_seq_len) {
		port->sysrq = jiffies + SYSRQ_TIMEOUT;
		return true;
	}

	schedule_work(&sysrq_enable_work);

	port->sysrq = 0;
	return true;
}
EXPORT_SYMBOL_GPL(uart_try_toggle_sysrq);
#endif

/**
 * uart_get_rs485_mode() - retrieve rs485 properties for given uart
 * @port: uart device's target port
 *
 * This function implements the device tree binding described in
 * Documentation/devicetree/bindings/serial/rs485.txt.
 */
int uart_get_rs485_mode(struct uart_port *port)
{
	struct serial_rs485 *rs485conf = &port->rs485;
	struct device *dev = port->dev;
	enum gpiod_flags dflags;
	struct gpio_desc *desc;
	u32 rs485_delay[2];
	int ret;

	if (!(port->rs485_supported.flags & SER_RS485_ENABLED))
		return 0;

	ret = device_property_read_u32_array(dev, "rs485-rts-delay",
					     rs485_delay, 2);
	if (!ret) {
		rs485conf->delay_rts_before_send = rs485_delay[0];
		rs485conf->delay_rts_after_send = rs485_delay[1];
	} else {
		rs485conf->delay_rts_before_send = 0;
		rs485conf->delay_rts_after_send = 0;
	}

	uart_sanitize_serial_rs485_delays(port, rs485conf);

	/*
	 * Clear full-duplex and enabled flags, set RTS polarity to active high
	 * to get to a defined state with the following properties:
	 */
	rs485conf->flags &= ~(SER_RS485_RX_DURING_TX | SER_RS485_ENABLED |
			      SER_RS485_TERMINATE_BUS |
			      SER_RS485_RTS_AFTER_SEND);
	rs485conf->flags |= SER_RS485_RTS_ON_SEND;

	if (device_property_read_bool(dev, "rs485-rx-during-tx"))
		rs485conf->flags |= SER_RS485_RX_DURING_TX;

	if (device_property_read_bool(dev, "linux,rs485-enabled-at-boot-time"))
		rs485conf->flags |= SER_RS485_ENABLED;

	if (device_property_read_bool(dev, "rs485-rts-active-low")) {
		rs485conf->flags &= ~SER_RS485_RTS_ON_SEND;
		rs485conf->flags |= SER_RS485_RTS_AFTER_SEND;
	}

	/*
	 * Disabling termination by default is the safe choice:  Else if many
	 * bus participants enable it, no communication is possible at all.
	 * Works fine for short cables and users may enable for longer cables.
	 */
	desc = devm_gpiod_get_optional(dev, "rs485-term", GPIOD_OUT_LOW);
	if (IS_ERR(desc))
		return dev_err_probe(dev, PTR_ERR(desc), "Cannot get rs485-term-gpios\n");
	port->rs485_term_gpio = desc;
	if (port->rs485_term_gpio)
		port->rs485_supported.flags |= SER_RS485_TERMINATE_BUS;

	dflags = (rs485conf->flags & SER_RS485_RX_DURING_TX) ?
		 GPIOD_OUT_HIGH : GPIOD_OUT_LOW;
	desc = devm_gpiod_get_optional(dev, "rs485-rx-during-tx", dflags);
	if (IS_ERR(desc))
		return dev_err_probe(dev, PTR_ERR(desc), "Cannot get rs485-rx-during-tx-gpios\n");
	port->rs485_rx_during_tx_gpio = desc;
	if (port->rs485_rx_during_tx_gpio)
		port->rs485_supported.flags |= SER_RS485_RX_DURING_TX;

	return 0;
}
EXPORT_SYMBOL_GPL(uart_get_rs485_mode);

/* Compile-time assertions for serial_rs485 layout */
static_assert(offsetof(struct serial_rs485, padding) ==
              (offsetof(struct serial_rs485, delay_rts_after_send) + sizeof(__u32)));
static_assert(offsetof(struct serial_rs485, padding1) ==
	      offsetof(struct serial_rs485, padding[1]));
static_assert((offsetof(struct serial_rs485, padding[4]) + sizeof(__u32)) ==
	      sizeof(struct serial_rs485));

MODULE_DESCRIPTION("Serial driver core");
MODULE_LICENSE("GPL");<|MERGE_RESOLUTION|>--- conflicted
+++ resolved
@@ -1802,20 +1802,7 @@
 	 */
 	tty_port_set_suspended(port, false);
 
-<<<<<<< HEAD
-	/*
-	 * Free the transmit buffer.
-	 */
-	uart_port_lock_irq(uport);
-	uart_circ_clear(&state->xmit);
-	buf = state->xmit.buf;
-	state->xmit.buf = NULL;
-	uart_port_unlock_irq(uport);
-
-	free_page((unsigned long)buf);
-=======
 	uart_free_xmit_buf(port);
->>>>>>> 0c383648
 
 	uart_change_pm(state, UART_PM_STATE_OFF);
 }
