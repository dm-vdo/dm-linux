--- conflicted
+++ resolved
@@ -75,12 +75,7 @@
 static struct spi_driver tsc2005_driver = {
 	.driver	= {
 		.name	= "tsc2005",
-<<<<<<< HEAD
-		.pm	= &tsc2005_pm_ops,
-=======
-		.owner	= THIS_MODULE,
 		.pm	= &tsc200x_pm_ops,
->>>>>>> bbdb5c22
 	},
 	.probe	= tsc2005_probe,
 	.remove	= tsc2005_remove,
