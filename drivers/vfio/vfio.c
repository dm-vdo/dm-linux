// SPDX-License-Identifier: GPL-2.0-only
/*
 * VFIO core
 *
 * Copyright (C) 2012 Red Hat, Inc.  All rights reserved.
 *     Author: Alex Williamson <alex.williamson@redhat.com>
 *
 * Derived from original vfio:
 * Copyright 2010 Cisco Systems, Inc.  All rights reserved.
 * Author: Tom Lyon, pugs@cisco.com
 */

#include <linux/cdev.h>
#include <linux/compat.h>
#include <linux/device.h>
#include <linux/file.h>
#include <linux/anon_inodes.h>
#include <linux/fs.h>
#include <linux/idr.h>
#include <linux/iommu.h>
#include <linux/list.h>
#include <linux/miscdevice.h>
#include <linux/module.h>
#include <linux/mutex.h>
#include <linux/pci.h>
#include <linux/rwsem.h>
#include <linux/sched.h>
#include <linux/slab.h>
#include <linux/stat.h>
#include <linux/string.h>
#include <linux/uaccess.h>
#include <linux/vfio.h>
#include <linux/wait.h>
#include <linux/sched/signal.h>
#include "vfio.h"

#define DRIVER_VERSION	"0.3"
#define DRIVER_AUTHOR	"Alex Williamson <alex.williamson@redhat.com>"
#define DRIVER_DESC	"VFIO - User Level meta-driver"

static struct vfio {
	struct class			*class;
	struct list_head		iommu_drivers_list;
	struct mutex			iommu_drivers_lock;
	struct list_head		group_list;
	struct mutex			group_lock; /* locks group_list */
	struct ida			group_ida;
	dev_t				group_devt;
} vfio;

struct vfio_iommu_driver {
	const struct vfio_iommu_driver_ops	*ops;
	struct list_head			vfio_next;
};

struct vfio_container {
	struct kref			kref;
	struct list_head		group_list;
	struct rw_semaphore		group_lock;
	struct vfio_iommu_driver	*iommu_driver;
	void				*iommu_data;
	bool				noiommu;
};

struct vfio_group {
	struct device 			dev;
	struct cdev			cdev;
	refcount_t			users;
	unsigned int			container_users;
	struct iommu_group		*iommu_group;
	struct vfio_container		*container;
	struct list_head		device_list;
	struct mutex			device_lock;
	struct list_head		vfio_next;
	struct list_head		container_next;
	enum vfio_group_type		type;
	unsigned int			dev_counter;
	struct rw_semaphore		group_rwsem;
	struct kvm			*kvm;
	struct file			*opened_file;
	struct blocking_notifier_head	notifier;
};

#ifdef CONFIG_VFIO_NOIOMMU
static bool noiommu __read_mostly;
module_param_named(enable_unsafe_noiommu_mode,
		   noiommu, bool, S_IRUGO | S_IWUSR);
MODULE_PARM_DESC(enable_unsafe_noiommu_mode, "Enable UNSAFE, no-IOMMU mode.  This mode provides no device isolation, no DMA translation, no host kernel protection, cannot be used for device assignment to virtual machines, requires RAWIO permissions, and will taint the kernel.  If you do not know what this is for, step away. (default: false)");
#endif

static DEFINE_XARRAY(vfio_device_set_xa);
static const struct file_operations vfio_group_fops;

int vfio_assign_device_set(struct vfio_device *device, void *set_id)
{
	unsigned long idx = (unsigned long)set_id;
	struct vfio_device_set *new_dev_set;
	struct vfio_device_set *dev_set;

	if (WARN_ON(!set_id))
		return -EINVAL;

	/*
	 * Atomically acquire a singleton object in the xarray for this set_id
	 */
	xa_lock(&vfio_device_set_xa);
	dev_set = xa_load(&vfio_device_set_xa, idx);
	if (dev_set)
		goto found_get_ref;
	xa_unlock(&vfio_device_set_xa);

	new_dev_set = kzalloc(sizeof(*new_dev_set), GFP_KERNEL);
	if (!new_dev_set)
		return -ENOMEM;
	mutex_init(&new_dev_set->lock);
	INIT_LIST_HEAD(&new_dev_set->device_list);
	new_dev_set->set_id = set_id;

	xa_lock(&vfio_device_set_xa);
	dev_set = __xa_cmpxchg(&vfio_device_set_xa, idx, NULL, new_dev_set,
			       GFP_KERNEL);
	if (!dev_set) {
		dev_set = new_dev_set;
		goto found_get_ref;
	}

	kfree(new_dev_set);
	if (xa_is_err(dev_set)) {
		xa_unlock(&vfio_device_set_xa);
		return xa_err(dev_set);
	}

found_get_ref:
	dev_set->device_count++;
	xa_unlock(&vfio_device_set_xa);
	mutex_lock(&dev_set->lock);
	device->dev_set = dev_set;
	list_add_tail(&device->dev_set_list, &dev_set->device_list);
	mutex_unlock(&dev_set->lock);
	return 0;
}
EXPORT_SYMBOL_GPL(vfio_assign_device_set);

static void vfio_release_device_set(struct vfio_device *device)
{
	struct vfio_device_set *dev_set = device->dev_set;

	if (!dev_set)
		return;

	mutex_lock(&dev_set->lock);
	list_del(&device->dev_set_list);
	mutex_unlock(&dev_set->lock);

	xa_lock(&vfio_device_set_xa);
	if (!--dev_set->device_count) {
		__xa_erase(&vfio_device_set_xa,
			   (unsigned long)dev_set->set_id);
		mutex_destroy(&dev_set->lock);
		kfree(dev_set);
	}
	xa_unlock(&vfio_device_set_xa);
}

#ifdef CONFIG_VFIO_NOIOMMU
static void *vfio_noiommu_open(unsigned long arg)
{
	if (arg != VFIO_NOIOMMU_IOMMU)
		return ERR_PTR(-EINVAL);
	if (!capable(CAP_SYS_RAWIO))
		return ERR_PTR(-EPERM);

	return NULL;
}

static void vfio_noiommu_release(void *iommu_data)
{
}

static long vfio_noiommu_ioctl(void *iommu_data,
			       unsigned int cmd, unsigned long arg)
{
	if (cmd == VFIO_CHECK_EXTENSION)
		return noiommu && (arg == VFIO_NOIOMMU_IOMMU) ? 1 : 0;

	return -ENOTTY;
}

static int vfio_noiommu_attach_group(void *iommu_data,
		struct iommu_group *iommu_group, enum vfio_group_type type)
{
	return 0;
}

static void vfio_noiommu_detach_group(void *iommu_data,
				      struct iommu_group *iommu_group)
{
}

static const struct vfio_iommu_driver_ops vfio_noiommu_ops = {
	.name = "vfio-noiommu",
	.owner = THIS_MODULE,
	.open = vfio_noiommu_open,
	.release = vfio_noiommu_release,
	.ioctl = vfio_noiommu_ioctl,
	.attach_group = vfio_noiommu_attach_group,
	.detach_group = vfio_noiommu_detach_group,
};

/*
 * Only noiommu containers can use vfio-noiommu and noiommu containers can only
 * use vfio-noiommu.
 */
static inline bool vfio_iommu_driver_allowed(struct vfio_container *container,
		const struct vfio_iommu_driver *driver)
{
	return container->noiommu == (driver->ops == &vfio_noiommu_ops);
}
#else
static inline bool vfio_iommu_driver_allowed(struct vfio_container *container,
		const struct vfio_iommu_driver *driver)
{
	return true;
}
#endif /* CONFIG_VFIO_NOIOMMU */

/*
 * IOMMU driver registration
 */
int vfio_register_iommu_driver(const struct vfio_iommu_driver_ops *ops)
{
	struct vfio_iommu_driver *driver, *tmp;

	if (WARN_ON(!ops->register_device != !ops->unregister_device))
		return -EINVAL;

	driver = kzalloc(sizeof(*driver), GFP_KERNEL);
	if (!driver)
		return -ENOMEM;

	driver->ops = ops;

	mutex_lock(&vfio.iommu_drivers_lock);

	/* Check for duplicates */
	list_for_each_entry(tmp, &vfio.iommu_drivers_list, vfio_next) {
		if (tmp->ops == ops) {
			mutex_unlock(&vfio.iommu_drivers_lock);
			kfree(driver);
			return -EINVAL;
		}
	}

	list_add(&driver->vfio_next, &vfio.iommu_drivers_list);

	mutex_unlock(&vfio.iommu_drivers_lock);

	return 0;
}
EXPORT_SYMBOL_GPL(vfio_register_iommu_driver);

void vfio_unregister_iommu_driver(const struct vfio_iommu_driver_ops *ops)
{
	struct vfio_iommu_driver *driver;

	mutex_lock(&vfio.iommu_drivers_lock);
	list_for_each_entry(driver, &vfio.iommu_drivers_list, vfio_next) {
		if (driver->ops == ops) {
			list_del(&driver->vfio_next);
			mutex_unlock(&vfio.iommu_drivers_lock);
			kfree(driver);
			return;
		}
	}
	mutex_unlock(&vfio.iommu_drivers_lock);
}
EXPORT_SYMBOL_GPL(vfio_unregister_iommu_driver);

static void vfio_group_get(struct vfio_group *group);

/*
 * Container objects - containers are created when /dev/vfio/vfio is
 * opened, but their lifecycle extends until the last user is done, so
 * it's freed via kref.  Must support container/group/device being
 * closed in any order.
 */
static void vfio_container_get(struct vfio_container *container)
{
	kref_get(&container->kref);
}

static void vfio_container_release(struct kref *kref)
{
	struct vfio_container *container;
	container = container_of(kref, struct vfio_container, kref);

	kfree(container);
}

static void vfio_container_put(struct vfio_container *container)
{
	kref_put(&container->kref, vfio_container_release);
}

/*
 * Group objects - create, release, get, put, search
 */
static struct vfio_group *
__vfio_group_get_from_iommu(struct iommu_group *iommu_group)
{
	struct vfio_group *group;

	list_for_each_entry(group, &vfio.group_list, vfio_next) {
		if (group->iommu_group == iommu_group) {
			vfio_group_get(group);
			return group;
		}
	}
	return NULL;
}

static struct vfio_group *
vfio_group_get_from_iommu(struct iommu_group *iommu_group)
{
	struct vfio_group *group;

	mutex_lock(&vfio.group_lock);
	group = __vfio_group_get_from_iommu(iommu_group);
	mutex_unlock(&vfio.group_lock);
	return group;
}

static void vfio_group_release(struct device *dev)
{
	struct vfio_group *group = container_of(dev, struct vfio_group, dev);

	mutex_destroy(&group->device_lock);
	iommu_group_put(group->iommu_group);
	ida_free(&vfio.group_ida, MINOR(group->dev.devt));
	kfree(group);
}

static struct vfio_group *vfio_group_alloc(struct iommu_group *iommu_group,
					   enum vfio_group_type type)
{
	struct vfio_group *group;
	int minor;

	group = kzalloc(sizeof(*group), GFP_KERNEL);
	if (!group)
		return ERR_PTR(-ENOMEM);

	minor = ida_alloc_max(&vfio.group_ida, MINORMASK, GFP_KERNEL);
	if (minor < 0) {
		kfree(group);
		return ERR_PTR(minor);
	}

	device_initialize(&group->dev);
	group->dev.devt = MKDEV(MAJOR(vfio.group_devt), minor);
	group->dev.class = vfio.class;
	group->dev.release = vfio_group_release;
	cdev_init(&group->cdev, &vfio_group_fops);
	group->cdev.owner = THIS_MODULE;

	refcount_set(&group->users, 1);
	init_rwsem(&group->group_rwsem);
	INIT_LIST_HEAD(&group->device_list);
	mutex_init(&group->device_lock);
	group->iommu_group = iommu_group;
	/* put in vfio_group_release() */
	iommu_group_ref_get(iommu_group);
	group->type = type;
	BLOCKING_INIT_NOTIFIER_HEAD(&group->notifier);

	return group;
}

static struct vfio_group *vfio_create_group(struct iommu_group *iommu_group,
		enum vfio_group_type type)
{
	struct vfio_group *group;
	struct vfio_group *ret;
	int err;

	group = vfio_group_alloc(iommu_group, type);
	if (IS_ERR(group))
		return group;

	err = dev_set_name(&group->dev, "%s%d",
			   group->type == VFIO_NO_IOMMU ? "noiommu-" : "",
			   iommu_group_id(iommu_group));
	if (err) {
		ret = ERR_PTR(err);
		goto err_put;
	}

	mutex_lock(&vfio.group_lock);

	/* Did we race creating this group? */
	ret = __vfio_group_get_from_iommu(iommu_group);
	if (ret)
		goto err_unlock;

	err = cdev_device_add(&group->cdev, &group->dev);
	if (err) {
		ret = ERR_PTR(err);
		goto err_unlock;
	}

	list_add(&group->vfio_next, &vfio.group_list);

	mutex_unlock(&vfio.group_lock);
	return group;

err_unlock:
	mutex_unlock(&vfio.group_lock);
err_put:
	put_device(&group->dev);
	return ret;
}

static void vfio_group_put(struct vfio_group *group)
{
	if (!refcount_dec_and_mutex_lock(&group->users, &vfio.group_lock))
		return;

	/*
	 * These data structures all have paired operations that can only be
	 * undone when the caller holds a live reference on the group. Since all
	 * pairs must be undone these WARN_ON's indicate some caller did not
	 * properly hold the group reference.
	 */
	WARN_ON(!list_empty(&group->device_list));
	WARN_ON(group->container || group->container_users);
	WARN_ON(group->notifier.head);

	list_del(&group->vfio_next);
	cdev_device_del(&group->cdev, &group->dev);
	mutex_unlock(&vfio.group_lock);

	put_device(&group->dev);
}

static void vfio_group_get(struct vfio_group *group)
{
	refcount_inc(&group->users);
}

/*
 * Device objects - create, release, get, put, search
 */
/* Device reference always implies a group reference */
static void vfio_device_put(struct vfio_device *device)
{
	if (refcount_dec_and_test(&device->refcount))
		complete(&device->comp);
}

static bool vfio_device_try_get(struct vfio_device *device)
{
	return refcount_inc_not_zero(&device->refcount);
}

static struct vfio_device *vfio_group_get_device(struct vfio_group *group,
						 struct device *dev)
{
	struct vfio_device *device;

	mutex_lock(&group->device_lock);
	list_for_each_entry(device, &group->device_list, group_next) {
		if (device->dev == dev && vfio_device_try_get(device)) {
			mutex_unlock(&group->device_lock);
			return device;
		}
	}
	mutex_unlock(&group->device_lock);
	return NULL;
}

/*
 * VFIO driver API
 */
void vfio_init_group_dev(struct vfio_device *device, struct device *dev,
			 const struct vfio_device_ops *ops)
{
	init_completion(&device->comp);
	device->dev = dev;
	device->ops = ops;
}
EXPORT_SYMBOL_GPL(vfio_init_group_dev);

void vfio_uninit_group_dev(struct vfio_device *device)
{
	vfio_release_device_set(device);
}
EXPORT_SYMBOL_GPL(vfio_uninit_group_dev);

static struct vfio_group *vfio_noiommu_group_alloc(struct device *dev,
		enum vfio_group_type type)
{
	struct iommu_group *iommu_group;
	struct vfio_group *group;
	int ret;

	iommu_group = iommu_group_alloc();
	if (IS_ERR(iommu_group))
		return ERR_CAST(iommu_group);

	ret = iommu_group_set_name(iommu_group, "vfio-noiommu");
	if (ret)
		goto out_put_group;
	ret = iommu_group_add_device(iommu_group, dev);
	if (ret)
		goto out_put_group;

	group = vfio_create_group(iommu_group, type);
	if (IS_ERR(group)) {
		ret = PTR_ERR(group);
		goto out_remove_device;
	}
	iommu_group_put(iommu_group);
	return group;

out_remove_device:
	iommu_group_remove_device(dev);
out_put_group:
	iommu_group_put(iommu_group);
	return ERR_PTR(ret);
}

static struct vfio_group *vfio_group_find_or_alloc(struct device *dev)
{
	struct iommu_group *iommu_group;
	struct vfio_group *group;

	iommu_group = iommu_group_get(dev);
#ifdef CONFIG_VFIO_NOIOMMU
	if (!iommu_group && noiommu) {
		/*
		 * With noiommu enabled, create an IOMMU group for devices that
		 * don't already have one, implying no IOMMU hardware/driver
		 * exists.  Taint the kernel because we're about to give a DMA
		 * capable device to a user without IOMMU protection.
		 */
		group = vfio_noiommu_group_alloc(dev, VFIO_NO_IOMMU);
		if (!IS_ERR(group)) {
			add_taint(TAINT_USER, LOCKDEP_STILL_OK);
			dev_warn(dev, "Adding kernel taint for vfio-noiommu group on device\n");
		}
		return group;
	}
#endif
	if (!iommu_group)
		return ERR_PTR(-EINVAL);

	/*
	 * VFIO always sets IOMMU_CACHE because we offer no way for userspace to
	 * restore cache coherency. It has to be checked here because it is only
	 * valid for cases where we are using iommu groups.
	 */
	if (!iommu_capable(dev->bus, IOMMU_CAP_CACHE_COHERENCY)) {
		iommu_group_put(iommu_group);
		return ERR_PTR(-EINVAL);
	}

	group = vfio_group_get_from_iommu(iommu_group);
	if (!group)
		group = vfio_create_group(iommu_group, VFIO_IOMMU);

	/* The vfio_group holds a reference to the iommu_group */
	iommu_group_put(iommu_group);
	return group;
}

static int __vfio_register_dev(struct vfio_device *device,
		struct vfio_group *group)
{
	struct vfio_device *existing_device;

	if (IS_ERR(group))
		return PTR_ERR(group);

	/*
	 * If the driver doesn't specify a set then the device is added to a
	 * singleton set just for itself.
	 */
	if (!device->dev_set)
		vfio_assign_device_set(device, device);

	existing_device = vfio_group_get_device(group, device->dev);
	if (existing_device) {
		dev_WARN(device->dev, "Device already exists on group %d\n",
			 iommu_group_id(group->iommu_group));
		vfio_device_put(existing_device);
		if (group->type == VFIO_NO_IOMMU ||
		    group->type == VFIO_EMULATED_IOMMU)
			iommu_group_remove_device(device->dev);
		vfio_group_put(group);
		return -EBUSY;
	}

	/* Our reference on group is moved to the device */
	device->group = group;

	/* Refcounting can't start until the driver calls register */
	refcount_set(&device->refcount, 1);

	mutex_lock(&group->device_lock);
	list_add(&device->group_next, &group->device_list);
	group->dev_counter++;
	mutex_unlock(&group->device_lock);

	return 0;
}

int vfio_register_group_dev(struct vfio_device *device)
{
<<<<<<< HEAD
=======
	/*
	 * VFIO always sets IOMMU_CACHE because we offer no way for userspace to
	 * restore cache coherency.
	 */
	if (!device_iommu_capable(device->dev, IOMMU_CAP_CACHE_COHERENCY))
		return -EINVAL;

>>>>>>> 099fd2c2
	return __vfio_register_dev(device,
		vfio_group_find_or_alloc(device->dev));
}
EXPORT_SYMBOL_GPL(vfio_register_group_dev);

/*
 * Register a virtual device without IOMMU backing.  The user of this
 * device must not be able to directly trigger unmediated DMA.
 */
int vfio_register_emulated_iommu_dev(struct vfio_device *device)
{
	return __vfio_register_dev(device,
		vfio_noiommu_group_alloc(device->dev, VFIO_EMULATED_IOMMU));
}
EXPORT_SYMBOL_GPL(vfio_register_emulated_iommu_dev);

static struct vfio_device *vfio_device_get_from_name(struct vfio_group *group,
						     char *buf)
{
	struct vfio_device *it, *device = ERR_PTR(-ENODEV);

	mutex_lock(&group->device_lock);
	list_for_each_entry(it, &group->device_list, group_next) {
		int ret;

		if (it->ops->match) {
			ret = it->ops->match(it, buf);
			if (ret < 0) {
				device = ERR_PTR(ret);
				break;
			}
		} else {
			ret = !strcmp(dev_name(it->dev), buf);
		}

		if (ret && vfio_device_try_get(it)) {
			device = it;
			break;
		}
	}
	mutex_unlock(&group->device_lock);

	return device;
}

/*
 * Decrement the device reference count and wait for the device to be
 * removed.  Open file descriptors for the device... */
void vfio_unregister_group_dev(struct vfio_device *device)
{
	struct vfio_group *group = device->group;
	unsigned int i = 0;
	bool interrupted = false;
	long rc;

	vfio_device_put(device);
	rc = try_wait_for_completion(&device->comp);
	while (rc <= 0) {
		if (device->ops->request)
			device->ops->request(device, i++);

		if (interrupted) {
			rc = wait_for_completion_timeout(&device->comp,
							 HZ * 10);
		} else {
			rc = wait_for_completion_interruptible_timeout(
				&device->comp, HZ * 10);
			if (rc < 0) {
				interrupted = true;
				dev_warn(device->dev,
					 "Device is currently in use, task"
					 " \"%s\" (%d) "
					 "blocked until device is released",
					 current->comm, task_pid_nr(current));
			}
		}
	}

	mutex_lock(&group->device_lock);
	list_del(&device->group_next);
	group->dev_counter--;
	mutex_unlock(&group->device_lock);

	if (group->type == VFIO_NO_IOMMU || group->type == VFIO_EMULATED_IOMMU)
		iommu_group_remove_device(device->dev);

	/* Matches the get in vfio_register_group_dev() */
	vfio_group_put(group);
}
EXPORT_SYMBOL_GPL(vfio_unregister_group_dev);

/*
 * VFIO base fd, /dev/vfio/vfio
 */
static long vfio_ioctl_check_extension(struct vfio_container *container,
				       unsigned long arg)
{
	struct vfio_iommu_driver *driver;
	long ret = 0;

	down_read(&container->group_lock);

	driver = container->iommu_driver;

	switch (arg) {
		/* No base extensions yet */
	default:
		/*
		 * If no driver is set, poll all registered drivers for
		 * extensions and return the first positive result.  If
		 * a driver is already set, further queries will be passed
		 * only to that driver.
		 */
		if (!driver) {
			mutex_lock(&vfio.iommu_drivers_lock);
			list_for_each_entry(driver, &vfio.iommu_drivers_list,
					    vfio_next) {

				if (!list_empty(&container->group_list) &&
				    !vfio_iommu_driver_allowed(container,
							       driver))
					continue;
				if (!try_module_get(driver->ops->owner))
					continue;

				ret = driver->ops->ioctl(NULL,
							 VFIO_CHECK_EXTENSION,
							 arg);
				module_put(driver->ops->owner);
				if (ret > 0)
					break;
			}
			mutex_unlock(&vfio.iommu_drivers_lock);
		} else
			ret = driver->ops->ioctl(container->iommu_data,
						 VFIO_CHECK_EXTENSION, arg);
	}

	up_read(&container->group_lock);

	return ret;
}

/* hold write lock on container->group_lock */
static int __vfio_container_attach_groups(struct vfio_container *container,
					  struct vfio_iommu_driver *driver,
					  void *data)
{
	struct vfio_group *group;
	int ret = -ENODEV;

	list_for_each_entry(group, &container->group_list, container_next) {
		ret = driver->ops->attach_group(data, group->iommu_group,
						group->type);
		if (ret)
			goto unwind;
	}

	return ret;

unwind:
	list_for_each_entry_continue_reverse(group, &container->group_list,
					     container_next) {
		driver->ops->detach_group(data, group->iommu_group);
	}

	return ret;
}

static long vfio_ioctl_set_iommu(struct vfio_container *container,
				 unsigned long arg)
{
	struct vfio_iommu_driver *driver;
	long ret = -ENODEV;

	down_write(&container->group_lock);

	/*
	 * The container is designed to be an unprivileged interface while
	 * the group can be assigned to specific users.  Therefore, only by
	 * adding a group to a container does the user get the privilege of
	 * enabling the iommu, which may allocate finite resources.  There
	 * is no unset_iommu, but by removing all the groups from a container,
	 * the container is deprivileged and returns to an unset state.
	 */
	if (list_empty(&container->group_list) || container->iommu_driver) {
		up_write(&container->group_lock);
		return -EINVAL;
	}

	mutex_lock(&vfio.iommu_drivers_lock);
	list_for_each_entry(driver, &vfio.iommu_drivers_list, vfio_next) {
		void *data;

		if (!vfio_iommu_driver_allowed(container, driver))
			continue;
		if (!try_module_get(driver->ops->owner))
			continue;

		/*
		 * The arg magic for SET_IOMMU is the same as CHECK_EXTENSION,
		 * so test which iommu driver reported support for this
		 * extension and call open on them.  We also pass them the
		 * magic, allowing a single driver to support multiple
		 * interfaces if they'd like.
		 */
		if (driver->ops->ioctl(NULL, VFIO_CHECK_EXTENSION, arg) <= 0) {
			module_put(driver->ops->owner);
			continue;
		}

		data = driver->ops->open(arg);
		if (IS_ERR(data)) {
			ret = PTR_ERR(data);
			module_put(driver->ops->owner);
			continue;
		}

		ret = __vfio_container_attach_groups(container, driver, data);
		if (ret) {
			driver->ops->release(data);
			module_put(driver->ops->owner);
			continue;
		}

		container->iommu_driver = driver;
		container->iommu_data = data;
		break;
	}

	mutex_unlock(&vfio.iommu_drivers_lock);
	up_write(&container->group_lock);

	return ret;
}

static long vfio_fops_unl_ioctl(struct file *filep,
				unsigned int cmd, unsigned long arg)
{
	struct vfio_container *container = filep->private_data;
	struct vfio_iommu_driver *driver;
	void *data;
	long ret = -EINVAL;

	if (!container)
		return ret;

	switch (cmd) {
	case VFIO_GET_API_VERSION:
		ret = VFIO_API_VERSION;
		break;
	case VFIO_CHECK_EXTENSION:
		ret = vfio_ioctl_check_extension(container, arg);
		break;
	case VFIO_SET_IOMMU:
		ret = vfio_ioctl_set_iommu(container, arg);
		break;
	default:
		driver = container->iommu_driver;
		data = container->iommu_data;

		if (driver) /* passthrough all unrecognized ioctls */
			ret = driver->ops->ioctl(data, cmd, arg);
	}

	return ret;
}

static int vfio_fops_open(struct inode *inode, struct file *filep)
{
	struct vfio_container *container;

	container = kzalloc(sizeof(*container), GFP_KERNEL);
	if (!container)
		return -ENOMEM;

	INIT_LIST_HEAD(&container->group_list);
	init_rwsem(&container->group_lock);
	kref_init(&container->kref);

	filep->private_data = container;

	return 0;
}

static int vfio_fops_release(struct inode *inode, struct file *filep)
{
	struct vfio_container *container = filep->private_data;
	struct vfio_iommu_driver *driver = container->iommu_driver;

	if (driver && driver->ops->notify)
		driver->ops->notify(container->iommu_data,
				    VFIO_IOMMU_CONTAINER_CLOSE);

	filep->private_data = NULL;

	vfio_container_put(container);

	return 0;
}

static const struct file_operations vfio_fops = {
	.owner		= THIS_MODULE,
	.open		= vfio_fops_open,
	.release	= vfio_fops_release,
	.unlocked_ioctl	= vfio_fops_unl_ioctl,
	.compat_ioctl	= compat_ptr_ioctl,
};

/*
 * VFIO Group fd, /dev/vfio/$GROUP
 */
static void __vfio_group_unset_container(struct vfio_group *group)
{
	struct vfio_container *container = group->container;
	struct vfio_iommu_driver *driver;

	lockdep_assert_held_write(&group->group_rwsem);

	down_write(&container->group_lock);

	driver = container->iommu_driver;
	if (driver)
		driver->ops->detach_group(container->iommu_data,
					  group->iommu_group);

	if (group->type == VFIO_IOMMU)
		iommu_group_release_dma_owner(group->iommu_group);

	group->container = NULL;
	group->container_users = 0;
	list_del(&group->container_next);

	/* Detaching the last group deprivileges a container, remove iommu */
	if (driver && list_empty(&container->group_list)) {
		driver->ops->release(container->iommu_data);
		module_put(driver->ops->owner);
		container->iommu_driver = NULL;
		container->iommu_data = NULL;
	}

	up_write(&container->group_lock);

	vfio_container_put(container);
}

/*
 * VFIO_GROUP_UNSET_CONTAINER should fail if there are other users or
 * if there was no container to unset.  Since the ioctl is called on
 * the group, we know that still exists, therefore the only valid
 * transition here is 1->0.
 */
static int vfio_group_unset_container(struct vfio_group *group)
{
	lockdep_assert_held_write(&group->group_rwsem);

	if (!group->container)
		return -EINVAL;
	if (group->container_users != 1)
		return -EBUSY;
	__vfio_group_unset_container(group);
	return 0;
}

static int vfio_group_set_container(struct vfio_group *group, int container_fd)
{
	struct fd f;
	struct vfio_container *container;
	struct vfio_iommu_driver *driver;
	int ret = 0;

	lockdep_assert_held_write(&group->group_rwsem);

	if (group->container || WARN_ON(group->container_users))
		return -EINVAL;

	if (group->type == VFIO_NO_IOMMU && !capable(CAP_SYS_RAWIO))
		return -EPERM;

	f = fdget(container_fd);
	if (!f.file)
		return -EBADF;

	/* Sanity check, is this really our fd? */
	if (f.file->f_op != &vfio_fops) {
		fdput(f);
		return -EINVAL;
	}

	container = f.file->private_data;
	WARN_ON(!container); /* fget ensures we don't race vfio_release */

	down_write(&container->group_lock);

	/* Real groups and fake groups cannot mix */
	if (!list_empty(&container->group_list) &&
	    container->noiommu != (group->type == VFIO_NO_IOMMU)) {
		ret = -EPERM;
		goto unlock_out;
	}

	if (group->type == VFIO_IOMMU) {
		ret = iommu_group_claim_dma_owner(group->iommu_group, f.file);
		if (ret)
			goto unlock_out;
	}

	driver = container->iommu_driver;
	if (driver) {
		ret = driver->ops->attach_group(container->iommu_data,
						group->iommu_group,
						group->type);
		if (ret) {
			if (group->type == VFIO_IOMMU)
				iommu_group_release_dma_owner(
					group->iommu_group);
			goto unlock_out;
		}
	}

	group->container = container;
	group->container_users = 1;
	container->noiommu = (group->type == VFIO_NO_IOMMU);
	list_add(&group->container_next, &container->group_list);

	/* Get a reference on the container and mark a user within the group */
	vfio_container_get(container);

unlock_out:
	up_write(&container->group_lock);
	fdput(f);
	return ret;
}

static const struct file_operations vfio_device_fops;

/* true if the vfio_device has open_device() called but not close_device() */
static bool vfio_assert_device_open(struct vfio_device *device)
{
	return !WARN_ON_ONCE(!READ_ONCE(device->open_count));
}

static int vfio_device_assign_container(struct vfio_device *device)
{
	struct vfio_group *group = device->group;

	lockdep_assert_held_write(&group->group_rwsem);

	if (!group->container || !group->container->iommu_driver ||
	    WARN_ON(!group->container_users))
		return -EINVAL;

	if (group->type == VFIO_NO_IOMMU && !capable(CAP_SYS_RAWIO))
		return -EPERM;

	get_file(group->opened_file);
	group->container_users++;
	return 0;
}

static void vfio_device_unassign_container(struct vfio_device *device)
{
	down_write(&device->group->group_rwsem);
	WARN_ON(device->group->container_users <= 1);
	device->group->container_users--;
	fput(device->group->opened_file);
	up_write(&device->group->group_rwsem);
}

static struct file *vfio_device_open(struct vfio_device *device)
{
	struct vfio_iommu_driver *iommu_driver;
	struct file *filep;
	int ret;

	down_write(&device->group->group_rwsem);
	ret = vfio_device_assign_container(device);
	up_write(&device->group->group_rwsem);
	if (ret)
		return ERR_PTR(ret);

	if (!try_module_get(device->dev->driver->owner)) {
		ret = -ENODEV;
		goto err_unassign_container;
	}

	mutex_lock(&device->dev_set->lock);
	device->open_count++;
	if (device->open_count == 1) {
		/*
		 * Here we pass the KVM pointer with the group under the read
		 * lock.  If the device driver will use it, it must obtain a
		 * reference and release it during close_device.
		 */
		down_read(&device->group->group_rwsem);
		device->kvm = device->group->kvm;

		if (device->ops->open_device) {
			ret = device->ops->open_device(device);
			if (ret)
				goto err_undo_count;
		}

		iommu_driver = device->group->container->iommu_driver;
		if (iommu_driver && iommu_driver->ops->register_device)
			iommu_driver->ops->register_device(
				device->group->container->iommu_data, device);

		up_read(&device->group->group_rwsem);
	}
	mutex_unlock(&device->dev_set->lock);

	/*
	 * We can't use anon_inode_getfd() because we need to modify
	 * the f_mode flags directly to allow more than just ioctls
	 */
	filep = anon_inode_getfile("[vfio-device]", &vfio_device_fops,
				   device, O_RDWR);
	if (IS_ERR(filep)) {
		ret = PTR_ERR(filep);
		goto err_close_device;
	}

	/*
	 * TODO: add an anon_inode interface to do this.
	 * Appears to be missing by lack of need rather than
	 * explicitly prevented.  Now there's need.
	 */
	filep->f_mode |= (FMODE_PREAD | FMODE_PWRITE);

	if (device->group->type == VFIO_NO_IOMMU)
		dev_warn(device->dev, "vfio-noiommu device opened by user "
			 "(%s:%d)\n", current->comm, task_pid_nr(current));
	/*
	 * On success the ref of device is moved to the file and
	 * put in vfio_device_fops_release()
	 */
	return filep;

err_close_device:
	mutex_lock(&device->dev_set->lock);
	down_read(&device->group->group_rwsem);
	if (device->open_count == 1 && device->ops->close_device) {
		device->ops->close_device(device);

		iommu_driver = device->group->container->iommu_driver;
		if (iommu_driver && iommu_driver->ops->unregister_device)
			iommu_driver->ops->unregister_device(
				device->group->container->iommu_data, device);
	}
err_undo_count:
	up_read(&device->group->group_rwsem);
	device->open_count--;
	if (device->open_count == 0 && device->kvm)
		device->kvm = NULL;
	mutex_unlock(&device->dev_set->lock);
	module_put(device->dev->driver->owner);
err_unassign_container:
	vfio_device_unassign_container(device);
	return ERR_PTR(ret);
}

static int vfio_group_get_device_fd(struct vfio_group *group, char *buf)
{
	struct vfio_device *device;
	struct file *filep;
	int fdno;
	int ret;

	device = vfio_device_get_from_name(group, buf);
	if (IS_ERR(device))
		return PTR_ERR(device);

	fdno = get_unused_fd_flags(O_CLOEXEC);
	if (fdno < 0) {
		ret = fdno;
		goto err_put_device;
	}

	filep = vfio_device_open(device);
	if (IS_ERR(filep)) {
		ret = PTR_ERR(filep);
		goto err_put_fdno;
	}

	fd_install(fdno, filep);
	return fdno;

err_put_fdno:
	put_unused_fd(fdno);
err_put_device:
	vfio_device_put(device);
	return ret;
}

static long vfio_group_fops_unl_ioctl(struct file *filep,
				      unsigned int cmd, unsigned long arg)
{
	struct vfio_group *group = filep->private_data;
	long ret = -ENOTTY;

	switch (cmd) {
	case VFIO_GROUP_GET_STATUS:
	{
		struct vfio_group_status status;
		unsigned long minsz;

		minsz = offsetofend(struct vfio_group_status, flags);

		if (copy_from_user(&status, (void __user *)arg, minsz))
			return -EFAULT;

		if (status.argsz < minsz)
			return -EINVAL;

		status.flags = 0;

		down_read(&group->group_rwsem);
		if (group->container)
			status.flags |= VFIO_GROUP_FLAGS_CONTAINER_SET |
					VFIO_GROUP_FLAGS_VIABLE;
		else if (!iommu_group_dma_owner_claimed(group->iommu_group))
			status.flags |= VFIO_GROUP_FLAGS_VIABLE;
		up_read(&group->group_rwsem);

		if (copy_to_user((void __user *)arg, &status, minsz))
			return -EFAULT;

		ret = 0;
		break;
	}
	case VFIO_GROUP_SET_CONTAINER:
	{
		int fd;

		if (get_user(fd, (int __user *)arg))
			return -EFAULT;

		if (fd < 0)
			return -EINVAL;

		down_write(&group->group_rwsem);
		ret = vfio_group_set_container(group, fd);
		up_write(&group->group_rwsem);
		break;
	}
	case VFIO_GROUP_UNSET_CONTAINER:
		down_write(&group->group_rwsem);
		ret = vfio_group_unset_container(group);
		up_write(&group->group_rwsem);
		break;
	case VFIO_GROUP_GET_DEVICE_FD:
	{
		char *buf;

		buf = strndup_user((const char __user *)arg, PAGE_SIZE);
		if (IS_ERR(buf))
			return PTR_ERR(buf);

		ret = vfio_group_get_device_fd(group, buf);
		kfree(buf);
		break;
	}
	}

	return ret;
}

static int vfio_group_fops_open(struct inode *inode, struct file *filep)
{
	struct vfio_group *group =
		container_of(inode->i_cdev, struct vfio_group, cdev);
	int ret;

	down_write(&group->group_rwsem);

	/* users can be zero if this races with vfio_group_put() */
	if (!refcount_inc_not_zero(&group->users)) {
		ret = -ENODEV;
		goto err_unlock;
	}

	if (group->type == VFIO_NO_IOMMU && !capable(CAP_SYS_RAWIO)) {
		ret = -EPERM;
		goto err_put;
	}

	/*
	 * Do we need multiple instances of the group open?  Seems not.
	 */
	if (group->opened_file) {
		ret = -EBUSY;
		goto err_put;
	}
	group->opened_file = filep;
	filep->private_data = group;

	up_write(&group->group_rwsem);
	return 0;
err_put:
	vfio_group_put(group);
err_unlock:
	up_write(&group->group_rwsem);
	return ret;
}

static int vfio_group_fops_release(struct inode *inode, struct file *filep)
{
	struct vfio_group *group = filep->private_data;

	filep->private_data = NULL;

	down_write(&group->group_rwsem);
	/*
	 * Device FDs hold a group file reference, therefore the group release
	 * is only called when there are no open devices.
	 */
	WARN_ON(group->notifier.head);
	if (group->container) {
		WARN_ON(group->container_users != 1);
		__vfio_group_unset_container(group);
	}
	group->opened_file = NULL;
	up_write(&group->group_rwsem);

	vfio_group_put(group);

	return 0;
}

static const struct file_operations vfio_group_fops = {
	.owner		= THIS_MODULE,
	.unlocked_ioctl	= vfio_group_fops_unl_ioctl,
	.compat_ioctl	= compat_ptr_ioctl,
	.open		= vfio_group_fops_open,
	.release	= vfio_group_fops_release,
};

/*
 * VFIO Device fd
 */
static int vfio_device_fops_release(struct inode *inode, struct file *filep)
{
	struct vfio_device *device = filep->private_data;
	struct vfio_iommu_driver *iommu_driver;

	mutex_lock(&device->dev_set->lock);
	vfio_assert_device_open(device);
	down_read(&device->group->group_rwsem);
	if (device->open_count == 1 && device->ops->close_device)
		device->ops->close_device(device);

	iommu_driver = device->group->container->iommu_driver;
	if (iommu_driver && iommu_driver->ops->unregister_device)
		iommu_driver->ops->unregister_device(
			device->group->container->iommu_data, device);
	up_read(&device->group->group_rwsem);
	device->open_count--;
	if (device->open_count == 0)
		device->kvm = NULL;
	mutex_unlock(&device->dev_set->lock);

	module_put(device->dev->driver->owner);

	vfio_device_unassign_container(device);

	vfio_device_put(device);

	return 0;
}

/*
 * vfio_mig_get_next_state - Compute the next step in the FSM
 * @cur_fsm - The current state the device is in
 * @new_fsm - The target state to reach
 * @next_fsm - Pointer to the next step to get to new_fsm
 *
 * Return 0 upon success, otherwise -errno
 * Upon success the next step in the state progression between cur_fsm and
 * new_fsm will be set in next_fsm.
 *
 * This breaks down requests for combination transitions into smaller steps and
 * returns the next step to get to new_fsm. The function may need to be called
 * multiple times before reaching new_fsm.
 *
 */
int vfio_mig_get_next_state(struct vfio_device *device,
			    enum vfio_device_mig_state cur_fsm,
			    enum vfio_device_mig_state new_fsm,
			    enum vfio_device_mig_state *next_fsm)
{
	enum { VFIO_DEVICE_NUM_STATES = VFIO_DEVICE_STATE_RUNNING_P2P + 1 };
	/*
	 * The coding in this table requires the driver to implement the
	 * following FSM arcs:
	 *         RESUMING -> STOP
	 *         STOP -> RESUMING
	 *         STOP -> STOP_COPY
	 *         STOP_COPY -> STOP
	 *
	 * If P2P is supported then the driver must also implement these FSM
	 * arcs:
	 *         RUNNING -> RUNNING_P2P
	 *         RUNNING_P2P -> RUNNING
	 *         RUNNING_P2P -> STOP
	 *         STOP -> RUNNING_P2P
	 * Without P2P the driver must implement:
	 *         RUNNING -> STOP
	 *         STOP -> RUNNING
	 *
	 * The coding will step through multiple states for some combination
	 * transitions; if all optional features are supported, this means the
	 * following ones:
	 *         RESUMING -> STOP -> RUNNING_P2P
	 *         RESUMING -> STOP -> RUNNING_P2P -> RUNNING
	 *         RESUMING -> STOP -> STOP_COPY
	 *         RUNNING -> RUNNING_P2P -> STOP
	 *         RUNNING -> RUNNING_P2P -> STOP -> RESUMING
	 *         RUNNING -> RUNNING_P2P -> STOP -> STOP_COPY
	 *         RUNNING_P2P -> STOP -> RESUMING
	 *         RUNNING_P2P -> STOP -> STOP_COPY
	 *         STOP -> RUNNING_P2P -> RUNNING
	 *         STOP_COPY -> STOP -> RESUMING
	 *         STOP_COPY -> STOP -> RUNNING_P2P
	 *         STOP_COPY -> STOP -> RUNNING_P2P -> RUNNING
	 */
	static const u8 vfio_from_fsm_table[VFIO_DEVICE_NUM_STATES][VFIO_DEVICE_NUM_STATES] = {
		[VFIO_DEVICE_STATE_STOP] = {
			[VFIO_DEVICE_STATE_STOP] = VFIO_DEVICE_STATE_STOP,
			[VFIO_DEVICE_STATE_RUNNING] = VFIO_DEVICE_STATE_RUNNING_P2P,
			[VFIO_DEVICE_STATE_STOP_COPY] = VFIO_DEVICE_STATE_STOP_COPY,
			[VFIO_DEVICE_STATE_RESUMING] = VFIO_DEVICE_STATE_RESUMING,
			[VFIO_DEVICE_STATE_RUNNING_P2P] = VFIO_DEVICE_STATE_RUNNING_P2P,
			[VFIO_DEVICE_STATE_ERROR] = VFIO_DEVICE_STATE_ERROR,
		},
		[VFIO_DEVICE_STATE_RUNNING] = {
			[VFIO_DEVICE_STATE_STOP] = VFIO_DEVICE_STATE_RUNNING_P2P,
			[VFIO_DEVICE_STATE_RUNNING] = VFIO_DEVICE_STATE_RUNNING,
			[VFIO_DEVICE_STATE_STOP_COPY] = VFIO_DEVICE_STATE_RUNNING_P2P,
			[VFIO_DEVICE_STATE_RESUMING] = VFIO_DEVICE_STATE_RUNNING_P2P,
			[VFIO_DEVICE_STATE_RUNNING_P2P] = VFIO_DEVICE_STATE_RUNNING_P2P,
			[VFIO_DEVICE_STATE_ERROR] = VFIO_DEVICE_STATE_ERROR,
		},
		[VFIO_DEVICE_STATE_STOP_COPY] = {
			[VFIO_DEVICE_STATE_STOP] = VFIO_DEVICE_STATE_STOP,
			[VFIO_DEVICE_STATE_RUNNING] = VFIO_DEVICE_STATE_STOP,
			[VFIO_DEVICE_STATE_STOP_COPY] = VFIO_DEVICE_STATE_STOP_COPY,
			[VFIO_DEVICE_STATE_RESUMING] = VFIO_DEVICE_STATE_STOP,
			[VFIO_DEVICE_STATE_RUNNING_P2P] = VFIO_DEVICE_STATE_STOP,
			[VFIO_DEVICE_STATE_ERROR] = VFIO_DEVICE_STATE_ERROR,
		},
		[VFIO_DEVICE_STATE_RESUMING] = {
			[VFIO_DEVICE_STATE_STOP] = VFIO_DEVICE_STATE_STOP,
			[VFIO_DEVICE_STATE_RUNNING] = VFIO_DEVICE_STATE_STOP,
			[VFIO_DEVICE_STATE_STOP_COPY] = VFIO_DEVICE_STATE_STOP,
			[VFIO_DEVICE_STATE_RESUMING] = VFIO_DEVICE_STATE_RESUMING,
			[VFIO_DEVICE_STATE_RUNNING_P2P] = VFIO_DEVICE_STATE_STOP,
			[VFIO_DEVICE_STATE_ERROR] = VFIO_DEVICE_STATE_ERROR,
		},
		[VFIO_DEVICE_STATE_RUNNING_P2P] = {
			[VFIO_DEVICE_STATE_STOP] = VFIO_DEVICE_STATE_STOP,
			[VFIO_DEVICE_STATE_RUNNING] = VFIO_DEVICE_STATE_RUNNING,
			[VFIO_DEVICE_STATE_STOP_COPY] = VFIO_DEVICE_STATE_STOP,
			[VFIO_DEVICE_STATE_RESUMING] = VFIO_DEVICE_STATE_STOP,
			[VFIO_DEVICE_STATE_RUNNING_P2P] = VFIO_DEVICE_STATE_RUNNING_P2P,
			[VFIO_DEVICE_STATE_ERROR] = VFIO_DEVICE_STATE_ERROR,
		},
		[VFIO_DEVICE_STATE_ERROR] = {
			[VFIO_DEVICE_STATE_STOP] = VFIO_DEVICE_STATE_ERROR,
			[VFIO_DEVICE_STATE_RUNNING] = VFIO_DEVICE_STATE_ERROR,
			[VFIO_DEVICE_STATE_STOP_COPY] = VFIO_DEVICE_STATE_ERROR,
			[VFIO_DEVICE_STATE_RESUMING] = VFIO_DEVICE_STATE_ERROR,
			[VFIO_DEVICE_STATE_RUNNING_P2P] = VFIO_DEVICE_STATE_ERROR,
			[VFIO_DEVICE_STATE_ERROR] = VFIO_DEVICE_STATE_ERROR,
		},
	};

	static const unsigned int state_flags_table[VFIO_DEVICE_NUM_STATES] = {
		[VFIO_DEVICE_STATE_STOP] = VFIO_MIGRATION_STOP_COPY,
		[VFIO_DEVICE_STATE_RUNNING] = VFIO_MIGRATION_STOP_COPY,
		[VFIO_DEVICE_STATE_STOP_COPY] = VFIO_MIGRATION_STOP_COPY,
		[VFIO_DEVICE_STATE_RESUMING] = VFIO_MIGRATION_STOP_COPY,
		[VFIO_DEVICE_STATE_RUNNING_P2P] =
			VFIO_MIGRATION_STOP_COPY | VFIO_MIGRATION_P2P,
		[VFIO_DEVICE_STATE_ERROR] = ~0U,
	};

	if (WARN_ON(cur_fsm >= ARRAY_SIZE(vfio_from_fsm_table) ||
		    (state_flags_table[cur_fsm] & device->migration_flags) !=
			state_flags_table[cur_fsm]))
		return -EINVAL;

	if (new_fsm >= ARRAY_SIZE(vfio_from_fsm_table) ||
	   (state_flags_table[new_fsm] & device->migration_flags) !=
			state_flags_table[new_fsm])
		return -EINVAL;

	/*
	 * Arcs touching optional and unsupported states are skipped over. The
	 * driver will instead see an arc from the original state to the next
	 * logical state, as per the above comment.
	 */
	*next_fsm = vfio_from_fsm_table[cur_fsm][new_fsm];
	while ((state_flags_table[*next_fsm] & device->migration_flags) !=
			state_flags_table[*next_fsm])
		*next_fsm = vfio_from_fsm_table[*next_fsm][new_fsm];

	return (*next_fsm != VFIO_DEVICE_STATE_ERROR) ? 0 : -EINVAL;
}
EXPORT_SYMBOL_GPL(vfio_mig_get_next_state);

/*
 * Convert the drivers's struct file into a FD number and return it to userspace
 */
static int vfio_ioct_mig_return_fd(struct file *filp, void __user *arg,
				   struct vfio_device_feature_mig_state *mig)
{
	int ret;
	int fd;

	fd = get_unused_fd_flags(O_CLOEXEC);
	if (fd < 0) {
		ret = fd;
		goto out_fput;
	}

	mig->data_fd = fd;
	if (copy_to_user(arg, mig, sizeof(*mig))) {
		ret = -EFAULT;
		goto out_put_unused;
	}
	fd_install(fd, filp);
	return 0;

out_put_unused:
	put_unused_fd(fd);
out_fput:
	fput(filp);
	return ret;
}

static int
vfio_ioctl_device_feature_mig_device_state(struct vfio_device *device,
					   u32 flags, void __user *arg,
					   size_t argsz)
{
	size_t minsz =
		offsetofend(struct vfio_device_feature_mig_state, data_fd);
	struct vfio_device_feature_mig_state mig;
	struct file *filp = NULL;
	int ret;

	if (!device->mig_ops)
		return -ENOTTY;

	ret = vfio_check_feature(flags, argsz,
				 VFIO_DEVICE_FEATURE_SET |
				 VFIO_DEVICE_FEATURE_GET,
				 sizeof(mig));
	if (ret != 1)
		return ret;

	if (copy_from_user(&mig, arg, minsz))
		return -EFAULT;

	if (flags & VFIO_DEVICE_FEATURE_GET) {
		enum vfio_device_mig_state curr_state;

		ret = device->mig_ops->migration_get_state(device,
							   &curr_state);
		if (ret)
			return ret;
		mig.device_state = curr_state;
		goto out_copy;
	}

	/* Handle the VFIO_DEVICE_FEATURE_SET */
	filp = device->mig_ops->migration_set_state(device, mig.device_state);
	if (IS_ERR(filp) || !filp)
		goto out_copy;

	return vfio_ioct_mig_return_fd(filp, arg, &mig);
out_copy:
	mig.data_fd = -1;
	if (copy_to_user(arg, &mig, sizeof(mig)))
		return -EFAULT;
	if (IS_ERR(filp))
		return PTR_ERR(filp);
	return 0;
}

static int vfio_ioctl_device_feature_migration(struct vfio_device *device,
					       u32 flags, void __user *arg,
					       size_t argsz)
{
	struct vfio_device_feature_migration mig = {
		.flags = device->migration_flags,
	};
	int ret;

	if (!device->mig_ops)
		return -ENOTTY;

	ret = vfio_check_feature(flags, argsz, VFIO_DEVICE_FEATURE_GET,
				 sizeof(mig));
	if (ret != 1)
		return ret;
	if (copy_to_user(arg, &mig, sizeof(mig)))
		return -EFAULT;
	return 0;
}

static int vfio_ioctl_device_feature(struct vfio_device *device,
				     struct vfio_device_feature __user *arg)
{
	size_t minsz = offsetofend(struct vfio_device_feature, flags);
	struct vfio_device_feature feature;

	if (copy_from_user(&feature, arg, minsz))
		return -EFAULT;

	if (feature.argsz < minsz)
		return -EINVAL;

	/* Check unknown flags */
	if (feature.flags &
	    ~(VFIO_DEVICE_FEATURE_MASK | VFIO_DEVICE_FEATURE_SET |
	      VFIO_DEVICE_FEATURE_GET | VFIO_DEVICE_FEATURE_PROBE))
		return -EINVAL;

	/* GET & SET are mutually exclusive except with PROBE */
	if (!(feature.flags & VFIO_DEVICE_FEATURE_PROBE) &&
	    (feature.flags & VFIO_DEVICE_FEATURE_SET) &&
	    (feature.flags & VFIO_DEVICE_FEATURE_GET))
		return -EINVAL;

	switch (feature.flags & VFIO_DEVICE_FEATURE_MASK) {
	case VFIO_DEVICE_FEATURE_MIGRATION:
		return vfio_ioctl_device_feature_migration(
			device, feature.flags, arg->data,
			feature.argsz - minsz);
	case VFIO_DEVICE_FEATURE_MIG_DEVICE_STATE:
		return vfio_ioctl_device_feature_mig_device_state(
			device, feature.flags, arg->data,
			feature.argsz - minsz);
	default:
		if (unlikely(!device->ops->device_feature))
			return -EINVAL;
		return device->ops->device_feature(device, feature.flags,
						   arg->data,
						   feature.argsz - minsz);
	}
}

static long vfio_device_fops_unl_ioctl(struct file *filep,
				       unsigned int cmd, unsigned long arg)
{
	struct vfio_device *device = filep->private_data;

	switch (cmd) {
	case VFIO_DEVICE_FEATURE:
		return vfio_ioctl_device_feature(device, (void __user *)arg);
	default:
		if (unlikely(!device->ops->ioctl))
			return -EINVAL;
		return device->ops->ioctl(device, cmd, arg);
	}
}

static ssize_t vfio_device_fops_read(struct file *filep, char __user *buf,
				     size_t count, loff_t *ppos)
{
	struct vfio_device *device = filep->private_data;

	if (unlikely(!device->ops->read))
		return -EINVAL;

	return device->ops->read(device, buf, count, ppos);
}

static ssize_t vfio_device_fops_write(struct file *filep,
				      const char __user *buf,
				      size_t count, loff_t *ppos)
{
	struct vfio_device *device = filep->private_data;

	if (unlikely(!device->ops->write))
		return -EINVAL;

	return device->ops->write(device, buf, count, ppos);
}

static int vfio_device_fops_mmap(struct file *filep, struct vm_area_struct *vma)
{
	struct vfio_device *device = filep->private_data;

	if (unlikely(!device->ops->mmap))
		return -EINVAL;

	return device->ops->mmap(device, vma);
}

static const struct file_operations vfio_device_fops = {
	.owner		= THIS_MODULE,
	.release	= vfio_device_fops_release,
	.read		= vfio_device_fops_read,
	.write		= vfio_device_fops_write,
	.unlocked_ioctl	= vfio_device_fops_unl_ioctl,
	.compat_ioctl	= compat_ptr_ioctl,
	.mmap		= vfio_device_fops_mmap,
};

/**
 * vfio_file_iommu_group - Return the struct iommu_group for the vfio group file
 * @file: VFIO group file
 *
 * The returned iommu_group is valid as long as a ref is held on the file.
 */
struct iommu_group *vfio_file_iommu_group(struct file *file)
{
	struct vfio_group *group = file->private_data;

	if (file->f_op != &vfio_group_fops)
		return NULL;
	return group->iommu_group;
}
EXPORT_SYMBOL_GPL(vfio_file_iommu_group);

/**
 * vfio_file_enforced_coherent - True if the DMA associated with the VFIO file
 *        is always CPU cache coherent
 * @file: VFIO group file
 *
 * Enforced coherency means that the IOMMU ignores things like the PCIe no-snoop
 * bit in DMA transactions. A return of false indicates that the user has
 * rights to access additional instructions such as wbinvd on x86.
 */
bool vfio_file_enforced_coherent(struct file *file)
{
	struct vfio_group *group = file->private_data;
	bool ret;

	if (file->f_op != &vfio_group_fops)
		return true;

	down_read(&group->group_rwsem);
	if (group->container) {
		ret = vfio_ioctl_check_extension(group->container,
						 VFIO_DMA_CC_IOMMU);
	} else {
		/*
		 * Since the coherency state is determined only once a container
		 * is attached the user must do so before they can prove they
		 * have permission.
		 */
		ret = true;
	}
	up_read(&group->group_rwsem);
	return ret;
}
EXPORT_SYMBOL_GPL(vfio_file_enforced_coherent);

/**
 * vfio_file_set_kvm - Link a kvm with VFIO drivers
 * @file: VFIO group file
 * @kvm: KVM to link
 *
 * When a VFIO device is first opened the KVM will be available in
 * device->kvm if one was associated with the group.
 */
void vfio_file_set_kvm(struct file *file, struct kvm *kvm)
{
	struct vfio_group *group = file->private_data;

	if (file->f_op != &vfio_group_fops)
		return;

	down_write(&group->group_rwsem);
	group->kvm = kvm;
	up_write(&group->group_rwsem);
}
EXPORT_SYMBOL_GPL(vfio_file_set_kvm);

/**
 * vfio_file_has_dev - True if the VFIO file is a handle for device
 * @file: VFIO file to check
 * @device: Device that must be part of the file
 *
 * Returns true if given file has permission to manipulate the given device.
 */
bool vfio_file_has_dev(struct file *file, struct vfio_device *device)
{
	struct vfio_group *group = file->private_data;

	if (file->f_op != &vfio_group_fops)
		return false;

	return group == device->group;
}
EXPORT_SYMBOL_GPL(vfio_file_has_dev);

/*
 * Sub-module support
 */
/*
 * Helper for managing a buffer of info chain capabilities, allocate or
 * reallocate a buffer with additional @size, filling in @id and @version
 * of the capability.  A pointer to the new capability is returned.
 *
 * NB. The chain is based at the head of the buffer, so new entries are
 * added to the tail, vfio_info_cap_shift() should be called to fixup the
 * next offsets prior to copying to the user buffer.
 */
struct vfio_info_cap_header *vfio_info_cap_add(struct vfio_info_cap *caps,
					       size_t size, u16 id, u16 version)
{
	void *buf;
	struct vfio_info_cap_header *header, *tmp;

	buf = krealloc(caps->buf, caps->size + size, GFP_KERNEL);
	if (!buf) {
		kfree(caps->buf);
		caps->buf = NULL;
		caps->size = 0;
		return ERR_PTR(-ENOMEM);
	}

	caps->buf = buf;
	header = buf + caps->size;

	/* Eventually copied to user buffer, zero */
	memset(header, 0, size);

	header->id = id;
	header->version = version;

	/* Add to the end of the capability chain */
	for (tmp = buf; tmp->next; tmp = buf + tmp->next)
		; /* nothing */

	tmp->next = caps->size;
	caps->size += size;

	return header;
}
EXPORT_SYMBOL_GPL(vfio_info_cap_add);

void vfio_info_cap_shift(struct vfio_info_cap *caps, size_t offset)
{
	struct vfio_info_cap_header *tmp;
	void *buf = (void *)caps->buf;

	for (tmp = buf; tmp->next; tmp = buf + tmp->next - offset)
		tmp->next += offset;
}
EXPORT_SYMBOL(vfio_info_cap_shift);

int vfio_info_add_capability(struct vfio_info_cap *caps,
			     struct vfio_info_cap_header *cap, size_t size)
{
	struct vfio_info_cap_header *header;

	header = vfio_info_cap_add(caps, size, cap->id, cap->version);
	if (IS_ERR(header))
		return PTR_ERR(header);

	memcpy(header + 1, cap + 1, size - sizeof(*header));

	return 0;
}
EXPORT_SYMBOL(vfio_info_add_capability);

int vfio_set_irqs_validate_and_prepare(struct vfio_irq_set *hdr, int num_irqs,
				       int max_irq_type, size_t *data_size)
{
	unsigned long minsz;
	size_t size;

	minsz = offsetofend(struct vfio_irq_set, count);

	if ((hdr->argsz < minsz) || (hdr->index >= max_irq_type) ||
	    (hdr->count >= (U32_MAX - hdr->start)) ||
	    (hdr->flags & ~(VFIO_IRQ_SET_DATA_TYPE_MASK |
				VFIO_IRQ_SET_ACTION_TYPE_MASK)))
		return -EINVAL;

	if (data_size)
		*data_size = 0;

	if (hdr->start >= num_irqs || hdr->start + hdr->count > num_irqs)
		return -EINVAL;

	switch (hdr->flags & VFIO_IRQ_SET_DATA_TYPE_MASK) {
	case VFIO_IRQ_SET_DATA_NONE:
		size = 0;
		break;
	case VFIO_IRQ_SET_DATA_BOOL:
		size = sizeof(uint8_t);
		break;
	case VFIO_IRQ_SET_DATA_EVENTFD:
		size = sizeof(int32_t);
		break;
	default:
		return -EINVAL;
	}

	if (size) {
		if (hdr->argsz - minsz < hdr->count * size)
			return -EINVAL;

		if (!data_size)
			return -EINVAL;

		*data_size = hdr->count * size;
	}

	return 0;
}
EXPORT_SYMBOL(vfio_set_irqs_validate_and_prepare);

/*
 * Pin contiguous user pages and return their associated host pages for local
 * domain only.
 * @device [in]  : device
 * @iova [in]    : starting IOVA of user pages to be pinned.
 * @npage [in]   : count of pages to be pinned.  This count should not
 *		   be greater than VFIO_PIN_PAGES_MAX_ENTRIES.
 * @prot [in]    : protection flags
 * @pages[out]   : array of host pages
 * Return error or number of pages pinned.
 */
int vfio_pin_pages(struct vfio_device *device, dma_addr_t iova,
		   int npage, int prot, struct page **pages)
{
	struct vfio_container *container;
	struct vfio_group *group = device->group;
	struct vfio_iommu_driver *driver;
	int ret;

	if (!pages || !npage || !vfio_assert_device_open(device))
		return -EINVAL;

	if (npage > VFIO_PIN_PAGES_MAX_ENTRIES)
		return -E2BIG;

	if (group->dev_counter > 1)
		return -EINVAL;

	/* group->container cannot change while a vfio device is open */
	container = group->container;
	driver = container->iommu_driver;
	if (likely(driver && driver->ops->pin_pages))
		ret = driver->ops->pin_pages(container->iommu_data,
					     group->iommu_group, iova,
					     npage, prot, pages);
	else
		ret = -ENOTTY;

	return ret;
}
EXPORT_SYMBOL(vfio_pin_pages);

/*
 * Unpin contiguous host pages for local domain only.
 * @device [in]  : device
 * @iova [in]    : starting address of user pages to be unpinned.
 * @npage [in]   : count of pages to be unpinned.  This count should not
 *                 be greater than VFIO_PIN_PAGES_MAX_ENTRIES.
 */
void vfio_unpin_pages(struct vfio_device *device, dma_addr_t iova, int npage)
{
	struct vfio_container *container;
	struct vfio_iommu_driver *driver;

	if (WARN_ON(npage <= 0 || npage > VFIO_PIN_PAGES_MAX_ENTRIES))
		return;

	if (WARN_ON(!vfio_assert_device_open(device)))
		return;

	/* group->container cannot change while a vfio device is open */
	container = device->group->container;
	driver = container->iommu_driver;

	driver->ops->unpin_pages(container->iommu_data, iova, npage);
}
EXPORT_SYMBOL(vfio_unpin_pages);

/*
 * This interface allows the CPUs to perform some sort of virtual DMA on
 * behalf of the device.
 *
 * CPUs read/write from/into a range of IOVAs pointing to user space memory
 * into/from a kernel buffer.
 *
 * As the read/write of user space memory is conducted via the CPUs and is
 * not a real device DMA, it is not necessary to pin the user space memory.
 *
 * @device [in]		: VFIO device
 * @iova [in]		: base IOVA of a user space buffer
 * @data [in]		: pointer to kernel buffer
 * @len [in]		: kernel buffer length
 * @write		: indicate read or write
 * Return error code on failure or 0 on success.
 */
int vfio_dma_rw(struct vfio_device *device, dma_addr_t iova, void *data,
		size_t len, bool write)
{
	struct vfio_container *container;
	struct vfio_iommu_driver *driver;
	int ret = 0;

	if (!data || len <= 0 || !vfio_assert_device_open(device))
		return -EINVAL;

	/* group->container cannot change while a vfio device is open */
	container = device->group->container;
	driver = container->iommu_driver;

	if (likely(driver && driver->ops->dma_rw))
		ret = driver->ops->dma_rw(container->iommu_data,
					  iova, data, len, write);
	else
		ret = -ENOTTY;
	return ret;
}
EXPORT_SYMBOL(vfio_dma_rw);

/*
 * Module/class support
 */
static char *vfio_devnode(struct device *dev, umode_t *mode)
{
	return kasprintf(GFP_KERNEL, "vfio/%s", dev_name(dev));
}

static struct miscdevice vfio_dev = {
	.minor = VFIO_MINOR,
	.name = "vfio",
	.fops = &vfio_fops,
	.nodename = "vfio/vfio",
	.mode = S_IRUGO | S_IWUGO,
};

static int __init vfio_init(void)
{
	int ret;

	ida_init(&vfio.group_ida);
	mutex_init(&vfio.group_lock);
	mutex_init(&vfio.iommu_drivers_lock);
	INIT_LIST_HEAD(&vfio.group_list);
	INIT_LIST_HEAD(&vfio.iommu_drivers_list);

	ret = misc_register(&vfio_dev);
	if (ret) {
		pr_err("vfio: misc device register failed\n");
		return ret;
	}

	/* /dev/vfio/$GROUP */
	vfio.class = class_create(THIS_MODULE, "vfio");
	if (IS_ERR(vfio.class)) {
		ret = PTR_ERR(vfio.class);
		goto err_class;
	}

	vfio.class->devnode = vfio_devnode;

	ret = alloc_chrdev_region(&vfio.group_devt, 0, MINORMASK + 1, "vfio");
	if (ret)
		goto err_alloc_chrdev;

#ifdef CONFIG_VFIO_NOIOMMU
	ret = vfio_register_iommu_driver(&vfio_noiommu_ops);
#endif
	if (ret)
		goto err_driver_register;

	pr_info(DRIVER_DESC " version: " DRIVER_VERSION "\n");
	return 0;

err_driver_register:
	unregister_chrdev_region(vfio.group_devt, MINORMASK + 1);
err_alloc_chrdev:
	class_destroy(vfio.class);
	vfio.class = NULL;
err_class:
	misc_deregister(&vfio_dev);
	return ret;
}

static void __exit vfio_cleanup(void)
{
	WARN_ON(!list_empty(&vfio.group_list));

#ifdef CONFIG_VFIO_NOIOMMU
	vfio_unregister_iommu_driver(&vfio_noiommu_ops);
#endif
	ida_destroy(&vfio.group_ida);
	unregister_chrdev_region(vfio.group_devt, MINORMASK + 1);
	class_destroy(vfio.class);
	vfio.class = NULL;
	misc_deregister(&vfio_dev);
	xa_destroy(&vfio_device_set_xa);
}

module_init(vfio_init);
module_exit(vfio_cleanup);

MODULE_VERSION(DRIVER_VERSION);
MODULE_LICENSE("GPL v2");
MODULE_AUTHOR(DRIVER_AUTHOR);
MODULE_DESCRIPTION(DRIVER_DESC);
MODULE_ALIAS_MISCDEV(VFIO_MINOR);
MODULE_ALIAS("devname:vfio/vfio");
MODULE_SOFTDEP("post: vfio_iommu_type1 vfio_iommu_spapr_tce");<|MERGE_RESOLUTION|>--- conflicted
+++ resolved
@@ -559,7 +559,7 @@
 	 * restore cache coherency. It has to be checked here because it is only
 	 * valid for cases where we are using iommu groups.
 	 */
-	if (!iommu_capable(dev->bus, IOMMU_CAP_CACHE_COHERENCY)) {
+	if (!device_iommu_capable(dev, IOMMU_CAP_CACHE_COHERENCY)) {
 		iommu_group_put(iommu_group);
 		return ERR_PTR(-EINVAL);
 	}
@@ -616,16 +616,6 @@
 
 int vfio_register_group_dev(struct vfio_device *device)
 {
-<<<<<<< HEAD
-=======
-	/*
-	 * VFIO always sets IOMMU_CACHE because we offer no way for userspace to
-	 * restore cache coherency.
-	 */
-	if (!device_iommu_capable(device->dev, IOMMU_CAP_CACHE_COHERENCY))
-		return -EINVAL;
-
->>>>>>> 099fd2c2
 	return __vfio_register_dev(device,
 		vfio_group_find_or_alloc(device->dev));
 }
