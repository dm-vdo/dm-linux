--- conflicted
+++ resolved
@@ -732,10 +732,6 @@
 {
 	struct qedi_work_map *work, *work_tmp;
 	u32 proto_itt = cqe->itid;
-<<<<<<< HEAD
-	itt_t protoitt = 0;
-=======
->>>>>>> df0cc57e
 	int found = 0;
 	struct qedi_cmd *qedi_cmd = NULL;
 	u32 iscsi_cid;
@@ -780,7 +776,6 @@
 		spin_unlock_bh(&qedi_conn->tmf_work_lock);
 		goto check_cleanup_reqs;
 	}
-<<<<<<< HEAD
 
 	QEDI_INFO(&qedi->dbg_ctx, QEDI_LOG_SCSI_TM,
 		  "TMF work, cqe->tid=0x%x, tmf flags=0x%x, cid=0x%x\n",
@@ -816,59 +811,12 @@
 	return;
 
 check_cleanup_reqs:
-	if (qedi_conn->cmd_cleanup_req > 0) {
-		QEDI_INFO(&qedi->dbg_ctx, QEDI_LOG_TID,
-			  "Freeing tid=0x%x for cid=0x%x\n",
-			  cqe->itid, qedi_conn->iscsi_conn_id);
-		qedi_conn->cmd_cleanup_cmpl++;
-		wake_up(&qedi_conn->wait_queue);
-	} else {
-		QEDI_ERR(&qedi->dbg_ctx,
-			 "Delayed or untracked cleanup response, itt=0x%x, tid=0x%x, cid=0x%x\n",
-			 protoitt, cqe->itid, qedi_conn->iscsi_conn_id);
-=======
-
-	QEDI_INFO(&qedi->dbg_ctx, QEDI_LOG_SCSI_TM,
-		  "TMF work, cqe->tid=0x%x, tmf flags=0x%x, cid=0x%x\n",
-		  proto_itt, tmf_hdr->flags, qedi_conn->iscsi_conn_id);
-
-	spin_lock_bh(&conn->session->back_lock);
-	if (iscsi_task_is_completed(task)) {
-		QEDI_NOTICE(&qedi->dbg_ctx,
-			    "IO task completed, tmf rtt=0x%x, cid=0x%x\n",
-			   get_itt(tmf_hdr->rtt), qedi_conn->iscsi_conn_id);
-		goto unlock;
-	}
-
-	dbg_cmd = task->dd_data;
-
-	QEDI_INFO(&qedi->dbg_ctx, QEDI_LOG_SCSI_TM,
-		  "Abort tmf rtt=0x%x, i/o itt=0x%x, i/o tid=0x%x, cid=0x%x\n",
-		  get_itt(tmf_hdr->rtt), get_itt(task->itt), dbg_cmd->task_id,
-		  qedi_conn->iscsi_conn_id);
-
-	spin_lock(&qedi_conn->list_lock);
-	if (likely(dbg_cmd->io_cmd_in_list)) {
-		dbg_cmd->io_cmd_in_list = false;
-		list_del_init(&dbg_cmd->io_cmd);
-		qedi_conn->active_cmd_count--;
-	}
-	spin_unlock(&qedi_conn->list_lock);
-	qedi_cmd->state = CLEANUP_RECV;
-unlock:
-	spin_unlock_bh(&conn->session->back_lock);
-	spin_unlock_bh(&qedi_conn->tmf_work_lock);
-	wake_up_interruptible(&qedi_conn->wait_queue);
-	return;
-
-check_cleanup_reqs:
 	if (atomic_inc_return(&qedi_conn->cmd_cleanup_cmpl) ==
 	    qedi_conn->cmd_cleanup_req) {
 		QEDI_INFO(&qedi->dbg_ctx, QEDI_LOG_SCSI_TM,
 			  "Freeing tid=0x%x for cid=0x%x\n",
 			  cqe->itid, qedi_conn->iscsi_conn_id);
 		wake_up(&qedi_conn->wait_queue);
->>>>>>> df0cc57e
 	}
 }
 
@@ -1386,7 +1334,6 @@
 		spin_unlock_bh(&conn->session->back_lock);
 		QEDI_ERR(&qedi->dbg_ctx, "Invalid RTT. Letting abort timeout.\n");
 		goto clear_cleanup;
-<<<<<<< HEAD
 	}
 
 	if (iscsi_task_is_completed(ctask)) {
@@ -1398,20 +1345,6 @@
 		 * response to avoid a timeout.
 		 */
 		goto send_tmf;
-=======
->>>>>>> df0cc57e
-	}
-	spin_unlock_bh(&conn->session->back_lock);
-
-	if (iscsi_task_is_completed(ctask)) {
-		spin_unlock_bh(&conn->session->back_lock);
-		QEDI_INFO(&qedi->dbg_ctx, QEDI_LOG_INFO,
-			  "Task already completed\n");
-		/*
-		 * We have to still send the TMF because libiscsi needs the
-		 * response to avoid a timeout.
-		 */
-		goto send_tmf;
 	}
 	spin_unlock_bh(&conn->session->back_lock);
 
@@ -1494,11 +1427,7 @@
 	struct iscsi_tmf_request_hdr tmf_pdu_header;
 	struct iscsi_task_params task_params;
 	struct qedi_ctx *qedi = qedi_conn->qedi;
-<<<<<<< HEAD
-	struct e4_iscsi_task_context *fw_task_ctx;
-=======
 	struct iscsi_task_context *fw_task_ctx;
->>>>>>> df0cc57e
 	struct iscsi_tm *tmf_hdr;
 	struct qedi_cmd *qedi_cmd;
 	struct qedi_cmd *cmd;
