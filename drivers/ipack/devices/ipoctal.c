// SPDX-License-Identifier: GPL-2.0-only
/*
 * driver for the GE IP-OCTAL boards
 *
 * Copyright (C) 2009-2012 CERN (www.cern.ch)
 * Author: Nicolas Serafini, EIC2 SA
 * Author: Samuel Iglesias Gonsalvez <siglesias@igalia.com>
 */

#include <linux/device.h>
#include <linux/module.h>
#include <linux/interrupt.h>
#include <linux/sched.h>
#include <linux/tty.h>
#include <linux/serial.h>
#include <linux/tty_flip.h>
#include <linux/slab.h>
#include <linux/io.h>
#include <linux/ipack.h>
#include "ipoctal.h"
#include "scc2698.h"

#define IP_OCTAL_ID_SPACE_VECTOR    0x41
#define IP_OCTAL_NB_BLOCKS          4

static const struct tty_operations ipoctal_fops;

struct ipoctal_channel {
	struct ipoctal_stats		stats;
	unsigned int			nb_bytes;
	wait_queue_head_t		queue;
	spinlock_t			lock;
	unsigned int			pointer_read;
	unsigned int			pointer_write;
	struct tty_port			tty_port;
	bool				tty_registered;
	union scc2698_channel __iomem	*regs;
	union scc2698_block __iomem	*block_regs;
	unsigned int			board_id;
	u8				isr_rx_rdy_mask;
	u8				isr_tx_rdy_mask;
	unsigned int			rx_enable;
};

struct ipoctal {
	struct ipack_device		*dev;
	unsigned int			board_id;
	struct ipoctal_channel		channel[NR_CHANNELS];
	struct tty_driver		*tty_drv;
	u8 __iomem			*mem8_space;
	u8 __iomem			*int_space;
};

static inline struct ipoctal *chan_to_ipoctal(struct ipoctal_channel *chan,
					      unsigned int index)
{
	return container_of(chan, struct ipoctal, channel[index]);
}

static void ipoctal_reset_channel(struct ipoctal_channel *channel)
{
	iowrite8(CR_DISABLE_RX | CR_DISABLE_TX, &channel->regs->w.cr);
	channel->rx_enable = 0;
	iowrite8(CR_CMD_RESET_RX, &channel->regs->w.cr);
	iowrite8(CR_CMD_RESET_TX, &channel->regs->w.cr);
	iowrite8(CR_CMD_RESET_ERR_STATUS, &channel->regs->w.cr);
	iowrite8(CR_CMD_RESET_MR, &channel->regs->w.cr);
}

static int ipoctal_port_activate(struct tty_port *port, struct tty_struct *tty)
{
	struct ipoctal_channel *channel;

	channel = dev_get_drvdata(tty->dev);

	/*
	 * Enable RX. TX will be enabled when
	 * there is something to send
	 */
	iowrite8(CR_ENABLE_RX, &channel->regs->w.cr);
	channel->rx_enable = 1;
	return 0;
}

static int ipoctal_install(struct tty_driver *driver, struct tty_struct *tty)
{
	struct ipoctal_channel *channel = dev_get_drvdata(tty->dev);
	struct ipoctal *ipoctal = chan_to_ipoctal(channel, tty->index);
	int res;

	if (!ipack_get_carrier(ipoctal->dev))
		return -EBUSY;

	res = tty_standard_install(driver, tty);
	if (res)
		goto err_put_carrier;

	tty->driver_data = channel;

	return 0;

err_put_carrier:
	ipack_put_carrier(ipoctal->dev);

	return res;
}

static int ipoctal_open(struct tty_struct *tty, struct file *file)
{
	struct ipoctal_channel *channel = tty->driver_data;

	return tty_port_open(&channel->tty_port, tty, file);
}

static void ipoctal_reset_stats(struct ipoctal_stats *stats)
{
	stats->tx = 0;
	stats->rx = 0;
	stats->rcv_break = 0;
	stats->framing_err = 0;
	stats->overrun_err = 0;
	stats->parity_err = 0;
}

static void ipoctal_free_channel(struct ipoctal_channel *channel)
{
	ipoctal_reset_stats(&channel->stats);
	channel->pointer_read = 0;
	channel->pointer_write = 0;
	channel->nb_bytes = 0;
}

static void ipoctal_close(struct tty_struct *tty, struct file *filp)
{
	struct ipoctal_channel *channel = tty->driver_data;

	tty_port_close(&channel->tty_port, tty, filp);
	ipoctal_free_channel(channel);
}

static int ipoctal_get_icount(struct tty_struct *tty,
			      struct serial_icounter_struct *icount)
{
	struct ipoctal_channel *channel = tty->driver_data;

	icount->cts = 0;
	icount->dsr = 0;
	icount->rng = 0;
	icount->dcd = 0;
	icount->rx = channel->stats.rx;
	icount->tx = channel->stats.tx;
	icount->frame = channel->stats.framing_err;
	icount->parity = channel->stats.parity_err;
	icount->brk = channel->stats.rcv_break;
	return 0;
}

static void ipoctal_irq_rx(struct ipoctal_channel *channel, u8 sr)
{
	struct tty_port *port = &channel->tty_port;
	unsigned char value;
	unsigned char flag;
	u8 isr;

	do {
		value = ioread8(&channel->regs->r.rhr);
		flag = TTY_NORMAL;
		/* Error: count statistics */
		if (sr & SR_ERROR) {
			iowrite8(CR_CMD_RESET_ERR_STATUS, &channel->regs->w.cr);

			if (sr & SR_OVERRUN_ERROR) {
				channel->stats.overrun_err++;
				/* Overrun doesn't affect the current character*/
				tty_insert_flip_char(port, 0, TTY_OVERRUN);
			}
			if (sr & SR_PARITY_ERROR) {
				channel->stats.parity_err++;
				flag = TTY_PARITY;
			}
			if (sr & SR_FRAMING_ERROR) {
				channel->stats.framing_err++;
				flag = TTY_FRAME;
			}
			if (sr & SR_RECEIVED_BREAK) {
				channel->stats.rcv_break++;
				flag = TTY_BREAK;
			}
		}
		tty_insert_flip_char(port, value, flag);

		/* Check if there are more characters in RX FIFO
		 * If there are more, the isr register for this channel
		 * has enabled the RxRDY|FFULL bit.
		 */
		isr = ioread8(&channel->block_regs->r.isr);
		sr = ioread8(&channel->regs->r.sr);
	} while (isr & channel->isr_rx_rdy_mask);

	tty_flip_buffer_push(port);
}

static void ipoctal_irq_tx(struct ipoctal_channel *channel)
{
	unsigned char value;
	unsigned int *pointer_write = &channel->pointer_write;

	if (channel->nb_bytes == 0)
		return;

	spin_lock(&channel->lock);
	value = channel->tty_port.xmit_buf[*pointer_write];
	iowrite8(value, &channel->regs->w.thr);
	channel->stats.tx++;
	(*pointer_write)++;
	*pointer_write = *pointer_write % PAGE_SIZE;
	channel->nb_bytes--;
	spin_unlock(&channel->lock);
}

static void ipoctal_irq_channel(struct ipoctal_channel *channel)
{
	u8 isr, sr;

	/* The HW is organized in pair of channels.  See which register we need
	 * to read from */
	isr = ioread8(&channel->block_regs->r.isr);
	sr = ioread8(&channel->regs->r.sr);

	if (isr & (IMR_DELTA_BREAK_A | IMR_DELTA_BREAK_B))
		iowrite8(CR_CMD_RESET_BREAK_CHANGE, &channel->regs->w.cr);

	if ((sr & SR_TX_EMPTY) && (channel->nb_bytes == 0)) {
		iowrite8(CR_DISABLE_TX, &channel->regs->w.cr);
		/* In case of RS-485, change from TX to RX when finishing TX.
		 * Half-duplex. */
		if (channel->board_id == IPACK1_DEVICE_ID_SBS_OCTAL_485) {
			iowrite8(CR_CMD_NEGATE_RTSN, &channel->regs->w.cr);
			iowrite8(CR_ENABLE_RX, &channel->regs->w.cr);
			channel->rx_enable = 1;
		}
	}

	/* RX data */
	if ((isr & channel->isr_rx_rdy_mask) && (sr & SR_RX_READY))
		ipoctal_irq_rx(channel, sr);

	/* TX of each character */
	if ((isr & channel->isr_tx_rdy_mask) && (sr & SR_TX_READY))
		ipoctal_irq_tx(channel);
}

static irqreturn_t ipoctal_irq_handler(void *arg)
{
	unsigned int i;
	struct ipoctal *ipoctal = (struct ipoctal *) arg;

	/* Clear the IPack device interrupt */
	readw(ipoctal->int_space + ACK_INT_REQ0);
	readw(ipoctal->int_space + ACK_INT_REQ1);

	/* Check all channels */
	for (i = 0; i < NR_CHANNELS; i++)
		ipoctal_irq_channel(&ipoctal->channel[i]);

	return IRQ_HANDLED;
}

static const struct tty_port_operations ipoctal_tty_port_ops = {
	.dtr_rts = NULL,
	.activate = ipoctal_port_activate,
};

static int ipoctal_inst_slot(struct ipoctal *ipoctal, unsigned int bus_nr,
			     unsigned int slot)
{
	int res;
	int i;
<<<<<<< HEAD
	struct tty_driver *tty;
=======
	struct tty_driver *drv;
>>>>>>> 536de747
	struct ipoctal_channel *channel;
	struct ipack_region *region;
	void __iomem *addr;
	union scc2698_channel __iomem *chan_regs;
	union scc2698_block __iomem *block_regs;

	ipoctal->board_id = ipoctal->dev->id_device;

	region = &ipoctal->dev->region[IPACK_IO_SPACE];
	addr = devm_ioremap(&ipoctal->dev->dev,
				    region->start, region->size);
	if (!addr) {
		dev_err(&ipoctal->dev->dev,
			"Unable to map slot [%d:%d] IO space!\n",
			bus_nr, slot);
		return -EADDRNOTAVAIL;
	}
	/* Save the virtual address to access the registers easily */
	chan_regs =
		(union scc2698_channel __iomem *) addr;
	block_regs =
		(union scc2698_block __iomem *) addr;

	region = &ipoctal->dev->region[IPACK_INT_SPACE];
	ipoctal->int_space =
		devm_ioremap(&ipoctal->dev->dev,
				     region->start, region->size);
	if (!ipoctal->int_space) {
		dev_err(&ipoctal->dev->dev,
			"Unable to map slot [%d:%d] INT space!\n",
			bus_nr, slot);
		return -EADDRNOTAVAIL;
	}

	region = &ipoctal->dev->region[IPACK_MEM8_SPACE];
	ipoctal->mem8_space =
		devm_ioremap(&ipoctal->dev->dev,
				     region->start, 0x8000);
	if (!ipoctal->mem8_space) {
		dev_err(&ipoctal->dev->dev,
			"Unable to map slot [%d:%d] MEM8 space!\n",
			bus_nr, slot);
		return -EADDRNOTAVAIL;
	}


	/* Disable RX and TX before touching anything */
	for (i = 0; i < NR_CHANNELS ; i++) {
		struct ipoctal_channel *channel = &ipoctal->channel[i];
		channel->regs = chan_regs + i;
		channel->block_regs = block_regs + (i >> 1);
		channel->board_id = ipoctal->board_id;
		if (i & 1) {
			channel->isr_tx_rdy_mask = ISR_TxRDY_B;
			channel->isr_rx_rdy_mask = ISR_RxRDY_FFULL_B;
		} else {
			channel->isr_tx_rdy_mask = ISR_TxRDY_A;
			channel->isr_rx_rdy_mask = ISR_RxRDY_FFULL_A;
		}

		ipoctal_reset_channel(channel);
		iowrite8(MR1_CHRL_8_BITS | MR1_ERROR_CHAR | MR1_RxINT_RxRDY,
			 &channel->regs->w.mr); /* mr1 */
		iowrite8(0, &channel->regs->w.mr); /* mr2 */
		iowrite8(TX_CLK_9600  | RX_CLK_9600, &channel->regs->w.csr);
	}

	for (i = 0; i < IP_OCTAL_NB_BLOCKS; i++) {
		iowrite8(ACR_BRG_SET2, &block_regs[i].w.acr);
		iowrite8(OPCR_MPP_OUTPUT | OPCR_MPOa_RTSN | OPCR_MPOb_RTSN,
			 &block_regs[i].w.opcr);
		iowrite8(IMR_TxRDY_A | IMR_RxRDY_FFULL_A | IMR_DELTA_BREAK_A |
			 IMR_TxRDY_B | IMR_RxRDY_FFULL_B | IMR_DELTA_BREAK_B,
			 &block_regs[i].w.imr);
	}

	/* Dummy write */
	iowrite8(1, ipoctal->mem8_space + 1);

	/* Register the TTY device */

	/* Each IP-OCTAL channel is a TTY port */
	drv = tty_alloc_driver(NR_CHANNELS, TTY_DRIVER_REAL_RAW |
			TTY_DRIVER_DYNAMIC_DEV);
	if (IS_ERR(drv))
		return PTR_ERR(drv);

	/* Fill struct tty_driver with ipoctal data */
<<<<<<< HEAD
	tty->owner = THIS_MODULE;
	tty->driver_name = KBUILD_MODNAME;
	tty->name = kasprintf(GFP_KERNEL, KBUILD_MODNAME ".%d.%d.", bus_nr, slot);
	if (!tty->name) {
		res = -ENOMEM;
		goto err_put_driver;
	}
	tty->major = 0;

	tty->minor_start = 0;
	tty->type = TTY_DRIVER_TYPE_SERIAL;
	tty->subtype = SERIAL_TYPE_NORMAL;
	tty->init_termios = tty_std_termios;
	tty->init_termios.c_cflag = B9600 | CS8 | CREAD | HUPCL | CLOCAL;
	tty->init_termios.c_ispeed = 9600;
	tty->init_termios.c_ospeed = 9600;

	tty_set_operations(tty, &ipoctal_fops);
	res = tty_register_driver(tty);
=======
	drv->owner = THIS_MODULE;
	drv->driver_name = KBUILD_MODNAME;
	drv->name = kasprintf(GFP_KERNEL, KBUILD_MODNAME ".%d.%d.", bus_nr, slot);
	if (!drv->name) {
		res = -ENOMEM;
		goto err_put_driver;
	}
	drv->major = 0;

	drv->minor_start = 0;
	drv->type = TTY_DRIVER_TYPE_SERIAL;
	drv->subtype = SERIAL_TYPE_NORMAL;
	drv->init_termios = tty_std_termios;
	drv->init_termios.c_cflag = B9600 | CS8 | CREAD | HUPCL | CLOCAL;
	drv->init_termios.c_ispeed = 9600;
	drv->init_termios.c_ospeed = 9600;

	tty_set_operations(drv, &ipoctal_fops);
	res = tty_register_driver(drv);
>>>>>>> 536de747
	if (res) {
		dev_err(&ipoctal->dev->dev, "Can't register tty driver.\n");
		goto err_free_name;
	}

	/* Save struct tty_driver for use it when uninstalling the device */
	ipoctal->tty_drv = drv;

	for (i = 0; i < NR_CHANNELS; i++) {
		struct device *tty_dev;

		channel = &ipoctal->channel[i];
		tty_port_init(&channel->tty_port);
		res = tty_port_alloc_xmit_buf(&channel->tty_port);
		if (res)
			continue;
		channel->tty_port.ops = &ipoctal_tty_port_ops;

		ipoctal_reset_stats(&channel->stats);
		channel->nb_bytes = 0;
		spin_lock_init(&channel->lock);
		channel->pointer_read = 0;
		channel->pointer_write = 0;
<<<<<<< HEAD
		tty_dev = tty_port_register_device_attr(&channel->tty_port, tty,
=======
		tty_dev = tty_port_register_device_attr(&channel->tty_port, drv,
>>>>>>> 536de747
							i, NULL, channel, NULL);
		if (IS_ERR(tty_dev)) {
			dev_err(&ipoctal->dev->dev, "Failed to register tty device.\n");
			tty_port_free_xmit_buf(&channel->tty_port);
			tty_port_destroy(&channel->tty_port);
			continue;
		}
		channel->tty_registered = true;
	}

	/*
	 * IP-OCTAL has different addresses to copy its IRQ vector.
	 * Depending of the carrier these addresses are accesible or not.
	 * More info in the datasheet.
	 */
	ipoctal->dev->bus->ops->request_irq(ipoctal->dev,
				       ipoctal_irq_handler, ipoctal);

	return 0;

err_free_name:
<<<<<<< HEAD
	kfree(tty->name);
err_put_driver:
	tty_driver_kref_put(tty);
=======
	kfree(drv->name);
err_put_driver:
	tty_driver_kref_put(drv);
>>>>>>> 536de747

	return res;
}

static inline int ipoctal_copy_write_buffer(struct ipoctal_channel *channel,
					    const unsigned char *buf,
					    int count)
{
	unsigned long flags;
	int i;
	unsigned int *pointer_read = &channel->pointer_read;

	/* Copy the bytes from the user buffer to the internal one */
	for (i = 0; i < count; i++) {
		if (i <= (PAGE_SIZE - channel->nb_bytes)) {
			spin_lock_irqsave(&channel->lock, flags);
			channel->tty_port.xmit_buf[*pointer_read] = buf[i];
			*pointer_read = (*pointer_read + 1) % PAGE_SIZE;
			channel->nb_bytes++;
			spin_unlock_irqrestore(&channel->lock, flags);
		} else {
			break;
		}
	}
	return i;
}

static int ipoctal_write_tty(struct tty_struct *tty,
			     const unsigned char *buf, int count)
{
	struct ipoctal_channel *channel = tty->driver_data;
	unsigned int char_copied;

	char_copied = ipoctal_copy_write_buffer(channel, buf, count);

	/* As the IP-OCTAL 485 only supports half duplex, do it manually */
	if (channel->board_id == IPACK1_DEVICE_ID_SBS_OCTAL_485) {
		iowrite8(CR_DISABLE_RX, &channel->regs->w.cr);
		channel->rx_enable = 0;
		iowrite8(CR_CMD_ASSERT_RTSN, &channel->regs->w.cr);
	}

	/*
	 * Send a packet and then disable TX to avoid failure after several send
	 * operations
	 */
	iowrite8(CR_ENABLE_TX, &channel->regs->w.cr);
	return char_copied;
}

static unsigned int ipoctal_write_room(struct tty_struct *tty)
{
	struct ipoctal_channel *channel = tty->driver_data;

	return PAGE_SIZE - channel->nb_bytes;
}

static unsigned int ipoctal_chars_in_buffer(struct tty_struct *tty)
{
	struct ipoctal_channel *channel = tty->driver_data;

	return channel->nb_bytes;
}

static void ipoctal_set_termios(struct tty_struct *tty,
				struct ktermios *old_termios)
{
	unsigned int cflag;
	unsigned char mr1 = 0;
	unsigned char mr2 = 0;
	unsigned char csr = 0;
	struct ipoctal_channel *channel = tty->driver_data;
	speed_t baud;

	cflag = tty->termios.c_cflag;

	/* Disable and reset everything before change the setup */
	ipoctal_reset_channel(channel);

	/* Set Bits per chars */
	switch (cflag & CSIZE) {
	case CS6:
		mr1 |= MR1_CHRL_6_BITS;
		break;
	case CS7:
		mr1 |= MR1_CHRL_7_BITS;
		break;
	case CS8:
	default:
		mr1 |= MR1_CHRL_8_BITS;
		/* By default, select CS8 */
		tty->termios.c_cflag = (cflag & ~CSIZE) | CS8;
		break;
	}

	/* Set Parity */
	if (cflag & PARENB)
		if (cflag & PARODD)
			mr1 |= MR1_PARITY_ON | MR1_PARITY_ODD;
		else
			mr1 |= MR1_PARITY_ON | MR1_PARITY_EVEN;
	else
		mr1 |= MR1_PARITY_OFF;

	/* Mark or space parity is not supported */
	tty->termios.c_cflag &= ~CMSPAR;

	/* Set stop bits */
	if (cflag & CSTOPB)
		mr2 |= MR2_STOP_BITS_LENGTH_2;
	else
		mr2 |= MR2_STOP_BITS_LENGTH_1;

	/* Set the flow control */
	switch (channel->board_id) {
	case IPACK1_DEVICE_ID_SBS_OCTAL_232:
		if (cflag & CRTSCTS) {
			mr1 |= MR1_RxRTS_CONTROL_ON;
			mr2 |= MR2_TxRTS_CONTROL_OFF | MR2_CTS_ENABLE_TX_ON;
		} else {
			mr1 |= MR1_RxRTS_CONTROL_OFF;
			mr2 |= MR2_TxRTS_CONTROL_OFF | MR2_CTS_ENABLE_TX_OFF;
		}
		break;
	case IPACK1_DEVICE_ID_SBS_OCTAL_422:
		mr1 |= MR1_RxRTS_CONTROL_OFF;
		mr2 |= MR2_TxRTS_CONTROL_OFF | MR2_CTS_ENABLE_TX_OFF;
		break;
	case IPACK1_DEVICE_ID_SBS_OCTAL_485:
		mr1 |= MR1_RxRTS_CONTROL_OFF;
		mr2 |= MR2_TxRTS_CONTROL_ON | MR2_CTS_ENABLE_TX_OFF;
		break;
	default:
		return;
	}

	baud = tty_get_baud_rate(tty);
	tty_termios_encode_baud_rate(&tty->termios, baud, baud);

	/* Set baud rate */
	switch (baud) {
	case 75:
		csr |= TX_CLK_75 | RX_CLK_75;
		break;
	case 110:
		csr |= TX_CLK_110 | RX_CLK_110;
		break;
	case 150:
		csr |= TX_CLK_150 | RX_CLK_150;
		break;
	case 300:
		csr |= TX_CLK_300 | RX_CLK_300;
		break;
	case 600:
		csr |= TX_CLK_600 | RX_CLK_600;
		break;
	case 1200:
		csr |= TX_CLK_1200 | RX_CLK_1200;
		break;
	case 1800:
		csr |= TX_CLK_1800 | RX_CLK_1800;
		break;
	case 2000:
		csr |= TX_CLK_2000 | RX_CLK_2000;
		break;
	case 2400:
		csr |= TX_CLK_2400 | RX_CLK_2400;
		break;
	case 4800:
		csr |= TX_CLK_4800  | RX_CLK_4800;
		break;
	case 9600:
		csr |= TX_CLK_9600  | RX_CLK_9600;
		break;
	case 19200:
		csr |= TX_CLK_19200 | RX_CLK_19200;
		break;
	case 38400:
	default:
		csr |= TX_CLK_38400 | RX_CLK_38400;
		/* In case of default, we establish 38400 bps */
		tty_termios_encode_baud_rate(&tty->termios, 38400, 38400);
		break;
	}

	mr1 |= MR1_ERROR_CHAR;
	mr1 |= MR1_RxINT_RxRDY;

	/* Write the control registers */
	iowrite8(mr1, &channel->regs->w.mr);
	iowrite8(mr2, &channel->regs->w.mr);
	iowrite8(csr, &channel->regs->w.csr);

	/* Enable again the RX, if it was before */
	if (channel->rx_enable)
		iowrite8(CR_ENABLE_RX, &channel->regs->w.cr);
}

static void ipoctal_hangup(struct tty_struct *tty)
{
	unsigned long flags;
	struct ipoctal_channel *channel = tty->driver_data;

	if (channel == NULL)
		return;

	spin_lock_irqsave(&channel->lock, flags);
	channel->nb_bytes = 0;
	channel->pointer_read = 0;
	channel->pointer_write = 0;
	spin_unlock_irqrestore(&channel->lock, flags);

	tty_port_hangup(&channel->tty_port);

	ipoctal_reset_channel(channel);
	tty_port_set_initialized(&channel->tty_port, 0);
	wake_up_interruptible(&channel->tty_port.open_wait);
}

static void ipoctal_shutdown(struct tty_struct *tty)
{
	struct ipoctal_channel *channel = tty->driver_data;

	if (channel == NULL)
		return;

	ipoctal_reset_channel(channel);
	tty_port_set_initialized(&channel->tty_port, 0);
}

static void ipoctal_cleanup(struct tty_struct *tty)
{
	struct ipoctal_channel *channel = tty->driver_data;
	struct ipoctal *ipoctal = chan_to_ipoctal(channel, tty->index);

	/* release the carrier driver */
	ipack_put_carrier(ipoctal->dev);
}

static const struct tty_operations ipoctal_fops = {
	.ioctl =		NULL,
	.install =		ipoctal_install,
	.open =			ipoctal_open,
	.close =		ipoctal_close,
	.write =		ipoctal_write_tty,
	.set_termios =		ipoctal_set_termios,
	.write_room =		ipoctal_write_room,
	.chars_in_buffer =	ipoctal_chars_in_buffer,
	.get_icount =		ipoctal_get_icount,
	.hangup =		ipoctal_hangup,
	.shutdown =		ipoctal_shutdown,
	.cleanup =              ipoctal_cleanup,
};

static int ipoctal_probe(struct ipack_device *dev)
{
	int res;
	struct ipoctal *ipoctal;

	ipoctal = kzalloc(sizeof(struct ipoctal), GFP_KERNEL);
	if (ipoctal == NULL)
		return -ENOMEM;

	ipoctal->dev = dev;
	res = ipoctal_inst_slot(ipoctal, dev->bus->bus_nr, dev->slot);
	if (res)
		goto out_uninst;

	dev_set_drvdata(&dev->dev, ipoctal);
	return 0;

out_uninst:
	kfree(ipoctal);
	return res;
}

static void __ipoctal_remove(struct ipoctal *ipoctal)
{
	int i;

	ipoctal->dev->bus->ops->free_irq(ipoctal->dev);

	for (i = 0; i < NR_CHANNELS; i++) {
		struct ipoctal_channel *channel = &ipoctal->channel[i];

		if (!channel->tty_registered)
			continue;

		tty_unregister_device(ipoctal->tty_drv, i);
		tty_port_free_xmit_buf(&channel->tty_port);
		tty_port_destroy(&channel->tty_port);
	}

	tty_unregister_driver(ipoctal->tty_drv);
	kfree(ipoctal->tty_drv->name);
	tty_driver_kref_put(ipoctal->tty_drv);
	kfree(ipoctal);
}

static void ipoctal_remove(struct ipack_device *idev)
{
	__ipoctal_remove(dev_get_drvdata(&idev->dev));
}

static DEFINE_IPACK_DEVICE_TABLE(ipoctal_ids) = {
	{ IPACK_DEVICE(IPACK_ID_VERSION_1, IPACK1_VENDOR_ID_SBS,
			IPACK1_DEVICE_ID_SBS_OCTAL_232) },
	{ IPACK_DEVICE(IPACK_ID_VERSION_1, IPACK1_VENDOR_ID_SBS,
			IPACK1_DEVICE_ID_SBS_OCTAL_422) },
	{ IPACK_DEVICE(IPACK_ID_VERSION_1, IPACK1_VENDOR_ID_SBS,
			IPACK1_DEVICE_ID_SBS_OCTAL_485) },
	{ 0, },
};

MODULE_DEVICE_TABLE(ipack, ipoctal_ids);

static const struct ipack_driver_ops ipoctal_drv_ops = {
	.probe  = ipoctal_probe,
	.remove = ipoctal_remove,
};

static struct ipack_driver driver = {
	.ops      = &ipoctal_drv_ops,
	.id_table = ipoctal_ids,
};

static int __init ipoctal_init(void)
{
	return ipack_driver_register(&driver, THIS_MODULE, KBUILD_MODNAME);
}

static void __exit ipoctal_exit(void)
{
	ipack_driver_unregister(&driver);
}

MODULE_DESCRIPTION("IP-Octal 232, 422 and 485 device driver");
MODULE_LICENSE("GPL");

module_init(ipoctal_init);
module_exit(ipoctal_exit);<|MERGE_RESOLUTION|>--- conflicted
+++ resolved
@@ -276,11 +276,7 @@
 {
 	int res;
 	int i;
-<<<<<<< HEAD
-	struct tty_driver *tty;
-=======
 	struct tty_driver *drv;
->>>>>>> 536de747
 	struct ipoctal_channel *channel;
 	struct ipack_region *region;
 	void __iomem *addr;
@@ -369,27 +365,6 @@
 		return PTR_ERR(drv);
 
 	/* Fill struct tty_driver with ipoctal data */
-<<<<<<< HEAD
-	tty->owner = THIS_MODULE;
-	tty->driver_name = KBUILD_MODNAME;
-	tty->name = kasprintf(GFP_KERNEL, KBUILD_MODNAME ".%d.%d.", bus_nr, slot);
-	if (!tty->name) {
-		res = -ENOMEM;
-		goto err_put_driver;
-	}
-	tty->major = 0;
-
-	tty->minor_start = 0;
-	tty->type = TTY_DRIVER_TYPE_SERIAL;
-	tty->subtype = SERIAL_TYPE_NORMAL;
-	tty->init_termios = tty_std_termios;
-	tty->init_termios.c_cflag = B9600 | CS8 | CREAD | HUPCL | CLOCAL;
-	tty->init_termios.c_ispeed = 9600;
-	tty->init_termios.c_ospeed = 9600;
-
-	tty_set_operations(tty, &ipoctal_fops);
-	res = tty_register_driver(tty);
-=======
 	drv->owner = THIS_MODULE;
 	drv->driver_name = KBUILD_MODNAME;
 	drv->name = kasprintf(GFP_KERNEL, KBUILD_MODNAME ".%d.%d.", bus_nr, slot);
@@ -409,7 +384,6 @@
 
 	tty_set_operations(drv, &ipoctal_fops);
 	res = tty_register_driver(drv);
->>>>>>> 536de747
 	if (res) {
 		dev_err(&ipoctal->dev->dev, "Can't register tty driver.\n");
 		goto err_free_name;
@@ -433,11 +407,7 @@
 		spin_lock_init(&channel->lock);
 		channel->pointer_read = 0;
 		channel->pointer_write = 0;
-<<<<<<< HEAD
-		tty_dev = tty_port_register_device_attr(&channel->tty_port, tty,
-=======
 		tty_dev = tty_port_register_device_attr(&channel->tty_port, drv,
->>>>>>> 536de747
 							i, NULL, channel, NULL);
 		if (IS_ERR(tty_dev)) {
 			dev_err(&ipoctal->dev->dev, "Failed to register tty device.\n");
@@ -459,15 +429,9 @@
 	return 0;
 
 err_free_name:
-<<<<<<< HEAD
-	kfree(tty->name);
-err_put_driver:
-	tty_driver_kref_put(tty);
-=======
 	kfree(drv->name);
 err_put_driver:
 	tty_driver_kref_put(drv);
->>>>>>> 536de747
 
 	return res;
 }
