--- conflicted
+++ resolved
@@ -7084,13 +7084,8 @@
 }
 
 /* Under rtnl_lock */
-<<<<<<< HEAD
-int bnxt_reserve_rings(struct bnxt *bp, int tx, int rx, bool sh, int tcs,
-		       int tx_xdp)
-=======
 int bnxt_check_rings(struct bnxt *bp, int tx, int rx, bool sh, int tcs,
 		     int tx_xdp)
->>>>>>> bb176f67
 {
 	int max_rx, max_tx, tx_sets = 1;
 	int tx_rings_needed;
@@ -7299,13 +7294,8 @@
 	if (bp->flags & BNXT_FLAG_SHARED_RINGS)
 		sh = true;
 
-<<<<<<< HEAD
-	rc = bnxt_reserve_rings(bp, bp->tx_nr_rings_per_tc, bp->rx_nr_rings,
-				sh, tc, bp->tx_nr_rings_xdp);
-=======
 	rc = bnxt_check_rings(bp, bp->tx_nr_rings_per_tc, bp->rx_nr_rings,
 			      sh, tc, bp->tx_nr_rings_xdp);
->>>>>>> bb176f67
 	if (rc)
 		return rc;
 
@@ -7331,13 +7321,8 @@
 	return 0;
 }
 
-<<<<<<< HEAD
-static int bnxt_setup_tc(struct net_device *dev, u32 handle, u32 chain_index,
-			 __be16 proto, struct tc_to_netdev *ntc)
-=======
 static int bnxt_setup_flower(struct net_device *dev,
 			     struct tc_cls_flower_offload *cls_flower)
->>>>>>> bb176f67
 {
 	struct bnxt *bp = netdev_priv(dev);
 
