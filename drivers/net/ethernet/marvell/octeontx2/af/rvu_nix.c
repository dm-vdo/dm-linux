--- conflicted
+++ resolved
@@ -2629,11 +2629,7 @@
 	struct nix_rx_flowkey_alg *field;
 	struct nix_rx_flowkey_alg tmp;
 	u32 key_type, valid_key;
-<<<<<<< HEAD
-	int l4_key_offset;
-=======
 	int l4_key_offset = 0;
->>>>>>> 7aef27f0
 
 	if (!alg)
 		return -EINVAL;
