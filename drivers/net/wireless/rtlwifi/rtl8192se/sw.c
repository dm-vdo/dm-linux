/******************************************************************************
 *
 * Copyright(c) 2009-2012  Realtek Corporation.
 *
 * This program is free software; you can redistribute it and/or modify it
 * under the terms of version 2 of the GNU General Public License as
 * published by the Free Software Foundation.
 *
 * This program is distributed in the hope that it will be useful, but WITHOUT
 * ANY WARRANTY; without even the implied warranty of MERCHANTABILITY or
 * FITNESS FOR A PARTICULAR PURPOSE.  See the GNU General Public License for
 * more details.
 *
 * You should have received a copy of the GNU General Public License along with
 * this program; if not, write to the Free Software Foundation, Inc.,
 * 51 Franklin Street, Fifth Floor, Boston, MA 02110, USA
 *
 * The full GNU General Public License is included in this distribution in the
 * file called LICENSE.
 *
 * Contact Information:
 * wlanfae <wlanfae@realtek.com>
 * Realtek Corporation, No. 2, Innovation Road II, Hsinchu Science Park,
 * Hsinchu 300, Taiwan.
 *
 * Larry Finger <Larry.Finger@lwfinger.net>
 *
 *****************************************************************************/

#include "../wifi.h"
#include "../core.h"
#include "../pci.h"
#include "../base.h"
#include "../pci.h"
#include "reg.h"
#include "def.h"
#include "phy.h"
#include "dm.h"
#include "fw.h"
#include "hw.h"
#include "sw.h"
#include "trx.h"
#include "led.h"

#include <linux/module.h>

static void rtl92s_init_aspm_vars(struct ieee80211_hw *hw)
{
	struct rtl_pci *rtlpci = rtl_pcidev(rtl_pcipriv(hw));

	/*close ASPM for AMD defaultly */
	rtlpci->const_amdpci_aspm = 0;

	/*
	 * ASPM PS mode.
	 * 0 - Disable ASPM,
	 * 1 - Enable ASPM without Clock Req,
	 * 2 - Enable ASPM with Clock Req,
	 * 3 - Alwyas Enable ASPM with Clock Req,
	 * 4 - Always Enable ASPM without Clock Req.
	 * set defult to RTL8192CE:3 RTL8192E:2
	 * */
	rtlpci->const_pci_aspm = 2;

	/*Setting for PCI-E device */
	rtlpci->const_devicepci_aspm_setting = 0x03;

	/*Setting for PCI-E bridge */
	rtlpci->const_hostpci_aspm_setting = 0x02;

	/*
	 * In Hw/Sw Radio Off situation.
	 * 0 - Default,
	 * 1 - From ASPM setting without low Mac Pwr,
	 * 2 - From ASPM setting with low Mac Pwr,
	 * 3 - Bus D3
	 * set default to RTL8192CE:0 RTL8192SE:2
	 */
	rtlpci->const_hwsw_rfoff_d3 = 2;

	/*
	 * This setting works for those device with
	 * backdoor ASPM setting such as EPHY setting.
	 * 0 - Not support ASPM,
	 * 1 - Support ASPM,
	 * 2 - According to chipset.
	 */
	rtlpci->const_support_pciaspm = 2;
}

static void rtl92se_fw_cb(const struct firmware *firmware, void *context)
{
	struct ieee80211_hw *hw = context;
	struct rtl_pci_priv *pcipriv = rtl_pcipriv(hw);
	struct rtl_priv *rtlpriv = rtl_priv(hw);
	struct rtl_pci *rtlpci = rtl_pcidev(pcipriv);
	struct rt_firmware *pfirmware = NULL;
	int err;

	RT_TRACE(rtlpriv, COMP_ERR, DBG_LOUD,
			 "Firmware callback routine entered!\n");
	complete(&rtlpriv->firmware_loading_complete);
	if (!firmware) {
		pr_err("Firmware %s not available\n", rtlpriv->cfg->fw_name);
		rtlpriv->max_fw_size = 0;
		return;
	}
	if (firmware->size > rtlpriv->max_fw_size) {
		RT_TRACE(rtlpriv, COMP_ERR, DBG_EMERG,
			 "Firmware is too big!\n");
		release_firmware(firmware);
		return;
	}
	pfirmware = (struct rt_firmware *)rtlpriv->rtlhal.pfirmware;
	memcpy(pfirmware->sz_fw_tmpbuffer, firmware->data, firmware->size);
	pfirmware->sz_fw_tmpbufferlen = firmware->size;
	release_firmware(firmware);

	err = ieee80211_register_hw(hw);
	if (err) {
		RT_TRACE(rtlpriv, COMP_ERR, DBG_EMERG,
			 "Can't register mac80211 hw\n");
		return;
	} else {
		rtlpriv->mac80211.mac80211_registered = 1;
	}
	rtlpci->irq_alloc = 1;
	set_bit(RTL_STATUS_INTERFACE_START, &rtlpriv->status);

	/*init rfkill */
	rtl_init_rfkill(hw);
}

static int rtl92s_init_sw_vars(struct ieee80211_hw *hw)
{
	struct rtl_priv *rtlpriv = rtl_priv(hw);
	struct rtl_pci *rtlpci = rtl_pcidev(rtl_pcipriv(hw));
	int err = 0;
	u16 earlyrxthreshold = 7;

	rtlpriv->dm.dm_initialgain_enable = true;
	rtlpriv->dm.dm_flag = 0;
	rtlpriv->dm.disable_framebursting = false;
	rtlpriv->dm.thermalvalue = 0;
	rtlpriv->dm.useramask = true;

	/* compatible 5G band 91se just 2.4G band & smsp */
	rtlpriv->rtlhal.current_bandtype = BAND_ON_2_4G;
	rtlpriv->rtlhal.bandset = BAND_ON_2_4G;
	rtlpriv->rtlhal.macphymode = SINGLEMAC_SINGLEPHY;

	rtlpci->transmit_config = 0;

	rtlpci->receive_config =
			RCR_APPFCS |
			RCR_APWRMGT |
			/*RCR_ADD3 |*/
			RCR_AMF	|
			RCR_ADF |
			RCR_APP_MIC |
			RCR_APP_ICV |
			RCR_AICV |
			/* Accept ICV error, CRC32 Error */
			RCR_ACRC32 |
			RCR_AB |
			/* Accept Broadcast, Multicast */
			RCR_AM	|
			/* Accept Physical match */
			RCR_APM |
			/* Accept Destination Address packets */
			/*RCR_AAP |*/
			RCR_APP_PHYST_STAFF |
			/* Accept PHY status */
			RCR_APP_PHYST_RXFF |
			(earlyrxthreshold << RCR_FIFO_OFFSET);

	rtlpci->irq_mask[0] = (u32)
			(IMR_ROK |
			IMR_VODOK |
			IMR_VIDOK |
			IMR_BEDOK |
			IMR_BKDOK |
			IMR_HCCADOK |
			IMR_MGNTDOK |
			IMR_COMDOK |
			IMR_HIGHDOK |
			IMR_BDOK |
			IMR_RXCMDOK |
			/*IMR_TIMEOUT0 |*/
			IMR_RDU |
			IMR_RXFOVW	|
			IMR_BCNINT
			/*| IMR_TXFOVW*/
			/*| IMR_TBDOK |
			IMR_TBDER*/);

	rtlpci->irq_mask[1] = (u32) 0;

	rtlpci->shortretry_limit = 0x30;
	rtlpci->longretry_limit = 0x30;

	rtlpci->first_init = true;

	/* for debug level */
	rtlpriv->dbg.global_debuglevel = rtlpriv->cfg->mod_params->debug;
	/* for LPS & IPS */
	rtlpriv->psc.inactiveps = rtlpriv->cfg->mod_params->inactiveps;
	rtlpriv->psc.swctrl_lps = rtlpriv->cfg->mod_params->swctrl_lps;
	rtlpriv->psc.fwctrl_lps = rtlpriv->cfg->mod_params->fwctrl_lps;
	if (!rtlpriv->psc.inactiveps)
		pr_info("Power Save off (module option)\n");
	if (!rtlpriv->psc.fwctrl_lps)
		pr_info("FW Power Save off (module option)\n");
	rtlpriv->psc.reg_fwctrl_lps = 3;
	rtlpriv->psc.reg_max_lps_awakeintvl = 5;
	/* for ASPM, you can close aspm through
	 * set const_support_pciaspm = 0 */
	rtl92s_init_aspm_vars(hw);

	if (rtlpriv->psc.reg_fwctrl_lps == 1)
		rtlpriv->psc.fwctrl_psmode = FW_PS_MIN_MODE;
	else if (rtlpriv->psc.reg_fwctrl_lps == 2)
		rtlpriv->psc.fwctrl_psmode = FW_PS_MAX_MODE;
	else if (rtlpriv->psc.reg_fwctrl_lps == 3)
		rtlpriv->psc.fwctrl_psmode = FW_PS_DTIM_MODE;

	/* for firmware buf */
	rtlpriv->rtlhal.pfirmware = vzalloc(sizeof(struct rt_firmware));
<<<<<<< HEAD
	if (!rtlpriv->rtlhal.pfirmware)
=======
	if (!rtlpriv->rtlhal.pfirmware) {
		RT_TRACE(rtlpriv, COMP_ERR, DBG_EMERG,
			 "Can't alloc buffer for fw\n");
>>>>>>> b0302aba
		return 1;

	rtlpriv->max_fw_size = sizeof(struct rt_firmware);

	pr_info("Driver for Realtek RTL8192SE/RTL8191SE\n"
		"Loading firmware %s\n", rtlpriv->cfg->fw_name);
	/* request fw */
	err = request_firmware_nowait(THIS_MODULE, 1, rtlpriv->cfg->fw_name,
				      rtlpriv->io.dev, GFP_KERNEL, hw,
				      rtl92se_fw_cb);
	if (err) {
		RT_TRACE(rtlpriv, COMP_ERR, DBG_EMERG,
			 "Failed to request firmware!\n");
		return 1;
	}

	return err;
}

static void rtl92s_deinit_sw_vars(struct ieee80211_hw *hw)
{
	struct rtl_priv *rtlpriv = rtl_priv(hw);

	if (rtlpriv->rtlhal.pfirmware) {
		vfree(rtlpriv->rtlhal.pfirmware);
		rtlpriv->rtlhal.pfirmware = NULL;
	}
}

static struct rtl_hal_ops rtl8192se_hal_ops = {
	.init_sw_vars = rtl92s_init_sw_vars,
	.deinit_sw_vars = rtl92s_deinit_sw_vars,
	.read_eeprom_info = rtl92se_read_eeprom_info,
	.interrupt_recognized = rtl92se_interrupt_recognized,
	.hw_init = rtl92se_hw_init,
	.hw_disable = rtl92se_card_disable,
	.hw_suspend = rtl92se_suspend,
	.hw_resume = rtl92se_resume,
	.enable_interrupt = rtl92se_enable_interrupt,
	.disable_interrupt = rtl92se_disable_interrupt,
	.set_network_type = rtl92se_set_network_type,
	.set_chk_bssid = rtl92se_set_check_bssid,
	.set_qos = rtl92se_set_qos,
	.set_bcn_reg = rtl92se_set_beacon_related_registers,
	.set_bcn_intv = rtl92se_set_beacon_interval,
	.update_interrupt_mask = rtl92se_update_interrupt_mask,
	.get_hw_reg = rtl92se_get_hw_reg,
	.set_hw_reg = rtl92se_set_hw_reg,
	.update_rate_tbl = rtl92se_update_hal_rate_tbl,
	.fill_tx_desc = rtl92se_tx_fill_desc,
	.fill_tx_cmddesc = rtl92se_tx_fill_cmddesc,
	.query_rx_desc = rtl92se_rx_query_desc,
	.set_channel_access = rtl92se_update_channel_access_setting,
	.radio_onoff_checking = rtl92se_gpio_radio_on_off_checking,
	.set_bw_mode = rtl92s_phy_set_bw_mode,
	.switch_channel = rtl92s_phy_sw_chnl,
	.dm_watchdog = rtl92s_dm_watchdog,
	.scan_operation_backup = rtl92s_phy_scan_operation_backup,
	.set_rf_power_state = rtl92s_phy_set_rf_power_state,
	.led_control = rtl92se_led_control,
	.set_desc = rtl92se_set_desc,
	.get_desc = rtl92se_get_desc,
	.tx_polling = rtl92se_tx_polling,
	.enable_hw_sec = rtl92se_enable_hw_security_config,
	.set_key = rtl92se_set_key,
	.init_sw_leds = rtl92se_init_sw_leds,
	.get_bbreg = rtl92s_phy_query_bb_reg,
	.set_bbreg = rtl92s_phy_set_bb_reg,
	.get_rfreg = rtl92s_phy_query_rf_reg,
	.set_rfreg = rtl92s_phy_set_rf_reg,
};

static struct rtl_mod_params rtl92se_mod_params = {
	.sw_crypto = false,
	.inactiveps = true,
	.swctrl_lps = true,
	.fwctrl_lps = false,
	.debug = DBG_EMERG,
};

/* Because memory R/W bursting will cause system hang/crash
 * for 92se, so we don't read back after every write action */
static struct rtl_hal_cfg rtl92se_hal_cfg = {
	.bar_id = 1,
	.write_readback = false,
	.name = "rtl92s_pci",
	.fw_name = "rtlwifi/rtl8192sefw.bin",
	.ops = &rtl8192se_hal_ops,
	.mod_params = &rtl92se_mod_params,

	.maps[SYS_ISO_CTRL] = REG_SYS_ISO_CTRL,
	.maps[SYS_FUNC_EN] = REG_SYS_FUNC_EN,
	.maps[SYS_CLK] = SYS_CLKR,
	.maps[MAC_RCR_AM] = RCR_AM,
	.maps[MAC_RCR_AB] = RCR_AB,
	.maps[MAC_RCR_ACRC32] = RCR_ACRC32,
	.maps[MAC_RCR_ACF] = RCR_ACF,
	.maps[MAC_RCR_AAP] = RCR_AAP,

	.maps[EFUSE_TEST] = REG_EFUSE_TEST,
	.maps[EFUSE_CTRL] = REG_EFUSE_CTRL,
	.maps[EFUSE_CLK] = REG_EFUSE_CLK,
	.maps[EFUSE_CLK_CTRL] = REG_EFUSE_CTRL,
	.maps[EFUSE_PWC_EV12V] = 0, /* nouse for 8192se */
	.maps[EFUSE_FEN_ELDR] = 0, /* nouse for 8192se */
	.maps[EFUSE_LOADER_CLK_EN] = 0,/* nouse for 8192se */
	.maps[EFUSE_ANA8M] = EFUSE_ANA8M,
	.maps[EFUSE_HWSET_MAX_SIZE] = HWSET_MAX_SIZE_92S,
	.maps[EFUSE_MAX_SECTION_MAP] = EFUSE_MAX_SECTION,
	.maps[EFUSE_REAL_CONTENT_SIZE] = EFUSE_REAL_CONTENT_LEN,
	.maps[EFUSE_OOB_PROTECT_BYTES_LEN] = EFUSE_OOB_PROTECT_BYTES,

	.maps[RWCAM] = REG_RWCAM,
	.maps[WCAMI] = REG_WCAMI,
	.maps[RCAMO] = REG_RCAMO,
	.maps[CAMDBG] = REG_CAMDBG,
	.maps[SECR] = REG_SECR,
	.maps[SEC_CAM_NONE] = CAM_NONE,
	.maps[SEC_CAM_WEP40] = CAM_WEP40,
	.maps[SEC_CAM_TKIP] = CAM_TKIP,
	.maps[SEC_CAM_AES] = CAM_AES,
	.maps[SEC_CAM_WEP104] = CAM_WEP104,

	.maps[RTL_IMR_BCNDMAINT6] = IMR_BCNDMAINT6,
	.maps[RTL_IMR_BCNDMAINT5] = IMR_BCNDMAINT5,
	.maps[RTL_IMR_BCNDMAINT4] = IMR_BCNDMAINT4,
	.maps[RTL_IMR_BCNDMAINT3] = IMR_BCNDMAINT3,
	.maps[RTL_IMR_BCNDMAINT2] = IMR_BCNDMAINT2,
	.maps[RTL_IMR_BCNDMAINT1] = IMR_BCNDMAINT1,
	.maps[RTL_IMR_BCNDOK8] = IMR_BCNDOK8,
	.maps[RTL_IMR_BCNDOK7] = IMR_BCNDOK7,
	.maps[RTL_IMR_BCNDOK6] = IMR_BCNDOK6,
	.maps[RTL_IMR_BCNDOK5] = IMR_BCNDOK5,
	.maps[RTL_IMR_BCNDOK4] = IMR_BCNDOK4,
	.maps[RTL_IMR_BCNDOK3] = IMR_BCNDOK3,
	.maps[RTL_IMR_BCNDOK2] = IMR_BCNDOK2,
	.maps[RTL_IMR_BCNDOK1] = IMR_BCNDOK1,
	.maps[RTL_IMR_TIMEOUT2] = IMR_TIMEOUT2,
	.maps[RTL_IMR_TIMEOUT1] = IMR_TIMEOUT1,

	.maps[RTL_IMR_TXFOVW] = IMR_TXFOVW,
	.maps[RTL_IMR_PSTIMEOUT] = IMR_PSTIMEOUT,
	.maps[RTL_IMR_BcnInt] = IMR_BCNINT,
	.maps[RTL_IMR_RXFOVW] = IMR_RXFOVW,
	.maps[RTL_IMR_RDU] = IMR_RDU,
	.maps[RTL_IMR_ATIMEND] = IMR_ATIMEND,
	.maps[RTL_IMR_BDOK] = IMR_BDOK,
	.maps[RTL_IMR_MGNTDOK] = IMR_MGNTDOK,
	.maps[RTL_IMR_TBDER] = IMR_TBDER,
	.maps[RTL_IMR_HIGHDOK] = IMR_HIGHDOK,
	.maps[RTL_IMR_COMDOK] = IMR_COMDOK,
	.maps[RTL_IMR_TBDOK] = IMR_TBDOK,
	.maps[RTL_IMR_BKDOK] = IMR_BKDOK,
	.maps[RTL_IMR_BEDOK] = IMR_BEDOK,
	.maps[RTL_IMR_VIDOK] = IMR_VIDOK,
	.maps[RTL_IMR_VODOK] = IMR_VODOK,
	.maps[RTL_IMR_ROK] = IMR_ROK,
	.maps[RTL_IBSS_INT_MASKS] = (IMR_BCNINT | IMR_TBDOK | IMR_TBDER),

	.maps[RTL_RC_CCK_RATE1M] = DESC92_RATE1M,
	.maps[RTL_RC_CCK_RATE2M] = DESC92_RATE2M,
	.maps[RTL_RC_CCK_RATE5_5M] = DESC92_RATE5_5M,
	.maps[RTL_RC_CCK_RATE11M] = DESC92_RATE11M,
	.maps[RTL_RC_OFDM_RATE6M] = DESC92_RATE6M,
	.maps[RTL_RC_OFDM_RATE9M] = DESC92_RATE9M,
	.maps[RTL_RC_OFDM_RATE12M] = DESC92_RATE12M,
	.maps[RTL_RC_OFDM_RATE18M] = DESC92_RATE18M,
	.maps[RTL_RC_OFDM_RATE24M] = DESC92_RATE24M,
	.maps[RTL_RC_OFDM_RATE36M] = DESC92_RATE36M,
	.maps[RTL_RC_OFDM_RATE48M] = DESC92_RATE48M,
	.maps[RTL_RC_OFDM_RATE54M] = DESC92_RATE54M,

	.maps[RTL_RC_HT_RATEMCS7] = DESC92_RATEMCS7,
	.maps[RTL_RC_HT_RATEMCS15] = DESC92_RATEMCS15,
};

static struct pci_device_id rtl92se_pci_ids[] __devinitdata = {
	{RTL_PCI_DEVICE(PCI_VENDOR_ID_REALTEK, 0x8192, rtl92se_hal_cfg)},
	{RTL_PCI_DEVICE(PCI_VENDOR_ID_REALTEK, 0x8171, rtl92se_hal_cfg)},
	{RTL_PCI_DEVICE(PCI_VENDOR_ID_REALTEK, 0x8172, rtl92se_hal_cfg)},
	{RTL_PCI_DEVICE(PCI_VENDOR_ID_REALTEK, 0x8173, rtl92se_hal_cfg)},
	{RTL_PCI_DEVICE(PCI_VENDOR_ID_REALTEK, 0x8174, rtl92se_hal_cfg)},
	{},
};

MODULE_DEVICE_TABLE(pci, rtl92se_pci_ids);

MODULE_AUTHOR("lizhaoming	<chaoming_li@realsil.com.cn>");
MODULE_AUTHOR("Realtek WlanFAE	<wlanfae@realtek.com>");
MODULE_AUTHOR("Larry Finger	<Larry.Finger@lwfinger.net>");
MODULE_LICENSE("GPL");
MODULE_DESCRIPTION("Realtek 8192S/8191S 802.11n PCI wireless");
MODULE_FIRMWARE("rtlwifi/rtl8192sefw.bin");

module_param_named(swenc, rtl92se_mod_params.sw_crypto, bool, 0444);
module_param_named(debug, rtl92se_mod_params.debug, int, 0444);
module_param_named(ips, rtl92se_mod_params.inactiveps, bool, 0444);
module_param_named(swlps, rtl92se_mod_params.swctrl_lps, bool, 0444);
module_param_named(fwlps, rtl92se_mod_params.fwctrl_lps, bool, 0444);
MODULE_PARM_DESC(swenc, "Set to 1 for software crypto (default 0)\n");
MODULE_PARM_DESC(ips, "Set to 0 to not use link power save (default 1)\n");
MODULE_PARM_DESC(swlps, "Set to 1 to use SW control power save (default 0)\n");
MODULE_PARM_DESC(fwlps, "Set to 1 to use FW control power save (default 1)\n");
MODULE_PARM_DESC(debug, "Set debug level (0-5) (default 0)");

static const struct dev_pm_ops rtlwifi_pm_ops = {
	.suspend = rtl_pci_suspend,
	.resume = rtl_pci_resume,
	.freeze = rtl_pci_suspend,
	.thaw = rtl_pci_resume,
	.poweroff = rtl_pci_suspend,
	.restore = rtl_pci_resume,
};

static struct pci_driver rtl92se_driver = {
	.name = KBUILD_MODNAME,
	.id_table = rtl92se_pci_ids,
	.probe = rtl_pci_probe,
	.remove = rtl_pci_disconnect,
	.driver.pm = &rtlwifi_pm_ops,
};

static int __init rtl92se_module_init(void)
{
	int ret = 0;

	ret = pci_register_driver(&rtl92se_driver);
	if (ret)
		RT_ASSERT(false, "No device found\n");

	return ret;
}

static void __exit rtl92se_module_exit(void)
{
	pci_unregister_driver(&rtl92se_driver);
}

module_init(rtl92se_module_init);
module_exit(rtl92se_module_exit);<|MERGE_RESOLUTION|>--- conflicted
+++ resolved
@@ -226,13 +226,7 @@
 
 	/* for firmware buf */
 	rtlpriv->rtlhal.pfirmware = vzalloc(sizeof(struct rt_firmware));
-<<<<<<< HEAD
 	if (!rtlpriv->rtlhal.pfirmware)
-=======
-	if (!rtlpriv->rtlhal.pfirmware) {
-		RT_TRACE(rtlpriv, COMP_ERR, DBG_EMERG,
-			 "Can't alloc buffer for fw\n");
->>>>>>> b0302aba
 		return 1;
 
 	rtlpriv->max_fw_size = sizeof(struct rt_firmware);
