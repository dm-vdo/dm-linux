# SPDX-License-Identifier: GPL-2.0-only
config ARM64
	def_bool y
	select ACPI_CCA_REQUIRED if ACPI
	select ACPI_GENERIC_GSI if ACPI
	select ACPI_GTDT if ACPI
	select ACPI_IORT if ACPI
	select ACPI_REDUCED_HARDWARE_ONLY if ACPI
	select ACPI_MCFG if (ACPI && PCI)
	select ACPI_SPCR_TABLE if ACPI
	select ACPI_PPTT if ACPI
	select ARCH_HAS_DEBUG_WX
	select ARCH_BINFMT_ELF_STATE
	select ARCH_CORRECT_STACKTRACE_ON_KRETPROBE
	select ARCH_ENABLE_HUGEPAGE_MIGRATION if HUGETLB_PAGE && MIGRATION
	select ARCH_ENABLE_MEMORY_HOTPLUG
	select ARCH_ENABLE_MEMORY_HOTREMOVE
	select ARCH_ENABLE_SPLIT_PMD_PTLOCK if PGTABLE_LEVELS > 2
	select ARCH_ENABLE_THP_MIGRATION if TRANSPARENT_HUGEPAGE
	select ARCH_HAS_CACHE_LINE_SIZE
	select ARCH_HAS_DEBUG_VIRTUAL
	select ARCH_HAS_DEBUG_VM_PGTABLE
	select ARCH_HAS_DMA_PREP_COHERENT
	select ARCH_HAS_ACPI_TABLE_UPGRADE if ACPI
	select ARCH_HAS_FAST_MULTIPLIER
	select ARCH_HAS_FORTIFY_SOURCE
	select ARCH_HAS_GCOV_PROFILE_ALL
	select ARCH_HAS_GIGANTIC_PAGE
	select ARCH_HAS_KCOV
	select ARCH_HAS_KEEPINITRD
	select ARCH_HAS_MEMBARRIER_SYNC_CORE
	select ARCH_HAS_NON_OVERLAPPING_ADDRESS_SPACE
	select ARCH_HAS_PTE_DEVMAP
	select ARCH_HAS_PTE_SPECIAL
	select ARCH_HAS_SETUP_DMA_OPS
	select ARCH_HAS_SET_DIRECT_MAP
	select ARCH_HAS_SET_MEMORY
	select ARCH_STACKWALK
	select ARCH_HAS_STRICT_KERNEL_RWX
	select ARCH_HAS_STRICT_MODULE_RWX
	select ARCH_HAS_SYNC_DMA_FOR_DEVICE
	select ARCH_HAS_SYNC_DMA_FOR_CPU
	select ARCH_HAS_SYSCALL_WRAPPER
	select ARCH_HAS_TEARDOWN_DMA_OPS if IOMMU_SUPPORT
	select ARCH_HAS_TICK_BROADCAST if GENERIC_CLOCKEVENTS_BROADCAST
	select ARCH_HAS_ZONE_DMA_SET if EXPERT
	select ARCH_HAVE_ELF_PROT
	select ARCH_HAVE_NMI_SAFE_CMPXCHG
	select ARCH_INLINE_READ_LOCK if !PREEMPTION
	select ARCH_INLINE_READ_LOCK_BH if !PREEMPTION
	select ARCH_INLINE_READ_LOCK_IRQ if !PREEMPTION
	select ARCH_INLINE_READ_LOCK_IRQSAVE if !PREEMPTION
	select ARCH_INLINE_READ_UNLOCK if !PREEMPTION
	select ARCH_INLINE_READ_UNLOCK_BH if !PREEMPTION
	select ARCH_INLINE_READ_UNLOCK_IRQ if !PREEMPTION
	select ARCH_INLINE_READ_UNLOCK_IRQRESTORE if !PREEMPTION
	select ARCH_INLINE_WRITE_LOCK if !PREEMPTION
	select ARCH_INLINE_WRITE_LOCK_BH if !PREEMPTION
	select ARCH_INLINE_WRITE_LOCK_IRQ if !PREEMPTION
	select ARCH_INLINE_WRITE_LOCK_IRQSAVE if !PREEMPTION
	select ARCH_INLINE_WRITE_UNLOCK if !PREEMPTION
	select ARCH_INLINE_WRITE_UNLOCK_BH if !PREEMPTION
	select ARCH_INLINE_WRITE_UNLOCK_IRQ if !PREEMPTION
	select ARCH_INLINE_WRITE_UNLOCK_IRQRESTORE if !PREEMPTION
	select ARCH_INLINE_SPIN_TRYLOCK if !PREEMPTION
	select ARCH_INLINE_SPIN_TRYLOCK_BH if !PREEMPTION
	select ARCH_INLINE_SPIN_LOCK if !PREEMPTION
	select ARCH_INLINE_SPIN_LOCK_BH if !PREEMPTION
	select ARCH_INLINE_SPIN_LOCK_IRQ if !PREEMPTION
	select ARCH_INLINE_SPIN_LOCK_IRQSAVE if !PREEMPTION
	select ARCH_INLINE_SPIN_UNLOCK if !PREEMPTION
	select ARCH_INLINE_SPIN_UNLOCK_BH if !PREEMPTION
	select ARCH_INLINE_SPIN_UNLOCK_IRQ if !PREEMPTION
	select ARCH_INLINE_SPIN_UNLOCK_IRQRESTORE if !PREEMPTION
	select ARCH_KEEP_MEMBLOCK
	select ARCH_USE_CMPXCHG_LOCKREF
	select ARCH_USE_GNU_PROPERTY
	select ARCH_USE_MEMTEST
	select ARCH_USE_QUEUED_RWLOCKS
	select ARCH_USE_QUEUED_SPINLOCKS
	select ARCH_USE_SYM_ANNOTATIONS
	select ARCH_SUPPORTS_DEBUG_PAGEALLOC
	select ARCH_SUPPORTS_HUGETLBFS
	select ARCH_SUPPORTS_MEMORY_FAILURE
	select ARCH_SUPPORTS_SHADOW_CALL_STACK if CC_HAVE_SHADOW_CALL_STACK
	select ARCH_SUPPORTS_LTO_CLANG if CPU_LITTLE_ENDIAN
	select ARCH_SUPPORTS_LTO_CLANG_THIN
	select ARCH_SUPPORTS_CFI_CLANG
	select ARCH_SUPPORTS_ATOMIC_RMW
	select ARCH_SUPPORTS_INT128 if CC_HAS_INT128
	select ARCH_SUPPORTS_NUMA_BALANCING
	select ARCH_WANT_COMPAT_IPC_PARSE_VERSION if COMPAT
	select ARCH_WANT_DEFAULT_BPF_JIT
	select ARCH_WANT_DEFAULT_TOPDOWN_MMAP_LAYOUT
	select ARCH_WANT_FRAME_POINTERS
	select ARCH_WANT_HUGE_PMD_SHARE if ARM64_4K_PAGES || (ARM64_16K_PAGES && !ARM64_VA_BITS_36)
	select ARCH_WANT_LD_ORPHAN_WARN
	select ARCH_WANTS_NO_INSTR
	select ARCH_HAS_UBSAN_SANITIZE_ALL
	select ARM_AMBA
	select ARM_ARCH_TIMER
	select ARM_GIC
	select AUDIT_ARCH_COMPAT_GENERIC
	select ARM_GIC_V2M if PCI
	select ARM_GIC_V3
	select ARM_GIC_V3_ITS if PCI
	select ARM_PSCI_FW
	select BUILDTIME_TABLE_SORT
	select CLONE_BACKWARDS
	select COMMON_CLK
	select CPU_PM if (SUSPEND || CPU_IDLE)
	select CRC32
	select DCACHE_WORD_ACCESS
	select DMA_DIRECT_REMAP
	select EDAC_SUPPORT
	select FRAME_POINTER
	select GENERIC_ALLOCATOR
	select GENERIC_ARCH_TOPOLOGY
	select GENERIC_CLOCKEVENTS_BROADCAST
	select GENERIC_CPU_AUTOPROBE
	select GENERIC_CPU_VULNERABILITIES
	select GENERIC_EARLY_IOREMAP
	select GENERIC_FIND_FIRST_BIT
	select GENERIC_IDLE_POLL_SETUP
	select GENERIC_IRQ_IPI
	select GENERIC_IRQ_PROBE
	select GENERIC_IRQ_SHOW
	select GENERIC_IRQ_SHOW_LEVEL
	select GENERIC_LIB_DEVMEM_IS_ALLOWED
	select GENERIC_PCI_IOMAP
	select GENERIC_PTDUMP
	select GENERIC_SCHED_CLOCK
	select GENERIC_SMP_IDLE_THREAD
	select GENERIC_TIME_VSYSCALL
	select GENERIC_GETTIMEOFDAY
	select GENERIC_VDSO_TIME_NS
	select HARDIRQS_SW_RESEND
	select HAVE_MOVE_PMD
	select HAVE_MOVE_PUD
	select HAVE_PCI
	select HAVE_ACPI_APEI if (ACPI && EFI)
	select HAVE_ALIGNED_STRUCT_PAGE if SLUB
	select HAVE_ARCH_AUDITSYSCALL
	select HAVE_ARCH_BITREVERSE
	select HAVE_ARCH_COMPILER_H
	select HAVE_ARCH_HUGE_VMAP
	select HAVE_ARCH_JUMP_LABEL
	select HAVE_ARCH_JUMP_LABEL_RELATIVE
	select HAVE_ARCH_KASAN if !(ARM64_16K_PAGES && ARM64_VA_BITS_48)
	select HAVE_ARCH_KASAN_VMALLOC if HAVE_ARCH_KASAN
	select HAVE_ARCH_KASAN_SW_TAGS if HAVE_ARCH_KASAN
	select HAVE_ARCH_KASAN_HW_TAGS if (HAVE_ARCH_KASAN && ARM64_MTE)
	select HAVE_ARCH_KFENCE
	select HAVE_ARCH_KGDB
	select HAVE_ARCH_MMAP_RND_BITS
	select HAVE_ARCH_MMAP_RND_COMPAT_BITS if COMPAT
	select HAVE_ARCH_PREL32_RELOCATIONS
	select HAVE_ARCH_RANDOMIZE_KSTACK_OFFSET
	select HAVE_ARCH_SECCOMP_FILTER
	select HAVE_ARCH_STACKLEAK
	select HAVE_ARCH_THREAD_STRUCT_WHITELIST
	select HAVE_ARCH_TRACEHOOK
	select HAVE_ARCH_TRANSPARENT_HUGEPAGE
	select HAVE_ARCH_VMAP_STACK
	select HAVE_ARM_SMCCC
	select HAVE_ASM_MODVERSIONS
	select HAVE_EBPF_JIT
	select HAVE_C_RECORDMCOUNT
	select HAVE_CMPXCHG_DOUBLE
	select HAVE_CMPXCHG_LOCAL
	select HAVE_CONTEXT_TRACKING
	select HAVE_DEBUG_KMEMLEAK
	select HAVE_DMA_CONTIGUOUS
	select HAVE_DYNAMIC_FTRACE
	select HAVE_DYNAMIC_FTRACE_WITH_REGS \
		if $(cc-option,-fpatchable-function-entry=2)
	select FTRACE_MCOUNT_USE_PATCHABLE_FUNCTION_ENTRY \
		if DYNAMIC_FTRACE_WITH_REGS
	select HAVE_EFFICIENT_UNALIGNED_ACCESS
	select HAVE_FAST_GUP
	select HAVE_FTRACE_MCOUNT_RECORD
	select HAVE_FUNCTION_TRACER
	select HAVE_FUNCTION_ERROR_INJECTION
	select HAVE_FUNCTION_GRAPH_TRACER
	select HAVE_GCC_PLUGINS
	select HAVE_HW_BREAKPOINT if PERF_EVENTS
	select HAVE_IRQ_TIME_ACCOUNTING
	select HAVE_KVM
	select HAVE_NMI
	select HAVE_PATA_PLATFORM
	select HAVE_PERF_EVENTS
	select HAVE_PERF_REGS
	select HAVE_PERF_USER_STACK_DUMP
	select HAVE_REGS_AND_STACK_ACCESS_API
	select HAVE_POSIX_CPU_TIMERS_TASK_WORK
	select HAVE_FUNCTION_ARG_ACCESS_API
	select HAVE_FUTEX_CMPXCHG if FUTEX
	select MMU_GATHER_RCU_TABLE_FREE
	select HAVE_RSEQ
	select HAVE_STACKPROTECTOR
	select HAVE_SYSCALL_TRACEPOINTS
	select HAVE_KPROBES
	select HAVE_KRETPROBES
	select HAVE_GENERIC_VDSO
	select IOMMU_DMA if IOMMU_SUPPORT
	select IRQ_DOMAIN
	select IRQ_FORCED_THREADING
	select KASAN_VMALLOC if KASAN_GENERIC
	select MODULES_USE_ELF_RELA
	select NEED_DMA_MAP_STATE
	select NEED_SG_DMA_LENGTH
	select OF
	select OF_EARLY_FLATTREE
	select PCI_DOMAINS_GENERIC if PCI
	select PCI_ECAM if (ACPI && PCI)
	select PCI_SYSCALL if PCI
	select POWER_RESET
	select POWER_SUPPLY
	select SPARSE_IRQ
	select SWIOTLB
	select SYSCTL_EXCEPTION_TRACE
	select THREAD_INFO_IN_TASK
	select HAVE_ARCH_USERFAULTFD_MINOR if USERFAULTFD
	select TRACE_IRQFLAGS_SUPPORT
	help
	  ARM 64-bit (AArch64) Linux support.

config 64BIT
	def_bool y

config MMU
	def_bool y

config ARM64_PAGE_SHIFT
	int
	default 16 if ARM64_64K_PAGES
	default 14 if ARM64_16K_PAGES
	default 12

config ARM64_CONT_PTE_SHIFT
	int
	default 5 if ARM64_64K_PAGES
	default 7 if ARM64_16K_PAGES
	default 4

config ARM64_CONT_PMD_SHIFT
	int
	default 5 if ARM64_64K_PAGES
	default 5 if ARM64_16K_PAGES
	default 4

config ARCH_MMAP_RND_BITS_MIN
       default 14 if ARM64_64K_PAGES
       default 16 if ARM64_16K_PAGES
       default 18

# max bits determined by the following formula:
#  VA_BITS - PAGE_SHIFT - 3
config ARCH_MMAP_RND_BITS_MAX
       default 19 if ARM64_VA_BITS=36
       default 24 if ARM64_VA_BITS=39
       default 27 if ARM64_VA_BITS=42
       default 30 if ARM64_VA_BITS=47
       default 29 if ARM64_VA_BITS=48 && ARM64_64K_PAGES
       default 31 if ARM64_VA_BITS=48 && ARM64_16K_PAGES
       default 33 if ARM64_VA_BITS=48
       default 14 if ARM64_64K_PAGES
       default 16 if ARM64_16K_PAGES
       default 18

config ARCH_MMAP_RND_COMPAT_BITS_MIN
       default 7 if ARM64_64K_PAGES
       default 9 if ARM64_16K_PAGES
       default 11

config ARCH_MMAP_RND_COMPAT_BITS_MAX
       default 16

config NO_IOPORT_MAP
	def_bool y if !PCI

config STACKTRACE_SUPPORT
	def_bool y

config ILLEGAL_POINTER_VALUE
	hex
	default 0xdead000000000000

config LOCKDEP_SUPPORT
	def_bool y

config GENERIC_BUG
	def_bool y
	depends on BUG

config GENERIC_BUG_RELATIVE_POINTERS
	def_bool y
	depends on GENERIC_BUG

config GENERIC_HWEIGHT
	def_bool y

config GENERIC_CSUM
        def_bool y

config GENERIC_CALIBRATE_DELAY
	def_bool y

config ARCH_MHP_MEMMAP_ON_MEMORY_ENABLE
	def_bool y

config SMP
	def_bool y

config KERNEL_MODE_NEON
	def_bool y

config FIX_EARLYCON_MEM
	def_bool y

config PGTABLE_LEVELS
	int
	default 2 if ARM64_16K_PAGES && ARM64_VA_BITS_36
	default 2 if ARM64_64K_PAGES && ARM64_VA_BITS_42
	default 3 if ARM64_64K_PAGES && (ARM64_VA_BITS_48 || ARM64_VA_BITS_52)
	default 3 if ARM64_4K_PAGES && ARM64_VA_BITS_39
	default 3 if ARM64_16K_PAGES && ARM64_VA_BITS_47
	default 4 if !ARM64_64K_PAGES && ARM64_VA_BITS_48

config ARCH_SUPPORTS_UPROBES
	def_bool y

config ARCH_PROC_KCORE_TEXT
	def_bool y

config BROKEN_GAS_INST
	def_bool !$(as-instr,1:\n.inst 0\n.rept . - 1b\n\nnop\n.endr\n)

config KASAN_SHADOW_OFFSET
	hex
	depends on KASAN_GENERIC || KASAN_SW_TAGS
	default 0xdfff800000000000 if (ARM64_VA_BITS_48 || ARM64_VA_BITS_52) && !KASAN_SW_TAGS
	default 0xdfffc00000000000 if ARM64_VA_BITS_47 && !KASAN_SW_TAGS
	default 0xdffffe0000000000 if ARM64_VA_BITS_42 && !KASAN_SW_TAGS
	default 0xdfffffc000000000 if ARM64_VA_BITS_39 && !KASAN_SW_TAGS
	default 0xdffffff800000000 if ARM64_VA_BITS_36 && !KASAN_SW_TAGS
	default 0xefff800000000000 if (ARM64_VA_BITS_48 || ARM64_VA_BITS_52) && KASAN_SW_TAGS
	default 0xefffc00000000000 if ARM64_VA_BITS_47 && KASAN_SW_TAGS
	default 0xeffffe0000000000 if ARM64_VA_BITS_42 && KASAN_SW_TAGS
	default 0xefffffc000000000 if ARM64_VA_BITS_39 && KASAN_SW_TAGS
	default 0xeffffff800000000 if ARM64_VA_BITS_36 && KASAN_SW_TAGS
	default 0xffffffffffffffff

source "arch/arm64/Kconfig.platforms"

menu "Kernel Features"

menu "ARM errata workarounds via the alternatives framework"

config ARM64_WORKAROUND_CLEAN_CACHE
	bool

config ARM64_ERRATUM_826319
	bool "Cortex-A53: 826319: System might deadlock if a write cannot complete until read data is accepted"
	default y
	select ARM64_WORKAROUND_CLEAN_CACHE
	help
	  This option adds an alternative code sequence to work around ARM
	  erratum 826319 on Cortex-A53 parts up to r0p2 with an AMBA 4 ACE or
	  AXI master interface and an L2 cache.

	  If a Cortex-A53 uses an AMBA AXI4 ACE interface to other processors
	  and is unable to accept a certain write via this interface, it will
	  not progress on read data presented on the read data channel and the
	  system can deadlock.

	  The workaround promotes data cache clean instructions to
	  data cache clean-and-invalidate.
	  Please note that this does not necessarily enable the workaround,
	  as it depends on the alternative framework, which will only patch
	  the kernel if an affected CPU is detected.

	  If unsure, say Y.

config ARM64_ERRATUM_827319
	bool "Cortex-A53: 827319: Data cache clean instructions might cause overlapping transactions to the interconnect"
	default y
	select ARM64_WORKAROUND_CLEAN_CACHE
	help
	  This option adds an alternative code sequence to work around ARM
	  erratum 827319 on Cortex-A53 parts up to r0p2 with an AMBA 5 CHI
	  master interface and an L2 cache.

	  Under certain conditions this erratum can cause a clean line eviction
	  to occur at the same time as another transaction to the same address
	  on the AMBA 5 CHI interface, which can cause data corruption if the
	  interconnect reorders the two transactions.

	  The workaround promotes data cache clean instructions to
	  data cache clean-and-invalidate.
	  Please note that this does not necessarily enable the workaround,
	  as it depends on the alternative framework, which will only patch
	  the kernel if an affected CPU is detected.

	  If unsure, say Y.

config ARM64_ERRATUM_824069
	bool "Cortex-A53: 824069: Cache line might not be marked as clean after a CleanShared snoop"
	default y
	select ARM64_WORKAROUND_CLEAN_CACHE
	help
	  This option adds an alternative code sequence to work around ARM
	  erratum 824069 on Cortex-A53 parts up to r0p2 when it is connected
	  to a coherent interconnect.

	  If a Cortex-A53 processor is executing a store or prefetch for
	  write instruction at the same time as a processor in another
	  cluster is executing a cache maintenance operation to the same
	  address, then this erratum might cause a clean cache line to be
	  incorrectly marked as dirty.

	  The workaround promotes data cache clean instructions to
	  data cache clean-and-invalidate.
	  Please note that this option does not necessarily enable the
	  workaround, as it depends on the alternative framework, which will
	  only patch the kernel if an affected CPU is detected.

	  If unsure, say Y.

config ARM64_ERRATUM_819472
	bool "Cortex-A53: 819472: Store exclusive instructions might cause data corruption"
	default y
	select ARM64_WORKAROUND_CLEAN_CACHE
	help
	  This option adds an alternative code sequence to work around ARM
	  erratum 819472 on Cortex-A53 parts up to r0p1 with an L2 cache
	  present when it is connected to a coherent interconnect.

	  If the processor is executing a load and store exclusive sequence at
	  the same time as a processor in another cluster is executing a cache
	  maintenance operation to the same address, then this erratum might
	  cause data corruption.

	  The workaround promotes data cache clean instructions to
	  data cache clean-and-invalidate.
	  Please note that this does not necessarily enable the workaround,
	  as it depends on the alternative framework, which will only patch
	  the kernel if an affected CPU is detected.

	  If unsure, say Y.

config ARM64_ERRATUM_832075
	bool "Cortex-A57: 832075: possible deadlock on mixing exclusive memory accesses with device loads"
	default y
	help
	  This option adds an alternative code sequence to work around ARM
	  erratum 832075 on Cortex-A57 parts up to r1p2.

	  Affected Cortex-A57 parts might deadlock when exclusive load/store
	  instructions to Write-Back memory are mixed with Device loads.

	  The workaround is to promote device loads to use Load-Acquire
	  semantics.
	  Please note that this does not necessarily enable the workaround,
	  as it depends on the alternative framework, which will only patch
	  the kernel if an affected CPU is detected.

	  If unsure, say Y.

config ARM64_ERRATUM_834220
	bool "Cortex-A57: 834220: Stage 2 translation fault might be incorrectly reported in presence of a Stage 1 fault"
	depends on KVM
	default y
	help
	  This option adds an alternative code sequence to work around ARM
	  erratum 834220 on Cortex-A57 parts up to r1p2.

	  Affected Cortex-A57 parts might report a Stage 2 translation
	  fault as the result of a Stage 1 fault for load crossing a
	  page boundary when there is a permission or device memory
	  alignment fault at Stage 1 and a translation fault at Stage 2.

	  The workaround is to verify that the Stage 1 translation
	  doesn't generate a fault before handling the Stage 2 fault.
	  Please note that this does not necessarily enable the workaround,
	  as it depends on the alternative framework, which will only patch
	  the kernel if an affected CPU is detected.

	  If unsure, say Y.

config ARM64_ERRATUM_845719
	bool "Cortex-A53: 845719: a load might read incorrect data"
	depends on COMPAT
	default y
	help
	  This option adds an alternative code sequence to work around ARM
	  erratum 845719 on Cortex-A53 parts up to r0p4.

	  When running a compat (AArch32) userspace on an affected Cortex-A53
	  part, a load at EL0 from a virtual address that matches the bottom 32
	  bits of the virtual address used by a recent load at (AArch64) EL1
	  might return incorrect data.

	  The workaround is to write the contextidr_el1 register on exception
	  return to a 32-bit task.
	  Please note that this does not necessarily enable the workaround,
	  as it depends on the alternative framework, which will only patch
	  the kernel if an affected CPU is detected.

	  If unsure, say Y.

config ARM64_ERRATUM_843419
	bool "Cortex-A53: 843419: A load or store might access an incorrect address"
	default y
	select ARM64_MODULE_PLTS if MODULES
	help
	  This option links the kernel with '--fix-cortex-a53-843419' and
	  enables PLT support to replace certain ADRP instructions, which can
	  cause subsequent memory accesses to use an incorrect address on
	  Cortex-A53 parts up to r0p4.

	  If unsure, say Y.

config ARM64_LD_HAS_FIX_ERRATUM_843419
	def_bool $(ld-option,--fix-cortex-a53-843419)

config ARM64_ERRATUM_1024718
	bool "Cortex-A55: 1024718: Update of DBM/AP bits without break before make might result in incorrect update"
	default y
	help
	  This option adds a workaround for ARM Cortex-A55 Erratum 1024718.

	  Affected Cortex-A55 cores (all revisions) could cause incorrect
	  update of the hardware dirty bit when the DBM/AP bits are updated
	  without a break-before-make. The workaround is to disable the usage
	  of hardware DBM locally on the affected cores. CPUs not affected by
	  this erratum will continue to use the feature.

	  If unsure, say Y.

config ARM64_ERRATUM_1418040
	bool "Cortex-A76/Neoverse-N1: MRC read following MRRC read of specific Generic Timer in AArch32 might give incorrect result"
	default y
	depends on COMPAT
	help
	  This option adds a workaround for ARM Cortex-A76/Neoverse-N1
	  errata 1188873 and 1418040.

	  Affected Cortex-A76/Neoverse-N1 cores (r0p0 to r3p1) could
	  cause register corruption when accessing the timer registers
	  from AArch32 userspace.

	  If unsure, say Y.

config ARM64_WORKAROUND_SPECULATIVE_AT
	bool

config ARM64_ERRATUM_1165522
	bool "Cortex-A76: 1165522: Speculative AT instruction using out-of-context translation regime could cause subsequent request to generate an incorrect translation"
	default y
	select ARM64_WORKAROUND_SPECULATIVE_AT
	help
	  This option adds a workaround for ARM Cortex-A76 erratum 1165522.

	  Affected Cortex-A76 cores (r0p0, r1p0, r2p0) could end-up with
	  corrupted TLBs by speculating an AT instruction during a guest
	  context switch.

	  If unsure, say Y.

config ARM64_ERRATUM_1319367
	bool "Cortex-A57/A72: 1319537: Speculative AT instruction using out-of-context translation regime could cause subsequent request to generate an incorrect translation"
	default y
	select ARM64_WORKAROUND_SPECULATIVE_AT
	help
	  This option adds work arounds for ARM Cortex-A57 erratum 1319537
	  and A72 erratum 1319367

	  Cortex-A57 and A72 cores could end-up with corrupted TLBs by
	  speculating an AT instruction during a guest context switch.

	  If unsure, say Y.

config ARM64_ERRATUM_1530923
	bool "Cortex-A55: 1530923: Speculative AT instruction using out-of-context translation regime could cause subsequent request to generate an incorrect translation"
	default y
	select ARM64_WORKAROUND_SPECULATIVE_AT
	help
	  This option adds a workaround for ARM Cortex-A55 erratum 1530923.

	  Affected Cortex-A55 cores (r0p0, r0p1, r1p0, r2p0) could end-up with
	  corrupted TLBs by speculating an AT instruction during a guest
	  context switch.

	  If unsure, say Y.

config ARM64_WORKAROUND_REPEAT_TLBI
	bool

config ARM64_ERRATUM_1286807
	bool "Cortex-A76: Modification of the translation table for a virtual address might lead to read-after-read ordering violation"
	default y
	select ARM64_WORKAROUND_REPEAT_TLBI
	help
	  This option adds a workaround for ARM Cortex-A76 erratum 1286807.

	  On the affected Cortex-A76 cores (r0p0 to r3p0), if a virtual
	  address for a cacheable mapping of a location is being
	  accessed by a core while another core is remapping the virtual
	  address to a new physical page using the recommended
	  break-before-make sequence, then under very rare circumstances
	  TLBI+DSB completes before a read using the translation being
	  invalidated has been observed by other observers. The
	  workaround repeats the TLBI+DSB operation.

config ARM64_ERRATUM_1463225
	bool "Cortex-A76: Software Step might prevent interrupt recognition"
	default y
	help
	  This option adds a workaround for Arm Cortex-A76 erratum 1463225.

	  On the affected Cortex-A76 cores (r0p0 to r3p1), software stepping
	  of a system call instruction (SVC) can prevent recognition of
	  subsequent interrupts when software stepping is disabled in the
	  exception handler of the system call and either kernel debugging
	  is enabled or VHE is in use.

	  Work around the erratum by triggering a dummy step exception
	  when handling a system call from a task that is being stepped
	  in a VHE configuration of the kernel.

	  If unsure, say Y.

config ARM64_ERRATUM_1542419
	bool "Neoverse-N1: workaround mis-ordering of instruction fetches"
	default y
	help
	  This option adds a workaround for ARM Neoverse-N1 erratum
	  1542419.

	  Affected Neoverse-N1 cores could execute a stale instruction when
	  modified by another CPU. The workaround depends on a firmware
	  counterpart.

	  Workaround the issue by hiding the DIC feature from EL0. This
	  forces user-space to perform cache maintenance.

	  If unsure, say Y.

config ARM64_ERRATUM_1508412
	bool "Cortex-A77: 1508412: workaround deadlock on sequence of NC/Device load and store exclusive or PAR read"
	default y
	help
	  This option adds a workaround for Arm Cortex-A77 erratum 1508412.

	  Affected Cortex-A77 cores (r0p0, r1p0) could deadlock on a sequence
	  of a store-exclusive or read of PAR_EL1 and a load with device or
	  non-cacheable memory attributes. The workaround depends on a firmware
	  counterpart.

	  KVM guests must also have the workaround implemented or they can
	  deadlock the system.

	  Work around the issue by inserting DMB SY barriers around PAR_EL1
	  register reads and warning KVM users. The DMB barrier is sufficient
	  to prevent a speculative PAR_EL1 read.

	  If unsure, say Y.

config ARM64_WORKAROUND_TRBE_OVERWRITE_FILL_MODE
	bool

config ARM64_ERRATUM_2119858
	bool "Cortex-A710: 2119858: workaround TRBE overwriting trace data in FILL mode"
	default y
	depends on CORESIGHT_TRBE
	select ARM64_WORKAROUND_TRBE_OVERWRITE_FILL_MODE
	help
	  This option adds the workaround for ARM Cortex-A710 erratum 2119858.

	  Affected Cortex-A710 cores could overwrite up to 3 cache lines of trace
	  data at the base of the buffer (pointed to by TRBASER_EL1) in FILL mode in
	  the event of a WRAP event.

	  Work around the issue by always making sure we move the TRBPTR_EL1 by
	  256 bytes before enabling the buffer and filling the first 256 bytes of
	  the buffer with ETM ignore packets upon disabling.

	  If unsure, say Y.

config ARM64_ERRATUM_2139208
	bool "Neoverse-N2: 2139208: workaround TRBE overwriting trace data in FILL mode"
	default y
	depends on CORESIGHT_TRBE
	select ARM64_WORKAROUND_TRBE_OVERWRITE_FILL_MODE
	help
	  This option adds the workaround for ARM Neoverse-N2 erratum 2139208.

	  Affected Neoverse-N2 cores could overwrite up to 3 cache lines of trace
	  data at the base of the buffer (pointed to by TRBASER_EL1) in FILL mode in
	  the event of a WRAP event.

	  Work around the issue by always making sure we move the TRBPTR_EL1 by
	  256 bytes before enabling the buffer and filling the first 256 bytes of
	  the buffer with ETM ignore packets upon disabling.

	  If unsure, say Y.

config ARM64_WORKAROUND_TSB_FLUSH_FAILURE
	bool

config ARM64_ERRATUM_2054223
	bool "Cortex-A710: 2054223: workaround TSB instruction failing to flush trace"
	default y
	select ARM64_WORKAROUND_TSB_FLUSH_FAILURE
	help
	  Enable workaround for ARM Cortex-A710 erratum 2054223

	  Affected cores may fail to flush the trace data on a TSB instruction, when
	  the PE is in trace prohibited state. This will cause losing a few bytes
	  of the trace cached.

	  Workaround is to issue two TSB consecutively on affected cores.

	  If unsure, say Y.

config ARM64_ERRATUM_2067961
	bool "Neoverse-N2: 2067961: workaround TSB instruction failing to flush trace"
	default y
	select ARM64_WORKAROUND_TSB_FLUSH_FAILURE
	help
	  Enable workaround for ARM Neoverse-N2 erratum 2067961

	  Affected cores may fail to flush the trace data on a TSB instruction, when
	  the PE is in trace prohibited state. This will cause losing a few bytes
	  of the trace cached.

	  Workaround is to issue two TSB consecutively on affected cores.

	  If unsure, say Y.

config ARM64_WORKAROUND_TRBE_WRITE_OUT_OF_RANGE
	bool

config ARM64_ERRATUM_2253138
	bool "Neoverse-N2: 2253138: workaround TRBE writing to address out-of-range"
	depends on CORESIGHT_TRBE
	default y
	select ARM64_WORKAROUND_TRBE_WRITE_OUT_OF_RANGE
	help
	  This option adds the workaround for ARM Neoverse-N2 erratum 2253138.

	  Affected Neoverse-N2 cores might write to an out-of-range address, not reserved
	  for TRBE. Under some conditions, the TRBE might generate a write to the next
	  virtually addressed page following the last page of the TRBE address space
	  (i.e., the TRBLIMITR_EL1.LIMIT), instead of wrapping around to the base.

	  Work around this in the driver by always making sure that there is a
	  page beyond the TRBLIMITR_EL1.LIMIT, within the space allowed for the TRBE.

	  If unsure, say Y.

config ARM64_ERRATUM_2224489
	bool "Cortex-A710: 2224489: workaround TRBE writing to address out-of-range"
	depends on CORESIGHT_TRBE
	default y
	select ARM64_WORKAROUND_TRBE_WRITE_OUT_OF_RANGE
	help
	  This option adds the workaround for ARM Cortex-A710 erratum 2224489.

	  Affected Cortex-A710 cores might write to an out-of-range address, not reserved
	  for TRBE. Under some conditions, the TRBE might generate a write to the next
	  virtually addressed page following the last page of the TRBE address space
	  (i.e., the TRBLIMITR_EL1.LIMIT), instead of wrapping around to the base.

	  Work around this in the driver by always making sure that there is a
	  page beyond the TRBLIMITR_EL1.LIMIT, within the space allowed for the TRBE.

	  If unsure, say Y.

config CAVIUM_ERRATUM_22375
	bool "Cavium erratum 22375, 24313"
	default y
	help
	  Enable workaround for errata 22375 and 24313.

	  This implements two gicv3-its errata workarounds for ThunderX. Both
	  with a small impact affecting only ITS table allocation.

	    erratum 22375: only alloc 8MB table size
	    erratum 24313: ignore memory access type

	  The fixes are in ITS initialization and basically ignore memory access
	  type and table size provided by the TYPER and BASER registers.

	  If unsure, say Y.

config CAVIUM_ERRATUM_23144
	bool "Cavium erratum 23144: ITS SYNC hang on dual socket system"
	depends on NUMA
	default y
	help
	  ITS SYNC command hang for cross node io and collections/cpu mapping.

	  If unsure, say Y.

config CAVIUM_ERRATUM_23154
	bool "Cavium erratum 23154: Access to ICC_IAR1_EL1 is not sync'ed"
	default y
	help
	  The gicv3 of ThunderX requires a modified version for
	  reading the IAR status to ensure data synchronization
	  (access to icc_iar1_el1 is not sync'ed before and after).

	  If unsure, say Y.

config CAVIUM_ERRATUM_27456
	bool "Cavium erratum 27456: Broadcast TLBI instructions may cause icache corruption"
	default y
	help
	  On ThunderX T88 pass 1.x through 2.1 parts, broadcast TLBI
	  instructions may cause the icache to become corrupted if it
	  contains data for a non-current ASID.  The fix is to
	  invalidate the icache when changing the mm context.

	  If unsure, say Y.

config CAVIUM_ERRATUM_30115
	bool "Cavium erratum 30115: Guest may disable interrupts in host"
	default y
	help
	  On ThunderX T88 pass 1.x through 2.2, T81 pass 1.0 through
	  1.2, and T83 Pass 1.0, KVM guest execution may disable
	  interrupts in host. Trapping both GICv3 group-0 and group-1
	  accesses sidesteps the issue.

	  If unsure, say Y.

config CAVIUM_TX2_ERRATUM_219
	bool "Cavium ThunderX2 erratum 219: PRFM between TTBR change and ISB fails"
	default y
	help
	  On Cavium ThunderX2, a load, store or prefetch instruction between a
	  TTBR update and the corresponding context synchronizing operation can
	  cause a spurious Data Abort to be delivered to any hardware thread in
	  the CPU core.

	  Work around the issue by avoiding the problematic code sequence and
	  trapping KVM guest TTBRx_EL1 writes to EL2 when SMT is enabled. The
	  trap handler performs the corresponding register access, skips the
	  instruction and ensures context synchronization by virtue of the
	  exception return.

	  If unsure, say Y.

config FUJITSU_ERRATUM_010001
	bool "Fujitsu-A64FX erratum E#010001: Undefined fault may occur wrongly"
	default y
	help
	  This option adds a workaround for Fujitsu-A64FX erratum E#010001.
	  On some variants of the Fujitsu-A64FX cores ver(1.0, 1.1), memory
	  accesses may cause undefined fault (Data abort, DFSC=0b111111).
	  This fault occurs under a specific hardware condition when a
	  load/store instruction performs an address translation using:
	  case-1  TTBR0_EL1 with TCR_EL1.NFD0 == 1.
	  case-2  TTBR0_EL2 with TCR_EL2.NFD0 == 1.
	  case-3  TTBR1_EL1 with TCR_EL1.NFD1 == 1.
	  case-4  TTBR1_EL2 with TCR_EL2.NFD1 == 1.

	  The workaround is to ensure these bits are clear in TCR_ELx.
	  The workaround only affects the Fujitsu-A64FX.

	  If unsure, say Y.

config HISILICON_ERRATUM_161600802
	bool "Hip07 161600802: Erroneous redistributor VLPI base"
	default y
	help
	  The HiSilicon Hip07 SoC uses the wrong redistributor base
	  when issued ITS commands such as VMOVP and VMAPP, and requires
	  a 128kB offset to be applied to the target address in this commands.

	  If unsure, say Y.

config QCOM_FALKOR_ERRATUM_1003
	bool "Falkor E1003: Incorrect translation due to ASID change"
	default y
	help
	  On Falkor v1, an incorrect ASID may be cached in the TLB when ASID
	  and BADDR are changed together in TTBRx_EL1. Since we keep the ASID
	  in TTBR1_EL1, this situation only occurs in the entry trampoline and
	  then only for entries in the walk cache, since the leaf translation
	  is unchanged. Work around the erratum by invalidating the walk cache
	  entries for the trampoline before entering the kernel proper.

config QCOM_FALKOR_ERRATUM_1009
	bool "Falkor E1009: Prematurely complete a DSB after a TLBI"
	default y
	select ARM64_WORKAROUND_REPEAT_TLBI
	help
	  On Falkor v1, the CPU may prematurely complete a DSB following a
	  TLBI xxIS invalidate maintenance operation. Repeat the TLBI operation
	  one more time to fix the issue.

	  If unsure, say Y.

config QCOM_QDF2400_ERRATUM_0065
	bool "QDF2400 E0065: Incorrect GITS_TYPER.ITT_Entry_size"
	default y
	help
	  On Qualcomm Datacenter Technologies QDF2400 SoC, ITS hardware reports
	  ITE size incorrectly. The GITS_TYPER.ITT_Entry_size field should have
	  been indicated as 16Bytes (0xf), not 8Bytes (0x7).

	  If unsure, say Y.

config QCOM_FALKOR_ERRATUM_E1041
	bool "Falkor E1041: Speculative instruction fetches might cause errant memory access"
	default y
	help
	  Falkor CPU may speculatively fetch instructions from an improper
	  memory location when MMU translation is changed from SCTLR_ELn[M]=1
	  to SCTLR_ELn[M]=0. Prefix an ISB instruction to fix the problem.

	  If unsure, say Y.

config NVIDIA_CARMEL_CNP_ERRATUM
	bool "NVIDIA Carmel CNP: CNP on Carmel semantically different than ARM cores"
	default y
	help
	  If CNP is enabled on Carmel cores, non-sharable TLBIs on a core will not
	  invalidate shared TLB entries installed by a different core, as it would
	  on standard ARM cores.

	  If unsure, say Y.

config SOCIONEXT_SYNQUACER_PREITS
	bool "Socionext Synquacer: Workaround for GICv3 pre-ITS"
	default y
	help
	  Socionext Synquacer SoCs implement a separate h/w block to generate
	  MSI doorbell writes with non-zero values for the device ID.

	  If unsure, say Y.

endmenu


choice
	prompt "Page size"
	default ARM64_4K_PAGES
	help
	  Page size (translation granule) configuration.

config ARM64_4K_PAGES
	bool "4KB"
	help
	  This feature enables 4KB pages support.

config ARM64_16K_PAGES
	bool "16KB"
	help
	  The system will use 16KB pages support. AArch32 emulation
	  requires applications compiled with 16K (or a multiple of 16K)
	  aligned segments.

config ARM64_64K_PAGES
	bool "64KB"
	help
	  This feature enables 64KB pages support (4KB by default)
	  allowing only two levels of page tables and faster TLB
	  look-up. AArch32 emulation requires applications compiled
	  with 64K aligned segments.

endchoice

choice
	prompt "Virtual address space size"
	default ARM64_VA_BITS_39 if ARM64_4K_PAGES
	default ARM64_VA_BITS_47 if ARM64_16K_PAGES
	default ARM64_VA_BITS_42 if ARM64_64K_PAGES
	help
	  Allows choosing one of multiple possible virtual address
	  space sizes. The level of translation table is determined by
	  a combination of page size and virtual address space size.

config ARM64_VA_BITS_36
	bool "36-bit" if EXPERT
	depends on ARM64_16K_PAGES

config ARM64_VA_BITS_39
	bool "39-bit"
	depends on ARM64_4K_PAGES

config ARM64_VA_BITS_42
	bool "42-bit"
	depends on ARM64_64K_PAGES

config ARM64_VA_BITS_47
	bool "47-bit"
	depends on ARM64_16K_PAGES

config ARM64_VA_BITS_48
	bool "48-bit"

config ARM64_VA_BITS_52
	bool "52-bit"
	depends on ARM64_64K_PAGES && (ARM64_PAN || !ARM64_SW_TTBR0_PAN)
	help
	  Enable 52-bit virtual addressing for userspace when explicitly
	  requested via a hint to mmap(). The kernel will also use 52-bit
	  virtual addresses for its own mappings (provided HW support for
	  this feature is available, otherwise it reverts to 48-bit).

	  NOTE: Enabling 52-bit virtual addressing in conjunction with
	  ARMv8.3 Pointer Authentication will result in the PAC being
	  reduced from 7 bits to 3 bits, which may have a significant
	  impact on its susceptibility to brute-force attacks.

	  If unsure, select 48-bit virtual addressing instead.

endchoice

config ARM64_FORCE_52BIT
	bool "Force 52-bit virtual addresses for userspace"
	depends on ARM64_VA_BITS_52 && EXPERT
	help
	  For systems with 52-bit userspace VAs enabled, the kernel will attempt
	  to maintain compatibility with older software by providing 48-bit VAs
	  unless a hint is supplied to mmap.

	  This configuration option disables the 48-bit compatibility logic, and
	  forces all userspace addresses to be 52-bit on HW that supports it. One
	  should only enable this configuration option for stress testing userspace
	  memory management code. If unsure say N here.

config ARM64_VA_BITS
	int
	default 36 if ARM64_VA_BITS_36
	default 39 if ARM64_VA_BITS_39
	default 42 if ARM64_VA_BITS_42
	default 47 if ARM64_VA_BITS_47
	default 48 if ARM64_VA_BITS_48
	default 52 if ARM64_VA_BITS_52

choice
	prompt "Physical address space size"
	default ARM64_PA_BITS_48
	help
	  Choose the maximum physical address range that the kernel will
	  support.

config ARM64_PA_BITS_48
	bool "48-bit"

config ARM64_PA_BITS_52
	bool "52-bit (ARMv8.2)"
	depends on ARM64_64K_PAGES
	depends on ARM64_PAN || !ARM64_SW_TTBR0_PAN
	help
	  Enable support for a 52-bit physical address space, introduced as
	  part of the ARMv8.2-LPA extension.

	  With this enabled, the kernel will also continue to work on CPUs that
	  do not support ARMv8.2-LPA, but with some added memory overhead (and
	  minor performance overhead).

endchoice

config ARM64_PA_BITS
	int
	default 48 if ARM64_PA_BITS_48
	default 52 if ARM64_PA_BITS_52

choice
	prompt "Endianness"
	default CPU_LITTLE_ENDIAN
	help
	  Select the endianness of data accesses performed by the CPU. Userspace
	  applications will need to be compiled and linked for the endianness
	  that is selected here.

config CPU_BIG_ENDIAN
	bool "Build big-endian kernel"
	depends on !LD_IS_LLD || LLD_VERSION >= 130000
	help
	  Say Y if you plan on running a kernel with a big-endian userspace.

config CPU_LITTLE_ENDIAN
	bool "Build little-endian kernel"
	help
	  Say Y if you plan on running a kernel with a little-endian userspace.
	  This is usually the case for distributions targeting arm64.

endchoice

config SCHED_MC
	bool "Multi-core scheduler support"
	help
	  Multi-core scheduler support improves the CPU scheduler's decision
	  making when dealing with multi-core CPU chips at a cost of slightly
	  increased overhead in some places. If unsure say N here.

config SCHED_CLUSTER
	bool "Cluster scheduler support"
	help
	  Cluster scheduler support improves the CPU scheduler's decision
	  making when dealing with machines that have clusters of CPUs.
	  Cluster usually means a couple of CPUs which are placed closely
	  by sharing mid-level caches, last-level cache tags or internal
	  busses.

config SCHED_SMT
	bool "SMT scheduler support"
	help
	  Improves the CPU scheduler's decision making when dealing with
	  MultiThreading at a cost of slightly increased overhead in some
	  places. If unsure say N here.

config NR_CPUS
	int "Maximum number of CPUs (2-4096)"
	range 2 4096
	default "256"

config HOTPLUG_CPU
	bool "Support for hot-pluggable CPUs"
	select GENERIC_IRQ_MIGRATION
	help
	  Say Y here to experiment with turning CPUs off and on.  CPUs
	  can be controlled through /sys/devices/system/cpu.

# Common NUMA Features
config NUMA
	bool "NUMA Memory Allocation and Scheduler Support"
	select GENERIC_ARCH_NUMA
	select ACPI_NUMA if ACPI
	select OF_NUMA
	help
	  Enable NUMA (Non-Uniform Memory Access) support.

	  The kernel will try to allocate memory used by a CPU on the
	  local memory of the CPU and add some more
	  NUMA awareness to the kernel.

config NODES_SHIFT
	int "Maximum NUMA Nodes (as a power of 2)"
	range 1 10
	default "4"
	depends on NUMA
	help
	  Specify the maximum number of NUMA Nodes available on the target
	  system.  Increases memory reserved to accommodate various tables.

config USE_PERCPU_NUMA_NODE_ID
	def_bool y
	depends on NUMA

config HAVE_SETUP_PER_CPU_AREA
	def_bool y
	depends on NUMA

config NEED_PER_CPU_EMBED_FIRST_CHUNK
	def_bool y
	depends on NUMA

<<<<<<< HEAD
=======
config NEED_PER_CPU_PAGE_FIRST_CHUNK
	def_bool y
	depends on NUMA

>>>>>>> df0cc57e
source "kernel/Kconfig.hz"

config ARCH_SPARSEMEM_ENABLE
	def_bool y
	select SPARSEMEM_VMEMMAP_ENABLE
	select SPARSEMEM_VMEMMAP

config HW_PERF_EVENTS
	def_bool y
	depends on ARM_PMU

config ARCH_HAS_FILTER_PGPROT
	def_bool y

# Supported by clang >= 7.0
config CC_HAVE_SHADOW_CALL_STACK
	def_bool $(cc-option, -fsanitize=shadow-call-stack -ffixed-x18)

config PARAVIRT
	bool "Enable paravirtualization code"
	help
	  This changes the kernel so it can modify itself when it is run
	  under a hypervisor, potentially improving performance significantly
	  over full virtualization.

config PARAVIRT_TIME_ACCOUNTING
	bool "Paravirtual steal time accounting"
	select PARAVIRT
	help
	  Select this option to enable fine granularity task steal time
	  accounting. Time spent executing other tasks in parallel with
	  the current vCPU is discounted from the vCPU power. To account for
	  that, there can be a small performance impact.

	  If in doubt, say N here.

config KEXEC
	depends on PM_SLEEP_SMP
	select KEXEC_CORE
	bool "kexec system call"
	help
	  kexec is a system call that implements the ability to shutdown your
	  current kernel, and to start another kernel.  It is like a reboot
	  but it is independent of the system firmware.   And like a reboot
	  you can start any kernel with it, not just Linux.

config KEXEC_FILE
	bool "kexec file based system call"
	select KEXEC_CORE
	select HAVE_IMA_KEXEC if IMA
	help
	  This is new version of kexec system call. This system call is
	  file based and takes file descriptors as system call argument
	  for kernel and initramfs as opposed to list of segments as
	  accepted by previous system call.

config KEXEC_SIG
	bool "Verify kernel signature during kexec_file_load() syscall"
	depends on KEXEC_FILE
	help
	  Select this option to verify a signature with loaded kernel
	  image. If configured, any attempt of loading a image without
	  valid signature will fail.

	  In addition to that option, you need to enable signature
	  verification for the corresponding kernel image type being
	  loaded in order for this to work.

config KEXEC_IMAGE_VERIFY_SIG
	bool "Enable Image signature verification support"
	default y
	depends on KEXEC_SIG
	depends on EFI && SIGNED_PE_FILE_VERIFICATION
	help
	  Enable Image signature verification support.

comment "Support for PE file signature verification disabled"
	depends on KEXEC_SIG
	depends on !EFI || !SIGNED_PE_FILE_VERIFICATION

config CRASH_DUMP
	bool "Build kdump crash kernel"
	help
	  Generate crash dump after being started by kexec. This should
	  be normally only set in special crash dump kernels which are
	  loaded in the main kernel with kexec-tools into a specially
	  reserved region and then later executed after a crash by
	  kdump/kexec.

	  For more details see Documentation/admin-guide/kdump/kdump.rst

config TRANS_TABLE
	def_bool y
	depends on HIBERNATION || KEXEC_CORE

config XEN_DOM0
	def_bool y
	depends on XEN

config XEN
	bool "Xen guest support on ARM64"
	depends on ARM64 && OF
	select SWIOTLB_XEN
	select PARAVIRT
	help
	  Say Y if you want to run Linux in a Virtual Machine on Xen on ARM64.

config FORCE_MAX_ZONEORDER
	int
	default "14" if ARM64_64K_PAGES
	default "12" if ARM64_16K_PAGES
	default "11"
	help
	  The kernel memory allocator divides physically contiguous memory
	  blocks into "zones", where each zone is a power of two number of
	  pages.  This option selects the largest power of two that the kernel
	  keeps in the memory allocator.  If you need to allocate very large
	  blocks of physically contiguous memory, then you may need to
	  increase this value.

	  This config option is actually maximum order plus one. For example,
	  a value of 11 means that the largest free memory block is 2^10 pages.

	  We make sure that we can allocate upto a HugePage size for each configuration.
	  Hence we have :
		MAX_ORDER = (PMD_SHIFT - PAGE_SHIFT) + 1 => PAGE_SHIFT - 2

	  However for 4K, we choose a higher default value, 11 as opposed to 10, giving us
	  4M allocations matching the default size used by generic code.

config UNMAP_KERNEL_AT_EL0
	bool "Unmap kernel when running in userspace (aka \"KAISER\")" if EXPERT
	default y
	help
	  Speculation attacks against some high-performance processors can
	  be used to bypass MMU permission checks and leak kernel data to
	  userspace. This can be defended against by unmapping the kernel
	  when running in userspace, mapping it back in on exception entry
	  via a trampoline page in the vector table.

	  If unsure, say Y.

config RODATA_FULL_DEFAULT_ENABLED
	bool "Apply r/o permissions of VM areas also to their linear aliases"
	default y
	help
	  Apply read-only attributes of VM areas to the linear alias of
	  the backing pages as well. This prevents code or read-only data
	  from being modified (inadvertently or intentionally) via another
	  mapping of the same memory page. This additional enhancement can
	  be turned off at runtime by passing rodata=[off|on] (and turned on
	  with rodata=full if this option is set to 'n')

	  This requires the linear region to be mapped down to pages,
	  which may adversely affect performance in some cases.

config ARM64_SW_TTBR0_PAN
	bool "Emulate Privileged Access Never using TTBR0_EL1 switching"
	help
	  Enabling this option prevents the kernel from accessing
	  user-space memory directly by pointing TTBR0_EL1 to a reserved
	  zeroed area and reserved ASID. The user access routines
	  restore the valid TTBR0_EL1 temporarily.

config ARM64_TAGGED_ADDR_ABI
	bool "Enable the tagged user addresses syscall ABI"
	default y
	help
	  When this option is enabled, user applications can opt in to a
	  relaxed ABI via prctl() allowing tagged addresses to be passed
	  to system calls as pointer arguments. For details, see
	  Documentation/arm64/tagged-address-abi.rst.

menuconfig COMPAT
	bool "Kernel support for 32-bit EL0"
	depends on ARM64_4K_PAGES || EXPERT
	select HAVE_UID16
	select OLD_SIGSUSPEND3
	select COMPAT_OLD_SIGACTION
	help
	  This option enables support for a 32-bit EL0 running under a 64-bit
	  kernel at EL1. AArch32-specific components such as system calls,
	  the user helper functions, VFP support and the ptrace interface are
	  handled appropriately by the kernel.

	  If you use a page size other than 4KB (i.e, 16KB or 64KB), please be aware
	  that you will only be able to execute AArch32 binaries that were compiled
	  with page size aligned segments.

	  If you want to execute 32-bit userspace applications, say Y.

if COMPAT

config KUSER_HELPERS
	bool "Enable kuser helpers page for 32-bit applications"
	default y
	help
	  Warning: disabling this option may break 32-bit user programs.

	  Provide kuser helpers to compat tasks. The kernel provides
	  helper code to userspace in read only form at a fixed location
	  to allow userspace to be independent of the CPU type fitted to
	  the system. This permits binaries to be run on ARMv4 through
	  to ARMv8 without modification.

	  See Documentation/arm/kernel_user_helpers.rst for details.

	  However, the fixed address nature of these helpers can be used
	  by ROP (return orientated programming) authors when creating
	  exploits.

	  If all of the binaries and libraries which run on your platform
	  are built specifically for your platform, and make no use of
	  these helpers, then you can turn this option off to hinder
	  such exploits. However, in that case, if a binary or library
	  relying on those helpers is run, it will not function correctly.

	  Say N here only if you are absolutely certain that you do not
	  need these helpers; otherwise, the safe option is to say Y.

config COMPAT_VDSO
	bool "Enable vDSO for 32-bit applications"
	depends on !CPU_BIG_ENDIAN
	depends on (CC_IS_CLANG && LD_IS_LLD) || "$(CROSS_COMPILE_COMPAT)" != ""
	select GENERIC_COMPAT_VDSO
	default y
	help
	  Place in the process address space of 32-bit applications an
	  ELF shared object providing fast implementations of gettimeofday
	  and clock_gettime.

	  You must have a 32-bit build of glibc 2.22 or later for programs
	  to seamlessly take advantage of this.

config THUMB2_COMPAT_VDSO
	bool "Compile the 32-bit vDSO for Thumb-2 mode" if EXPERT
	depends on COMPAT_VDSO
	default y
	help
	  Compile the compat vDSO with '-mthumb -fomit-frame-pointer' if y,
	  otherwise with '-marm'.

menuconfig ARMV8_DEPRECATED
	bool "Emulate deprecated/obsolete ARMv8 instructions"
	depends on SYSCTL
	help
	  Legacy software support may require certain instructions
	  that have been deprecated or obsoleted in the architecture.

	  Enable this config to enable selective emulation of these
	  features.

	  If unsure, say Y

if ARMV8_DEPRECATED

config SWP_EMULATION
	bool "Emulate SWP/SWPB instructions"
	help
	  ARMv8 obsoletes the use of A32 SWP/SWPB instructions such that
	  they are always undefined. Say Y here to enable software
	  emulation of these instructions for userspace using LDXR/STXR.
	  This feature can be controlled at runtime with the abi.swp
	  sysctl which is disabled by default.

	  In some older versions of glibc [<=2.8] SWP is used during futex
	  trylock() operations with the assumption that the code will not
	  be preempted. This invalid assumption may be more likely to fail
	  with SWP emulation enabled, leading to deadlock of the user
	  application.

	  NOTE: when accessing uncached shared regions, LDXR/STXR rely
	  on an external transaction monitoring block called a global
	  monitor to maintain update atomicity. If your system does not
	  implement a global monitor, this option can cause programs that
	  perform SWP operations to uncached memory to deadlock.

	  If unsure, say Y

config CP15_BARRIER_EMULATION
	bool "Emulate CP15 Barrier instructions"
	help
	  The CP15 barrier instructions - CP15ISB, CP15DSB, and
	  CP15DMB - are deprecated in ARMv8 (and ARMv7). It is
	  strongly recommended to use the ISB, DSB, and DMB
	  instructions instead.

	  Say Y here to enable software emulation of these
	  instructions for AArch32 userspace code. When this option is
	  enabled, CP15 barrier usage is traced which can help
	  identify software that needs updating. This feature can be
	  controlled at runtime with the abi.cp15_barrier sysctl.

	  If unsure, say Y

config SETEND_EMULATION
	bool "Emulate SETEND instruction"
	help
	  The SETEND instruction alters the data-endianness of the
	  AArch32 EL0, and is deprecated in ARMv8.

	  Say Y here to enable software emulation of the instruction
	  for AArch32 userspace code. This feature can be controlled
	  at runtime with the abi.setend sysctl.

	  Note: All the cpus on the system must have mixed endian support at EL0
	  for this feature to be enabled. If a new CPU - which doesn't support mixed
	  endian - is hotplugged in after this feature has been enabled, there could
	  be unexpected results in the applications.

	  If unsure, say Y
endif

endif

menu "ARMv8.1 architectural features"

config ARM64_HW_AFDBM
	bool "Support for hardware updates of the Access and Dirty page flags"
	default y
	help
	  The ARMv8.1 architecture extensions introduce support for
	  hardware updates of the access and dirty information in page
	  table entries. When enabled in TCR_EL1 (HA and HD bits) on
	  capable processors, accesses to pages with PTE_AF cleared will
	  set this bit instead of raising an access flag fault.
	  Similarly, writes to read-only pages with the DBM bit set will
	  clear the read-only bit (AP[2]) instead of raising a
	  permission fault.

	  Kernels built with this configuration option enabled continue
	  to work on pre-ARMv8.1 hardware and the performance impact is
	  minimal. If unsure, say Y.

config ARM64_PAN
	bool "Enable support for Privileged Access Never (PAN)"
	default y
	help
	 Privileged Access Never (PAN; part of the ARMv8.1 Extensions)
	 prevents the kernel or hypervisor from accessing user-space (EL0)
	 memory directly.

	 Choosing this option will cause any unprotected (not using
	 copy_to_user et al) memory access to fail with a permission fault.

	 The feature is detected at runtime, and will remain as a 'nop'
	 instruction if the cpu does not implement the feature.

config AS_HAS_LDAPR
	def_bool $(as-instr,.arch_extension rcpc)

config AS_HAS_LSE_ATOMICS
	def_bool $(as-instr,.arch_extension lse)

config ARM64_LSE_ATOMICS
	bool
	default ARM64_USE_LSE_ATOMICS
	depends on AS_HAS_LSE_ATOMICS

config ARM64_USE_LSE_ATOMICS
	bool "Atomic instructions"
	depends on JUMP_LABEL
	default y
	help
	  As part of the Large System Extensions, ARMv8.1 introduces new
	  atomic instructions that are designed specifically to scale in
	  very large systems.

	  Say Y here to make use of these instructions for the in-kernel
	  atomic routines. This incurs a small overhead on CPUs that do
	  not support these instructions and requires the kernel to be
	  built with binutils >= 2.25 in order for the new instructions
	  to be used.

endmenu

menu "ARMv8.2 architectural features"

config ARM64_PMEM
	bool "Enable support for persistent memory"
	select ARCH_HAS_PMEM_API
	select ARCH_HAS_UACCESS_FLUSHCACHE
	help
	  Say Y to enable support for the persistent memory API based on the
	  ARMv8.2 DCPoP feature.

	  The feature is detected at runtime, and the kernel will use DC CVAC
	  operations if DC CVAP is not supported (following the behaviour of
	  DC CVAP itself if the system does not define a point of persistence).

config ARM64_RAS_EXTN
	bool "Enable support for RAS CPU Extensions"
	default y
	help
	  CPUs that support the Reliability, Availability and Serviceability
	  (RAS) Extensions, part of ARMv8.2 are able to track faults and
	  errors, classify them and report them to software.

	  On CPUs with these extensions system software can use additional
	  barriers to determine if faults are pending and read the
	  classification from a new set of registers.

	  Selecting this feature will allow the kernel to use these barriers
	  and access the new registers if the system supports the extension.
	  Platform RAS features may additionally depend on firmware support.

config ARM64_CNP
	bool "Enable support for Common Not Private (CNP) translations"
	default y
	depends on ARM64_PAN || !ARM64_SW_TTBR0_PAN
	help
	  Common Not Private (CNP) allows translation table entries to
	  be shared between different PEs in the same inner shareable
	  domain, so the hardware can use this fact to optimise the
	  caching of such entries in the TLB.

	  Selecting this option allows the CNP feature to be detected
	  at runtime, and does not affect PEs that do not implement
	  this feature.

endmenu

menu "ARMv8.3 architectural features"

config ARM64_PTR_AUTH
	bool "Enable support for pointer authentication"
	default y
	help
	  Pointer authentication (part of the ARMv8.3 Extensions) provides
	  instructions for signing and authenticating pointers against secret
	  keys, which can be used to mitigate Return Oriented Programming (ROP)
	  and other attacks.

	  This option enables these instructions at EL0 (i.e. for userspace).
	  Choosing this option will cause the kernel to initialise secret keys
	  for each process at exec() time, with these keys being
	  context-switched along with the process.

	  The feature is detected at runtime. If the feature is not present in
	  hardware it will not be advertised to userspace/KVM guest nor will it
	  be enabled.

	  If the feature is present on the boot CPU but not on a late CPU, then
	  the late CPU will be parked. Also, if the boot CPU does not have
	  address auth and the late CPU has then the late CPU will still boot
	  but with the feature disabled. On such a system, this option should
	  not be selected.

config ARM64_PTR_AUTH_KERNEL
	bool "Use pointer authentication for kernel"
	default y
	depends on ARM64_PTR_AUTH
	depends on (CC_HAS_SIGN_RETURN_ADDRESS || CC_HAS_BRANCH_PROT_PAC_RET) && AS_HAS_PAC
	# Modern compilers insert a .note.gnu.property section note for PAC
	# which is only understood by binutils starting with version 2.33.1.
	depends on LD_IS_LLD || LD_VERSION >= 23301 || (CC_IS_GCC && GCC_VERSION < 90100)
	depends on !CC_IS_CLANG || AS_HAS_CFI_NEGATE_RA_STATE
	depends on (!FUNCTION_GRAPH_TRACER || DYNAMIC_FTRACE_WITH_REGS)
	help
	  If the compiler supports the -mbranch-protection or
	  -msign-return-address flag (e.g. GCC 7 or later), then this option
	  will cause the kernel itself to be compiled with return address
	  protection. In this case, and if the target hardware is known to
	  support pointer authentication, then CONFIG_STACKPROTECTOR can be
	  disabled with minimal loss of protection.

	  This feature works with FUNCTION_GRAPH_TRACER option only if
	  DYNAMIC_FTRACE_WITH_REGS is enabled.

config CC_HAS_BRANCH_PROT_PAC_RET
	# GCC 9 or later, clang 8 or later
	def_bool $(cc-option,-mbranch-protection=pac-ret+leaf)

config CC_HAS_SIGN_RETURN_ADDRESS
	# GCC 7, 8
	def_bool $(cc-option,-msign-return-address=all)

config AS_HAS_PAC
	def_bool $(cc-option,-Wa$(comma)-march=armv8.3-a)

config AS_HAS_CFI_NEGATE_RA_STATE
	def_bool $(as-instr,.cfi_startproc\n.cfi_negate_ra_state\n.cfi_endproc\n)

endmenu

menu "ARMv8.4 architectural features"

config ARM64_AMU_EXTN
	bool "Enable support for the Activity Monitors Unit CPU extension"
	default y
	help
	  The activity monitors extension is an optional extension introduced
	  by the ARMv8.4 CPU architecture. This enables support for version 1
	  of the activity monitors architecture, AMUv1.

	  To enable the use of this extension on CPUs that implement it, say Y.

	  Note that for architectural reasons, firmware _must_ implement AMU
	  support when running on CPUs that present the activity monitors
	  extension. The required support is present in:
	    * Version 1.5 and later of the ARM Trusted Firmware

	  For kernels that have this configuration enabled but boot with broken
	  firmware, you may need to say N here until the firmware is fixed.
	  Otherwise you may experience firmware panics or lockups when
	  accessing the counter registers. Even if you are not observing these
	  symptoms, the values returned by the register reads might not
	  correctly reflect reality. Most commonly, the value read will be 0,
	  indicating that the counter is not enabled.

config AS_HAS_ARMV8_4
	def_bool $(cc-option,-Wa$(comma)-march=armv8.4-a)

config ARM64_TLB_RANGE
	bool "Enable support for tlbi range feature"
	default y
	depends on AS_HAS_ARMV8_4
	help
	  ARMv8.4-TLBI provides TLBI invalidation instruction that apply to a
	  range of input addresses.

	  The feature introduces new assembly instructions, and they were
	  support when binutils >= 2.30.

endmenu

menu "ARMv8.5 architectural features"

config AS_HAS_ARMV8_5
	def_bool $(cc-option,-Wa$(comma)-march=armv8.5-a)

config ARM64_BTI
	bool "Branch Target Identification support"
	default y
	help
	  Branch Target Identification (part of the ARMv8.5 Extensions)
	  provides a mechanism to limit the set of locations to which computed
	  branch instructions such as BR or BLR can jump.

	  To make use of BTI on CPUs that support it, say Y.

	  BTI is intended to provide complementary protection to other control
	  flow integrity protection mechanisms, such as the Pointer
	  authentication mechanism provided as part of the ARMv8.3 Extensions.
	  For this reason, it does not make sense to enable this option without
	  also enabling support for pointer authentication.  Thus, when
	  enabling this option you should also select ARM64_PTR_AUTH=y.

	  Userspace binaries must also be specifically compiled to make use of
	  this mechanism.  If you say N here or the hardware does not support
	  BTI, such binaries can still run, but you get no additional
	  enforcement of branch destinations.

config ARM64_BTI_KERNEL
	bool "Use Branch Target Identification for kernel"
	default y
	depends on ARM64_BTI
	depends on ARM64_PTR_AUTH_KERNEL
	depends on CC_HAS_BRANCH_PROT_PAC_RET_BTI
	# https://gcc.gnu.org/bugzilla/show_bug.cgi?id=94697
	depends on !CC_IS_GCC || GCC_VERSION >= 100100
	# https://github.com/llvm/llvm-project/commit/a88c722e687e6780dcd6a58718350dc76fcc4cc9
	depends on !CC_IS_CLANG || CLANG_VERSION >= 120000
	depends on (!FUNCTION_GRAPH_TRACER || DYNAMIC_FTRACE_WITH_REGS)
	help
	  Build the kernel with Branch Target Identification annotations
	  and enable enforcement of this for kernel code. When this option
	  is enabled and the system supports BTI all kernel code including
	  modular code must have BTI enabled.

config CC_HAS_BRANCH_PROT_PAC_RET_BTI
	# GCC 9 or later, clang 8 or later
	def_bool $(cc-option,-mbranch-protection=pac-ret+leaf+bti)

config ARM64_E0PD
	bool "Enable support for E0PD"
	default y
	help
	  E0PD (part of the ARMv8.5 extensions) allows us to ensure
	  that EL0 accesses made via TTBR1 always fault in constant time,
	  providing similar benefits to KASLR as those provided by KPTI, but
	  with lower overhead and without disrupting legitimate access to
	  kernel memory such as SPE.

	  This option enables E0PD for TTBR1 where available.

config ARCH_RANDOM
	bool "Enable support for random number generation"
	default y
	help
	  Random number generation (part of the ARMv8.5 Extensions)
	  provides a high bandwidth, cryptographically secure
	  hardware random number generator.

config ARM64_AS_HAS_MTE
	# Initial support for MTE went in binutils 2.32.0, checked with
	# ".arch armv8.5-a+memtag" below. However, this was incomplete
	# as a late addition to the final architecture spec (LDGM/STGM)
	# is only supported in the newer 2.32.x and 2.33 binutils
	# versions, hence the extra "stgm" instruction check below.
	def_bool $(as-instr,.arch armv8.5-a+memtag\nstgm xzr$(comma)[x0])

config ARM64_MTE
	bool "Memory Tagging Extension support"
	default y
	depends on ARM64_AS_HAS_MTE && ARM64_TAGGED_ADDR_ABI
	depends on AS_HAS_ARMV8_5
	depends on AS_HAS_LSE_ATOMICS
	# Required for tag checking in the uaccess routines
	depends on ARM64_PAN
	select ARCH_USES_HIGH_VMA_FLAGS
	help
	  Memory Tagging (part of the ARMv8.5 Extensions) provides
	  architectural support for run-time, always-on detection of
	  various classes of memory error to aid with software debugging
	  to eliminate vulnerabilities arising from memory-unsafe
	  languages.

	  This option enables the support for the Memory Tagging
	  Extension at EL0 (i.e. for userspace).

	  Selecting this option allows the feature to be detected at
	  runtime. Any secondary CPU not implementing this feature will
	  not be allowed a late bring-up.

	  Userspace binaries that want to use this feature must
	  explicitly opt in. The mechanism for the userspace is
	  described in:

	  Documentation/arm64/memory-tagging-extension.rst.

endmenu

menu "ARMv8.7 architectural features"

config ARM64_EPAN
	bool "Enable support for Enhanced Privileged Access Never (EPAN)"
	default y
	depends on ARM64_PAN
	help
	 Enhanced Privileged Access Never (EPAN) allows Privileged
	 Access Never to be used with Execute-only mappings.

	 The feature is detected at runtime, and will remain disabled
	 if the cpu does not implement the feature.
endmenu

config ARM64_SVE
	bool "ARM Scalable Vector Extension support"
	default y
	help
	  The Scalable Vector Extension (SVE) is an extension to the AArch64
	  execution state which complements and extends the SIMD functionality
	  of the base architecture to support much larger vectors and to enable
	  additional vectorisation opportunities.

	  To enable use of this extension on CPUs that implement it, say Y.

	  On CPUs that support the SVE2 extensions, this option will enable
	  those too.

	  Note that for architectural reasons, firmware _must_ implement SVE
	  support when running on SVE capable hardware.  The required support
	  is present in:

	    * version 1.5 and later of the ARM Trusted Firmware
	    * the AArch64 boot wrapper since commit 5e1261e08abf
	      ("bootwrapper: SVE: Enable SVE for EL2 and below").

	  For other firmware implementations, consult the firmware documentation
	  or vendor.

	  If you need the kernel to boot on SVE-capable hardware with broken
	  firmware, you may need to say N here until you get your firmware
	  fixed.  Otherwise, you may experience firmware panics or lockups when
	  booting the kernel.  If unsure and you are not observing these
	  symptoms, you should assume that it is safe to say Y.

config ARM64_MODULE_PLTS
	bool "Use PLTs to allow module memory to spill over into vmalloc area"
	depends on MODULES
	select HAVE_MOD_ARCH_SPECIFIC
	help
	  Allocate PLTs when loading modules so that jumps and calls whose
	  targets are too far away for their relative offsets to be encoded
	  in the instructions themselves can be bounced via veneers in the
	  module's PLT. This allows modules to be allocated in the generic
	  vmalloc area after the dedicated module memory area has been
	  exhausted.

	  When running with address space randomization (KASLR), the module
	  region itself may be too far away for ordinary relative jumps and
	  calls, and so in that case, module PLTs are required and cannot be
	  disabled.

	  Specific errata workaround(s) might also force module PLTs to be
	  enabled (ARM64_ERRATUM_843419).

config ARM64_PSEUDO_NMI
	bool "Support for NMI-like interrupts"
	select ARM_GIC_V3
	help
	  Adds support for mimicking Non-Maskable Interrupts through the use of
	  GIC interrupt priority. This support requires version 3 or later of
	  ARM GIC.

	  This high priority configuration for interrupts needs to be
	  explicitly enabled by setting the kernel parameter
	  "irqchip.gicv3_pseudo_nmi" to 1.

	  If unsure, say N

if ARM64_PSEUDO_NMI
config ARM64_DEBUG_PRIORITY_MASKING
	bool "Debug interrupt priority masking"
	help
	  This adds runtime checks to functions enabling/disabling
	  interrupts when using priority masking. The additional checks verify
	  the validity of ICC_PMR_EL1 when calling concerned functions.

	  If unsure, say N
endif

config RELOCATABLE
	bool "Build a relocatable kernel image" if EXPERT
	select ARCH_HAS_RELR
	default y
	help
	  This builds the kernel as a Position Independent Executable (PIE),
	  which retains all relocation metadata required to relocate the
	  kernel binary at runtime to a different virtual address than the
	  address it was linked at.
	  Since AArch64 uses the RELA relocation format, this requires a
	  relocation pass at runtime even if the kernel is loaded at the
	  same address it was linked at.

config RANDOMIZE_BASE
	bool "Randomize the address of the kernel image"
	select ARM64_MODULE_PLTS if MODULES
	select RELOCATABLE
	help
	  Randomizes the virtual address at which the kernel image is
	  loaded, as a security feature that deters exploit attempts
	  relying on knowledge of the location of kernel internals.

	  It is the bootloader's job to provide entropy, by passing a
	  random u64 value in /chosen/kaslr-seed at kernel entry.

	  When booting via the UEFI stub, it will invoke the firmware's
	  EFI_RNG_PROTOCOL implementation (if available) to supply entropy
	  to the kernel proper. In addition, it will randomise the physical
	  location of the kernel Image as well.

	  If unsure, say N.

config RANDOMIZE_MODULE_REGION_FULL
	bool "Randomize the module region over a 2 GB range"
	depends on RANDOMIZE_BASE
	default y
	help
	  Randomizes the location of the module region inside a 2 GB window
	  covering the core kernel. This way, it is less likely for modules
	  to leak information about the location of core kernel data structures
	  but it does imply that function calls between modules and the core
	  kernel will need to be resolved via veneers in the module PLT.

	  When this option is not set, the module region will be randomized over
	  a limited range that contains the [_stext, _etext] interval of the
	  core kernel, so branch relocations are almost always in range unless
	  ARM64_MODULE_PLTS is enabled and the region is exhausted. In this
	  particular case of region exhaustion, modules might be able to fall
	  back to a larger 2GB area.

config CC_HAVE_STACKPROTECTOR_SYSREG
	def_bool $(cc-option,-mstack-protector-guard=sysreg -mstack-protector-guard-reg=sp_el0 -mstack-protector-guard-offset=0)

config STACKPROTECTOR_PER_TASK
	def_bool y
	depends on STACKPROTECTOR && CC_HAVE_STACKPROTECTOR_SYSREG

endmenu

menu "Boot options"

config ARM64_ACPI_PARKING_PROTOCOL
	bool "Enable support for the ARM64 ACPI parking protocol"
	depends on ACPI
	help
	  Enable support for the ARM64 ACPI parking protocol. If disabled
	  the kernel will not allow booting through the ARM64 ACPI parking
	  protocol even if the corresponding data is present in the ACPI
	  MADT table.

config CMDLINE
	string "Default kernel command string"
	default ""
	help
	  Provide a set of default command-line options at build time by
	  entering them here. As a minimum, you should specify the the
	  root device (e.g. root=/dev/nfs).

choice
	prompt "Kernel command line type" if CMDLINE != ""
	default CMDLINE_FROM_BOOTLOADER
	help
	  Choose how the kernel will handle the provided default kernel
	  command line string.

config CMDLINE_FROM_BOOTLOADER
	bool "Use bootloader kernel arguments if available"
	help
	  Uses the command-line options passed by the boot loader. If
	  the boot loader doesn't provide any, the default kernel command
	  string provided in CMDLINE will be used.

config CMDLINE_FORCE
	bool "Always use the default kernel command string"
	help
	  Always use the default kernel command string, even if the boot
	  loader passes other arguments to the kernel.
	  This is useful if you cannot or don't want to change the
	  command-line options your boot loader passes to the kernel.

endchoice

config EFI_STUB
	bool

config EFI
	bool "UEFI runtime support"
	depends on OF && !CPU_BIG_ENDIAN
	depends on KERNEL_MODE_NEON
	select ARCH_SUPPORTS_ACPI
	select LIBFDT
	select UCS2_STRING
	select EFI_PARAMS_FROM_FDT
	select EFI_RUNTIME_WRAPPERS
	select EFI_STUB
	select EFI_GENERIC_STUB
	imply IMA_SECURE_AND_OR_TRUSTED_BOOT
	default y
	help
	  This option provides support for runtime services provided
	  by UEFI firmware (such as non-volatile variables, realtime
          clock, and platform reset). A UEFI stub is also provided to
	  allow the kernel to be booted as an EFI application. This
	  is only useful on systems that have UEFI firmware.

config DMI
	bool "Enable support for SMBIOS (DMI) tables"
	depends on EFI
	default y
	help
	  This enables SMBIOS/DMI feature for systems.

	  This option is only useful on systems that have UEFI firmware.
	  However, even with this option, the resultant kernel should
	  continue to boot on existing non-UEFI platforms.

endmenu

config SYSVIPC_COMPAT
	def_bool y
	depends on COMPAT && SYSVIPC

menu "Power management options"

source "kernel/power/Kconfig"

config ARCH_HIBERNATION_POSSIBLE
	def_bool y
	depends on CPU_PM

config ARCH_HIBERNATION_HEADER
	def_bool y
	depends on HIBERNATION

config ARCH_SUSPEND_POSSIBLE
	def_bool y

endmenu

menu "CPU Power Management"

source "drivers/cpuidle/Kconfig"

source "drivers/cpufreq/Kconfig"

endmenu

source "drivers/acpi/Kconfig"

source "arch/arm64/kvm/Kconfig"

if CRYPTO
source "arch/arm64/crypto/Kconfig"
endif<|MERGE_RESOLUTION|>--- conflicted
+++ resolved
@@ -1163,13 +1163,10 @@
 	def_bool y
 	depends on NUMA
 
-<<<<<<< HEAD
-=======
 config NEED_PER_CPU_PAGE_FIRST_CHUNK
 	def_bool y
 	depends on NUMA
 
->>>>>>> df0cc57e
 source "kernel/Kconfig.hz"
 
 config ARCH_SPARSEMEM_ENABLE
