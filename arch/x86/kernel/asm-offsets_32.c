--- conflicted
+++ resolved
@@ -57,14 +57,7 @@
 	BLANK();
 	OFFSET(stack_canary_offset, stack_canary, canary);
 #endif
-<<<<<<< HEAD
-
-	BLANK();
-	DEFINE(__NR_syscall_max, sizeof(syscalls) - 1);
-	DEFINE(NR_syscalls, sizeof(syscalls));
 
 	BLANK();
 	DEFINE(EFI_svam, offsetof(efi_runtime_services_t, set_virtual_address_map));
-=======
->>>>>>> 290a4474
 }