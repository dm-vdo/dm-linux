// SPDX-License-Identifier: GPL-2.0

#include <linux/objtool.h>
#include <linux/percpu.h>

#include <asm/debugreg.h>
#include <asm/mmu_context.h>

#include "cpuid.h"
#include "hyperv.h"
#include "mmu.h"
#include "nested.h"
#include "pmu.h"
#include "sgx.h"
#include "trace.h"
#include "vmx.h"
#include "x86.h"

static bool __read_mostly enable_shadow_vmcs = 1;
module_param_named(enable_shadow_vmcs, enable_shadow_vmcs, bool, S_IRUGO);

static bool __read_mostly nested_early_check = 0;
module_param(nested_early_check, bool, S_IRUGO);

#define CC KVM_NESTED_VMENTER_CONSISTENCY_CHECK

/*
 * Hyper-V requires all of these, so mark them as supported even though
 * they are just treated the same as all-context.
 */
#define VMX_VPID_EXTENT_SUPPORTED_MASK		\
	(VMX_VPID_EXTENT_INDIVIDUAL_ADDR_BIT |	\
	VMX_VPID_EXTENT_SINGLE_CONTEXT_BIT |	\
	VMX_VPID_EXTENT_GLOBAL_CONTEXT_BIT |	\
	VMX_VPID_EXTENT_SINGLE_NON_GLOBAL_BIT)

#define VMX_MISC_EMULATED_PREEMPTION_TIMER_RATE 5

enum {
	VMX_VMREAD_BITMAP,
	VMX_VMWRITE_BITMAP,
	VMX_BITMAP_NR
};
static unsigned long *vmx_bitmap[VMX_BITMAP_NR];

#define vmx_vmread_bitmap                    (vmx_bitmap[VMX_VMREAD_BITMAP])
#define vmx_vmwrite_bitmap                   (vmx_bitmap[VMX_VMWRITE_BITMAP])

struct shadow_vmcs_field {
	u16	encoding;
	u16	offset;
};
static struct shadow_vmcs_field shadow_read_only_fields[] = {
#define SHADOW_FIELD_RO(x, y) { x, offsetof(struct vmcs12, y) },
#include "vmcs_shadow_fields.h"
};
static int max_shadow_read_only_fields =
	ARRAY_SIZE(shadow_read_only_fields);

static struct shadow_vmcs_field shadow_read_write_fields[] = {
#define SHADOW_FIELD_RW(x, y) { x, offsetof(struct vmcs12, y) },
#include "vmcs_shadow_fields.h"
};
static int max_shadow_read_write_fields =
	ARRAY_SIZE(shadow_read_write_fields);

static void init_vmcs_shadow_fields(void)
{
	int i, j;

	memset(vmx_vmread_bitmap, 0xff, PAGE_SIZE);
	memset(vmx_vmwrite_bitmap, 0xff, PAGE_SIZE);

	for (i = j = 0; i < max_shadow_read_only_fields; i++) {
		struct shadow_vmcs_field entry = shadow_read_only_fields[i];
		u16 field = entry.encoding;

		if (vmcs_field_width(field) == VMCS_FIELD_WIDTH_U64 &&
		    (i + 1 == max_shadow_read_only_fields ||
		     shadow_read_only_fields[i + 1].encoding != field + 1))
			pr_err("Missing field from shadow_read_only_field %x\n",
			       field + 1);

		clear_bit(field, vmx_vmread_bitmap);
		if (field & 1)
#ifdef CONFIG_X86_64
			continue;
#else
			entry.offset += sizeof(u32);
#endif
		shadow_read_only_fields[j++] = entry;
	}
	max_shadow_read_only_fields = j;

	for (i = j = 0; i < max_shadow_read_write_fields; i++) {
		struct shadow_vmcs_field entry = shadow_read_write_fields[i];
		u16 field = entry.encoding;

		if (vmcs_field_width(field) == VMCS_FIELD_WIDTH_U64 &&
		    (i + 1 == max_shadow_read_write_fields ||
		     shadow_read_write_fields[i + 1].encoding != field + 1))
			pr_err("Missing field from shadow_read_write_field %x\n",
			       field + 1);

		WARN_ONCE(field >= GUEST_ES_AR_BYTES &&
			  field <= GUEST_TR_AR_BYTES,
			  "Update vmcs12_write_any() to drop reserved bits from AR_BYTES");

		/*
		 * PML and the preemption timer can be emulated, but the
		 * processor cannot vmwrite to fields that don't exist
		 * on bare metal.
		 */
		switch (field) {
		case GUEST_PML_INDEX:
			if (!cpu_has_vmx_pml())
				continue;
			break;
		case VMX_PREEMPTION_TIMER_VALUE:
			if (!cpu_has_vmx_preemption_timer())
				continue;
			break;
		case GUEST_INTR_STATUS:
			if (!cpu_has_vmx_apicv())
				continue;
			break;
		default:
			break;
		}

		clear_bit(field, vmx_vmwrite_bitmap);
		clear_bit(field, vmx_vmread_bitmap);
		if (field & 1)
#ifdef CONFIG_X86_64
			continue;
#else
			entry.offset += sizeof(u32);
#endif
		shadow_read_write_fields[j++] = entry;
	}
	max_shadow_read_write_fields = j;
}

/*
 * The following 3 functions, nested_vmx_succeed()/failValid()/failInvalid(),
 * set the success or error code of an emulated VMX instruction (as specified
 * by Vol 2B, VMX Instruction Reference, "Conventions"), and skip the emulated
 * instruction.
 */
static int nested_vmx_succeed(struct kvm_vcpu *vcpu)
{
	vmx_set_rflags(vcpu, vmx_get_rflags(vcpu)
			& ~(X86_EFLAGS_CF | X86_EFLAGS_PF | X86_EFLAGS_AF |
			    X86_EFLAGS_ZF | X86_EFLAGS_SF | X86_EFLAGS_OF));
	return kvm_skip_emulated_instruction(vcpu);
}

static int nested_vmx_failInvalid(struct kvm_vcpu *vcpu)
{
	vmx_set_rflags(vcpu, (vmx_get_rflags(vcpu)
			& ~(X86_EFLAGS_PF | X86_EFLAGS_AF | X86_EFLAGS_ZF |
			    X86_EFLAGS_SF | X86_EFLAGS_OF))
			| X86_EFLAGS_CF);
	return kvm_skip_emulated_instruction(vcpu);
}

static int nested_vmx_failValid(struct kvm_vcpu *vcpu,
				u32 vm_instruction_error)
{
	vmx_set_rflags(vcpu, (vmx_get_rflags(vcpu)
			& ~(X86_EFLAGS_CF | X86_EFLAGS_PF | X86_EFLAGS_AF |
			    X86_EFLAGS_SF | X86_EFLAGS_OF))
			| X86_EFLAGS_ZF);
	get_vmcs12(vcpu)->vm_instruction_error = vm_instruction_error;
	/*
	 * We don't need to force a shadow sync because
	 * VM_INSTRUCTION_ERROR is not shadowed
	 */
	return kvm_skip_emulated_instruction(vcpu);
}

static int nested_vmx_fail(struct kvm_vcpu *vcpu, u32 vm_instruction_error)
{
	struct vcpu_vmx *vmx = to_vmx(vcpu);

	/*
	 * failValid writes the error number to the current VMCS, which
	 * can't be done if there isn't a current VMCS.
	 */
	if (vmx->nested.current_vmptr == -1ull && !vmx->nested.hv_evmcs)
		return nested_vmx_failInvalid(vcpu);

	return nested_vmx_failValid(vcpu, vm_instruction_error);
}

static void nested_vmx_abort(struct kvm_vcpu *vcpu, u32 indicator)
{
	/* TODO: not to reset guest simply here. */
	kvm_make_request(KVM_REQ_TRIPLE_FAULT, vcpu);
	pr_debug_ratelimited("kvm: nested vmx abort, indicator %d\n", indicator);
}

static inline bool vmx_control_verify(u32 control, u32 low, u32 high)
{
	return fixed_bits_valid(control, low, high);
}

static inline u64 vmx_control_msr(u32 low, u32 high)
{
	return low | ((u64)high << 32);
}

static void vmx_disable_shadow_vmcs(struct vcpu_vmx *vmx)
{
	secondary_exec_controls_clearbit(vmx, SECONDARY_EXEC_SHADOW_VMCS);
	vmcs_write64(VMCS_LINK_POINTER, -1ull);
	vmx->nested.need_vmcs12_to_shadow_sync = false;
}

static inline void nested_release_evmcs(struct kvm_vcpu *vcpu)
{
	struct vcpu_vmx *vmx = to_vmx(vcpu);

	if (!vmx->nested.hv_evmcs)
		return;

	kvm_vcpu_unmap(vcpu, &vmx->nested.hv_evmcs_map, true);
	vmx->nested.hv_evmcs_vmptr = 0;
	vmx->nested.hv_evmcs = NULL;
}

static void vmx_sync_vmcs_host_state(struct vcpu_vmx *vmx,
				     struct loaded_vmcs *prev)
{
	struct vmcs_host_state *dest, *src;

	if (unlikely(!vmx->guest_state_loaded))
		return;

	src = &prev->host_state;
	dest = &vmx->loaded_vmcs->host_state;

	vmx_set_host_fs_gs(dest, src->fs_sel, src->gs_sel, src->fs_base, src->gs_base);
	dest->ldt_sel = src->ldt_sel;
#ifdef CONFIG_X86_64
	dest->ds_sel = src->ds_sel;
	dest->es_sel = src->es_sel;
#endif
}

static void vmx_switch_vmcs(struct kvm_vcpu *vcpu, struct loaded_vmcs *vmcs)
{
	struct vcpu_vmx *vmx = to_vmx(vcpu);
	struct loaded_vmcs *prev;
	int cpu;

	if (WARN_ON_ONCE(vmx->loaded_vmcs == vmcs))
		return;

	cpu = get_cpu();
	prev = vmx->loaded_vmcs;
	vmx->loaded_vmcs = vmcs;
	vmx_vcpu_load_vmcs(vcpu, cpu, prev);
	vmx_sync_vmcs_host_state(vmx, prev);
	put_cpu();

	vmx_register_cache_reset(vcpu);
}

/*
 * Free whatever needs to be freed from vmx->nested when L1 goes down, or
 * just stops using VMX.
 */
static void free_nested(struct kvm_vcpu *vcpu)
{
	struct vcpu_vmx *vmx = to_vmx(vcpu);

	if (WARN_ON_ONCE(vmx->loaded_vmcs != &vmx->vmcs01))
		vmx_switch_vmcs(vcpu, &vmx->vmcs01);

	if (!vmx->nested.vmxon && !vmx->nested.smm.vmxon)
		return;

	kvm_clear_request(KVM_REQ_GET_NESTED_STATE_PAGES, vcpu);

	vmx->nested.vmxon = false;
	vmx->nested.smm.vmxon = false;
	free_vpid(vmx->nested.vpid02);
	vmx->nested.posted_intr_nv = -1;
	vmx->nested.current_vmptr = -1ull;
	if (enable_shadow_vmcs) {
		vmx_disable_shadow_vmcs(vmx);
		vmcs_clear(vmx->vmcs01.shadow_vmcs);
		free_vmcs(vmx->vmcs01.shadow_vmcs);
		vmx->vmcs01.shadow_vmcs = NULL;
	}
	kfree(vmx->nested.cached_vmcs12);
	vmx->nested.cached_vmcs12 = NULL;
	kfree(vmx->nested.cached_shadow_vmcs12);
	vmx->nested.cached_shadow_vmcs12 = NULL;
	/* Unpin physical memory we referred to in the vmcs02 */
	if (vmx->nested.apic_access_page) {
		kvm_release_page_clean(vmx->nested.apic_access_page);
		vmx->nested.apic_access_page = NULL;
	}
	kvm_vcpu_unmap(vcpu, &vmx->nested.virtual_apic_map, true);
	kvm_vcpu_unmap(vcpu, &vmx->nested.pi_desc_map, true);
	vmx->nested.pi_desc = NULL;

	kvm_mmu_free_roots(vcpu, &vcpu->arch.guest_mmu, KVM_MMU_ROOTS_ALL);

	nested_release_evmcs(vcpu);

	free_loaded_vmcs(&vmx->nested.vmcs02);
}

/*
 * Ensure that the current vmcs of the logical processor is the
 * vmcs01 of the vcpu before calling free_nested().
 */
void nested_vmx_free_vcpu(struct kvm_vcpu *vcpu)
{
	vcpu_load(vcpu);
	vmx_leave_nested(vcpu);
	vcpu_put(vcpu);
}

static void nested_ept_inject_page_fault(struct kvm_vcpu *vcpu,
		struct x86_exception *fault)
{
	struct vmcs12 *vmcs12 = get_vmcs12(vcpu);
	struct vcpu_vmx *vmx = to_vmx(vcpu);
	u32 vm_exit_reason;
	unsigned long exit_qualification = vcpu->arch.exit_qualification;

	if (vmx->nested.pml_full) {
		vm_exit_reason = EXIT_REASON_PML_FULL;
		vmx->nested.pml_full = false;
		exit_qualification &= INTR_INFO_UNBLOCK_NMI;
	} else if (fault->error_code & PFERR_RSVD_MASK)
		vm_exit_reason = EXIT_REASON_EPT_MISCONFIG;
	else
		vm_exit_reason = EXIT_REASON_EPT_VIOLATION;

	nested_vmx_vmexit(vcpu, vm_exit_reason, 0, exit_qualification);
	vmcs12->guest_physical_address = fault->address;
}

static void nested_ept_init_mmu_context(struct kvm_vcpu *vcpu)
{
	WARN_ON(mmu_is_nested(vcpu));

	vcpu->arch.mmu = &vcpu->arch.guest_mmu;
	kvm_init_shadow_ept_mmu(vcpu,
			to_vmx(vcpu)->nested.msrs.ept_caps &
			VMX_EPT_EXECUTE_ONLY_BIT,
			nested_ept_ad_enabled(vcpu),
			nested_ept_get_eptp(vcpu));
	vcpu->arch.mmu->get_guest_pgd     = nested_ept_get_eptp;
	vcpu->arch.mmu->inject_page_fault = nested_ept_inject_page_fault;
	vcpu->arch.mmu->get_pdptr         = kvm_pdptr_read;

	vcpu->arch.walk_mmu              = &vcpu->arch.nested_mmu;
}

static void nested_ept_uninit_mmu_context(struct kvm_vcpu *vcpu)
{
	vcpu->arch.mmu = &vcpu->arch.root_mmu;
	vcpu->arch.walk_mmu = &vcpu->arch.root_mmu;
}

static bool nested_vmx_is_page_fault_vmexit(struct vmcs12 *vmcs12,
					    u16 error_code)
{
	bool inequality, bit;

	bit = (vmcs12->exception_bitmap & (1u << PF_VECTOR)) != 0;
	inequality =
		(error_code & vmcs12->page_fault_error_code_mask) !=
		 vmcs12->page_fault_error_code_match;
	return inequality ^ bit;
}


/*
 * KVM wants to inject page-faults which it got to the guest. This function
 * checks whether in a nested guest, we need to inject them to L1 or L2.
 */
static int nested_vmx_check_exception(struct kvm_vcpu *vcpu, unsigned long *exit_qual)
{
	struct vmcs12 *vmcs12 = get_vmcs12(vcpu);
	unsigned int nr = vcpu->arch.exception.nr;
	bool has_payload = vcpu->arch.exception.has_payload;
	unsigned long payload = vcpu->arch.exception.payload;

	if (nr == PF_VECTOR) {
		if (vcpu->arch.exception.nested_apf) {
			*exit_qual = vcpu->arch.apf.nested_apf_token;
			return 1;
		}
		if (nested_vmx_is_page_fault_vmexit(vmcs12,
						    vcpu->arch.exception.error_code)) {
			*exit_qual = has_payload ? payload : vcpu->arch.cr2;
			return 1;
		}
	} else if (vmcs12->exception_bitmap & (1u << nr)) {
		if (nr == DB_VECTOR) {
			if (!has_payload) {
				payload = vcpu->arch.dr6;
				payload &= ~DR6_BT;
				payload ^= DR6_ACTIVE_LOW;
			}
			*exit_qual = payload;
		} else
			*exit_qual = 0;
		return 1;
	}

	return 0;
}


static void vmx_inject_page_fault_nested(struct kvm_vcpu *vcpu,
		struct x86_exception *fault)
{
	struct vmcs12 *vmcs12 = get_vmcs12(vcpu);

	WARN_ON(!is_guest_mode(vcpu));

	if (nested_vmx_is_page_fault_vmexit(vmcs12, fault->error_code) &&
		!to_vmx(vcpu)->nested.nested_run_pending) {
		vmcs12->vm_exit_intr_error_code = fault->error_code;
		nested_vmx_vmexit(vcpu, EXIT_REASON_EXCEPTION_NMI,
				  PF_VECTOR | INTR_TYPE_HARD_EXCEPTION |
				  INTR_INFO_DELIVER_CODE_MASK | INTR_INFO_VALID_MASK,
				  fault->address);
	} else {
		kvm_inject_page_fault(vcpu, fault);
	}
}

static int nested_vmx_check_io_bitmap_controls(struct kvm_vcpu *vcpu,
					       struct vmcs12 *vmcs12)
{
	if (!nested_cpu_has(vmcs12, CPU_BASED_USE_IO_BITMAPS))
		return 0;

	if (CC(!page_address_valid(vcpu, vmcs12->io_bitmap_a)) ||
	    CC(!page_address_valid(vcpu, vmcs12->io_bitmap_b)))
		return -EINVAL;

	return 0;
}

static int nested_vmx_check_msr_bitmap_controls(struct kvm_vcpu *vcpu,
						struct vmcs12 *vmcs12)
{
	if (!nested_cpu_has(vmcs12, CPU_BASED_USE_MSR_BITMAPS))
		return 0;

	if (CC(!page_address_valid(vcpu, vmcs12->msr_bitmap)))
		return -EINVAL;

	return 0;
}

static int nested_vmx_check_tpr_shadow_controls(struct kvm_vcpu *vcpu,
						struct vmcs12 *vmcs12)
{
	if (!nested_cpu_has(vmcs12, CPU_BASED_TPR_SHADOW))
		return 0;

	if (CC(!page_address_valid(vcpu, vmcs12->virtual_apic_page_addr)))
		return -EINVAL;

	return 0;
}

/*
 * Check if MSR is intercepted for L01 MSR bitmap.
 */
static bool msr_write_intercepted_l01(struct kvm_vcpu *vcpu, u32 msr)
{
	unsigned long *msr_bitmap;
	int f = sizeof(unsigned long);

	if (!cpu_has_vmx_msr_bitmap())
		return true;

	msr_bitmap = to_vmx(vcpu)->vmcs01.msr_bitmap;

	if (msr <= 0x1fff) {
		return !!test_bit(msr, msr_bitmap + 0x800 / f);
	} else if ((msr >= 0xc0000000) && (msr <= 0xc0001fff)) {
		msr &= 0x1fff;
		return !!test_bit(msr, msr_bitmap + 0xc00 / f);
	}

	return true;
}

/*
 * If a msr is allowed by L0, we should check whether it is allowed by L1.
 * The corresponding bit will be cleared unless both of L0 and L1 allow it.
 */
static void nested_vmx_disable_intercept_for_msr(unsigned long *msr_bitmap_l1,
					       unsigned long *msr_bitmap_nested,
					       u32 msr, int type)
{
	int f = sizeof(unsigned long);

	/*
	 * See Intel PRM Vol. 3, 20.6.9 (MSR-Bitmap Address). Early manuals
	 * have the write-low and read-high bitmap offsets the wrong way round.
	 * We can control MSRs 0x00000000-0x00001fff and 0xc0000000-0xc0001fff.
	 */
	if (msr <= 0x1fff) {
		if (type & MSR_TYPE_R &&
		   !test_bit(msr, msr_bitmap_l1 + 0x000 / f))
			/* read-low */
			__clear_bit(msr, msr_bitmap_nested + 0x000 / f);

		if (type & MSR_TYPE_W &&
		   !test_bit(msr, msr_bitmap_l1 + 0x800 / f))
			/* write-low */
			__clear_bit(msr, msr_bitmap_nested + 0x800 / f);

	} else if ((msr >= 0xc0000000) && (msr <= 0xc0001fff)) {
		msr &= 0x1fff;
		if (type & MSR_TYPE_R &&
		   !test_bit(msr, msr_bitmap_l1 + 0x400 / f))
			/* read-high */
			__clear_bit(msr, msr_bitmap_nested + 0x400 / f);

		if (type & MSR_TYPE_W &&
		   !test_bit(msr, msr_bitmap_l1 + 0xc00 / f))
			/* write-high */
			__clear_bit(msr, msr_bitmap_nested + 0xc00 / f);

	}
}

static inline void enable_x2apic_msr_intercepts(unsigned long *msr_bitmap)
{
	int msr;

	for (msr = 0x800; msr <= 0x8ff; msr += BITS_PER_LONG) {
		unsigned word = msr / BITS_PER_LONG;

		msr_bitmap[word] = ~0;
		msr_bitmap[word + (0x800 / sizeof(long))] = ~0;
	}
}

/*
 * Merge L0's and L1's MSR bitmap, return false to indicate that
 * we do not use the hardware.
 */
static inline bool nested_vmx_prepare_msr_bitmap(struct kvm_vcpu *vcpu,
						 struct vmcs12 *vmcs12)
{
	int msr;
	unsigned long *msr_bitmap_l1;
	unsigned long *msr_bitmap_l0 = to_vmx(vcpu)->nested.vmcs02.msr_bitmap;
	struct kvm_host_map *map = &to_vmx(vcpu)->nested.msr_bitmap_map;

	/* Nothing to do if the MSR bitmap is not in use.  */
	if (!cpu_has_vmx_msr_bitmap() ||
	    !nested_cpu_has(vmcs12, CPU_BASED_USE_MSR_BITMAPS))
		return false;

	if (kvm_vcpu_map(vcpu, gpa_to_gfn(vmcs12->msr_bitmap), map))
		return false;

	msr_bitmap_l1 = (unsigned long *)map->hva;

	/*
	 * To keep the control flow simple, pay eight 8-byte writes (sixteen
	 * 4-byte writes on 32-bit systems) up front to enable intercepts for
	 * the x2APIC MSR range and selectively disable them below.
	 */
	enable_x2apic_msr_intercepts(msr_bitmap_l0);

	if (nested_cpu_has_virt_x2apic_mode(vmcs12)) {
		if (nested_cpu_has_apic_reg_virt(vmcs12)) {
			/*
			 * L0 need not intercept reads for MSRs between 0x800
			 * and 0x8ff, it just lets the processor take the value
			 * from the virtual-APIC page; take those 256 bits
			 * directly from the L1 bitmap.
			 */
			for (msr = 0x800; msr <= 0x8ff; msr += BITS_PER_LONG) {
				unsigned word = msr / BITS_PER_LONG;

				msr_bitmap_l0[word] = msr_bitmap_l1[word];
			}
		}

		nested_vmx_disable_intercept_for_msr(
			msr_bitmap_l1, msr_bitmap_l0,
			X2APIC_MSR(APIC_TASKPRI),
			MSR_TYPE_R | MSR_TYPE_W);

		if (nested_cpu_has_vid(vmcs12)) {
			nested_vmx_disable_intercept_for_msr(
				msr_bitmap_l1, msr_bitmap_l0,
				X2APIC_MSR(APIC_EOI),
				MSR_TYPE_W);
			nested_vmx_disable_intercept_for_msr(
				msr_bitmap_l1, msr_bitmap_l0,
				X2APIC_MSR(APIC_SELF_IPI),
				MSR_TYPE_W);
		}
	}

	/* KVM unconditionally exposes the FS/GS base MSRs to L1. */
#ifdef CONFIG_X86_64
	nested_vmx_disable_intercept_for_msr(msr_bitmap_l1, msr_bitmap_l0,
					     MSR_FS_BASE, MSR_TYPE_RW);

	nested_vmx_disable_intercept_for_msr(msr_bitmap_l1, msr_bitmap_l0,
					     MSR_GS_BASE, MSR_TYPE_RW);

	nested_vmx_disable_intercept_for_msr(msr_bitmap_l1, msr_bitmap_l0,
					     MSR_KERNEL_GS_BASE, MSR_TYPE_RW);
#endif

	/*
	 * Checking the L0->L1 bitmap is trying to verify two things:
	 *
	 * 1. L0 gave a permission to L1 to actually passthrough the MSR. This
	 *    ensures that we do not accidentally generate an L02 MSR bitmap
	 *    from the L12 MSR bitmap that is too permissive.
	 * 2. That L1 or L2s have actually used the MSR. This avoids
	 *    unnecessarily merging of the bitmap if the MSR is unused. This
	 *    works properly because we only update the L01 MSR bitmap lazily.
	 *    So even if L0 should pass L1 these MSRs, the L01 bitmap is only
	 *    updated to reflect this when L1 (or its L2s) actually write to
	 *    the MSR.
	 */
	if (!msr_write_intercepted_l01(vcpu, MSR_IA32_SPEC_CTRL))
		nested_vmx_disable_intercept_for_msr(
					msr_bitmap_l1, msr_bitmap_l0,
					MSR_IA32_SPEC_CTRL,
					MSR_TYPE_R | MSR_TYPE_W);

	if (!msr_write_intercepted_l01(vcpu, MSR_IA32_PRED_CMD))
		nested_vmx_disable_intercept_for_msr(
					msr_bitmap_l1, msr_bitmap_l0,
					MSR_IA32_PRED_CMD,
					MSR_TYPE_W);

	kvm_vcpu_unmap(vcpu, &to_vmx(vcpu)->nested.msr_bitmap_map, false);

	return true;
}

static void nested_cache_shadow_vmcs12(struct kvm_vcpu *vcpu,
				       struct vmcs12 *vmcs12)
{
	struct kvm_host_map map;
	struct vmcs12 *shadow;

	if (!nested_cpu_has_shadow_vmcs(vmcs12) ||
	    vmcs12->vmcs_link_pointer == -1ull)
		return;

	shadow = get_shadow_vmcs12(vcpu);

	if (kvm_vcpu_map(vcpu, gpa_to_gfn(vmcs12->vmcs_link_pointer), &map))
		return;

	memcpy(shadow, map.hva, VMCS12_SIZE);
	kvm_vcpu_unmap(vcpu, &map, false);
}

static void nested_flush_cached_shadow_vmcs12(struct kvm_vcpu *vcpu,
					      struct vmcs12 *vmcs12)
{
	struct vcpu_vmx *vmx = to_vmx(vcpu);

	if (!nested_cpu_has_shadow_vmcs(vmcs12) ||
	    vmcs12->vmcs_link_pointer == -1ull)
		return;

	kvm_write_guest(vmx->vcpu.kvm, vmcs12->vmcs_link_pointer,
			get_shadow_vmcs12(vcpu), VMCS12_SIZE);
}

/*
 * In nested virtualization, check if L1 has set
 * VM_EXIT_ACK_INTR_ON_EXIT
 */
static bool nested_exit_intr_ack_set(struct kvm_vcpu *vcpu)
{
	return get_vmcs12(vcpu)->vm_exit_controls &
		VM_EXIT_ACK_INTR_ON_EXIT;
}

static int nested_vmx_check_apic_access_controls(struct kvm_vcpu *vcpu,
					  struct vmcs12 *vmcs12)
{
	if (nested_cpu_has2(vmcs12, SECONDARY_EXEC_VIRTUALIZE_APIC_ACCESSES) &&
	    CC(!page_address_valid(vcpu, vmcs12->apic_access_addr)))
		return -EINVAL;
	else
		return 0;
}

static int nested_vmx_check_apicv_controls(struct kvm_vcpu *vcpu,
					   struct vmcs12 *vmcs12)
{
	if (!nested_cpu_has_virt_x2apic_mode(vmcs12) &&
	    !nested_cpu_has_apic_reg_virt(vmcs12) &&
	    !nested_cpu_has_vid(vmcs12) &&
	    !nested_cpu_has_posted_intr(vmcs12))
		return 0;

	/*
	 * If virtualize x2apic mode is enabled,
	 * virtualize apic access must be disabled.
	 */
	if (CC(nested_cpu_has_virt_x2apic_mode(vmcs12) &&
	       nested_cpu_has2(vmcs12, SECONDARY_EXEC_VIRTUALIZE_APIC_ACCESSES)))
		return -EINVAL;

	/*
	 * If virtual interrupt delivery is enabled,
	 * we must exit on external interrupts.
	 */
	if (CC(nested_cpu_has_vid(vmcs12) && !nested_exit_on_intr(vcpu)))
		return -EINVAL;

	/*
	 * bits 15:8 should be zero in posted_intr_nv,
	 * the descriptor address has been already checked
	 * in nested_get_vmcs12_pages.
	 *
	 * bits 5:0 of posted_intr_desc_addr should be zero.
	 */
	if (nested_cpu_has_posted_intr(vmcs12) &&
	   (CC(!nested_cpu_has_vid(vmcs12)) ||
	    CC(!nested_exit_intr_ack_set(vcpu)) ||
	    CC((vmcs12->posted_intr_nv & 0xff00)) ||
	    CC(!kvm_vcpu_is_legal_aligned_gpa(vcpu, vmcs12->posted_intr_desc_addr, 64))))
		return -EINVAL;

	/* tpr shadow is needed by all apicv features. */
	if (CC(!nested_cpu_has(vmcs12, CPU_BASED_TPR_SHADOW)))
		return -EINVAL;

	return 0;
}

static int nested_vmx_check_msr_switch(struct kvm_vcpu *vcpu,
				       u32 count, u64 addr)
{
	if (count == 0)
		return 0;

	if (!kvm_vcpu_is_legal_aligned_gpa(vcpu, addr, 16) ||
	    !kvm_vcpu_is_legal_gpa(vcpu, (addr + count * sizeof(struct vmx_msr_entry) - 1)))
		return -EINVAL;

	return 0;
}

static int nested_vmx_check_exit_msr_switch_controls(struct kvm_vcpu *vcpu,
						     struct vmcs12 *vmcs12)
{
	if (CC(nested_vmx_check_msr_switch(vcpu,
					   vmcs12->vm_exit_msr_load_count,
					   vmcs12->vm_exit_msr_load_addr)) ||
	    CC(nested_vmx_check_msr_switch(vcpu,
					   vmcs12->vm_exit_msr_store_count,
					   vmcs12->vm_exit_msr_store_addr)))
		return -EINVAL;

	return 0;
}

static int nested_vmx_check_entry_msr_switch_controls(struct kvm_vcpu *vcpu,
                                                      struct vmcs12 *vmcs12)
{
	if (CC(nested_vmx_check_msr_switch(vcpu,
					   vmcs12->vm_entry_msr_load_count,
					   vmcs12->vm_entry_msr_load_addr)))
                return -EINVAL;

	return 0;
}

static int nested_vmx_check_pml_controls(struct kvm_vcpu *vcpu,
					 struct vmcs12 *vmcs12)
{
	if (!nested_cpu_has_pml(vmcs12))
		return 0;

	if (CC(!nested_cpu_has_ept(vmcs12)) ||
	    CC(!page_address_valid(vcpu, vmcs12->pml_address)))
		return -EINVAL;

	return 0;
}

static int nested_vmx_check_unrestricted_guest_controls(struct kvm_vcpu *vcpu,
							struct vmcs12 *vmcs12)
{
	if (CC(nested_cpu_has2(vmcs12, SECONDARY_EXEC_UNRESTRICTED_GUEST) &&
	       !nested_cpu_has_ept(vmcs12)))
		return -EINVAL;
	return 0;
}

static int nested_vmx_check_mode_based_ept_exec_controls(struct kvm_vcpu *vcpu,
							 struct vmcs12 *vmcs12)
{
	if (CC(nested_cpu_has2(vmcs12, SECONDARY_EXEC_MODE_BASED_EPT_EXEC) &&
	       !nested_cpu_has_ept(vmcs12)))
		return -EINVAL;
	return 0;
}

static int nested_vmx_check_shadow_vmcs_controls(struct kvm_vcpu *vcpu,
						 struct vmcs12 *vmcs12)
{
	if (!nested_cpu_has_shadow_vmcs(vmcs12))
		return 0;

	if (CC(!page_address_valid(vcpu, vmcs12->vmread_bitmap)) ||
	    CC(!page_address_valid(vcpu, vmcs12->vmwrite_bitmap)))
		return -EINVAL;

	return 0;
}

static int nested_vmx_msr_check_common(struct kvm_vcpu *vcpu,
				       struct vmx_msr_entry *e)
{
	/* x2APIC MSR accesses are not allowed */
	if (CC(vcpu->arch.apic_base & X2APIC_ENABLE && e->index >> 8 == 0x8))
		return -EINVAL;
	if (CC(e->index == MSR_IA32_UCODE_WRITE) || /* SDM Table 35-2 */
	    CC(e->index == MSR_IA32_UCODE_REV))
		return -EINVAL;
	if (CC(e->reserved != 0))
		return -EINVAL;
	return 0;
}

static int nested_vmx_load_msr_check(struct kvm_vcpu *vcpu,
				     struct vmx_msr_entry *e)
{
	if (CC(e->index == MSR_FS_BASE) ||
	    CC(e->index == MSR_GS_BASE) ||
	    CC(e->index == MSR_IA32_SMM_MONITOR_CTL) || /* SMM is not supported */
	    nested_vmx_msr_check_common(vcpu, e))
		return -EINVAL;
	return 0;
}

static int nested_vmx_store_msr_check(struct kvm_vcpu *vcpu,
				      struct vmx_msr_entry *e)
{
	if (CC(e->index == MSR_IA32_SMBASE) || /* SMM is not supported */
	    nested_vmx_msr_check_common(vcpu, e))
		return -EINVAL;
	return 0;
}

static u32 nested_vmx_max_atomic_switch_msrs(struct kvm_vcpu *vcpu)
{
	struct vcpu_vmx *vmx = to_vmx(vcpu);
	u64 vmx_misc = vmx_control_msr(vmx->nested.msrs.misc_low,
				       vmx->nested.msrs.misc_high);

	return (vmx_misc_max_msr(vmx_misc) + 1) * VMX_MISC_MSR_LIST_MULTIPLIER;
}

/*
 * Load guest's/host's msr at nested entry/exit.
 * return 0 for success, entry index for failure.
 *
 * One of the failure modes for MSR load/store is when a list exceeds the
 * virtual hardware's capacity. To maintain compatibility with hardware inasmuch
 * as possible, process all valid entries before failing rather than precheck
 * for a capacity violation.
 */
static u32 nested_vmx_load_msr(struct kvm_vcpu *vcpu, u64 gpa, u32 count)
{
	u32 i;
	struct vmx_msr_entry e;
	u32 max_msr_list_size = nested_vmx_max_atomic_switch_msrs(vcpu);

	for (i = 0; i < count; i++) {
		if (unlikely(i >= max_msr_list_size))
			goto fail;

		if (kvm_vcpu_read_guest(vcpu, gpa + i * sizeof(e),
					&e, sizeof(e))) {
			pr_debug_ratelimited(
				"%s cannot read MSR entry (%u, 0x%08llx)\n",
				__func__, i, gpa + i * sizeof(e));
			goto fail;
		}
		if (nested_vmx_load_msr_check(vcpu, &e)) {
			pr_debug_ratelimited(
				"%s check failed (%u, 0x%x, 0x%x)\n",
				__func__, i, e.index, e.reserved);
			goto fail;
		}
		if (kvm_set_msr(vcpu, e.index, e.value)) {
			pr_debug_ratelimited(
				"%s cannot write MSR (%u, 0x%x, 0x%llx)\n",
				__func__, i, e.index, e.value);
			goto fail;
		}
	}
	return 0;
fail:
	/* Note, max_msr_list_size is at most 4096, i.e. this can't wrap. */
	return i + 1;
}

static bool nested_vmx_get_vmexit_msr_value(struct kvm_vcpu *vcpu,
					    u32 msr_index,
					    u64 *data)
{
	struct vcpu_vmx *vmx = to_vmx(vcpu);

	/*
	 * If the L0 hypervisor stored a more accurate value for the TSC that
	 * does not include the time taken for emulation of the L2->L1
	 * VM-exit in L0, use the more accurate value.
	 */
	if (msr_index == MSR_IA32_TSC) {
		int i = vmx_find_loadstore_msr_slot(&vmx->msr_autostore.guest,
						    MSR_IA32_TSC);

		if (i >= 0) {
			u64 val = vmx->msr_autostore.guest.val[i].value;

			*data = kvm_read_l1_tsc(vcpu, val);
			return true;
		}
	}

	if (kvm_get_msr(vcpu, msr_index, data)) {
		pr_debug_ratelimited("%s cannot read MSR (0x%x)\n", __func__,
			msr_index);
		return false;
	}
	return true;
}

static bool read_and_check_msr_entry(struct kvm_vcpu *vcpu, u64 gpa, int i,
				     struct vmx_msr_entry *e)
{
	if (kvm_vcpu_read_guest(vcpu,
				gpa + i * sizeof(*e),
				e, 2 * sizeof(u32))) {
		pr_debug_ratelimited(
			"%s cannot read MSR entry (%u, 0x%08llx)\n",
			__func__, i, gpa + i * sizeof(*e));
		return false;
	}
	if (nested_vmx_store_msr_check(vcpu, e)) {
		pr_debug_ratelimited(
			"%s check failed (%u, 0x%x, 0x%x)\n",
			__func__, i, e->index, e->reserved);
		return false;
	}
	return true;
}

static int nested_vmx_store_msr(struct kvm_vcpu *vcpu, u64 gpa, u32 count)
{
	u64 data;
	u32 i;
	struct vmx_msr_entry e;
	u32 max_msr_list_size = nested_vmx_max_atomic_switch_msrs(vcpu);

	for (i = 0; i < count; i++) {
		if (unlikely(i >= max_msr_list_size))
			return -EINVAL;

		if (!read_and_check_msr_entry(vcpu, gpa, i, &e))
			return -EINVAL;

		if (!nested_vmx_get_vmexit_msr_value(vcpu, e.index, &data))
			return -EINVAL;

		if (kvm_vcpu_write_guest(vcpu,
					 gpa + i * sizeof(e) +
					     offsetof(struct vmx_msr_entry, value),
					 &data, sizeof(data))) {
			pr_debug_ratelimited(
				"%s cannot write MSR (%u, 0x%x, 0x%llx)\n",
				__func__, i, e.index, data);
			return -EINVAL;
		}
	}
	return 0;
}

static bool nested_msr_store_list_has_msr(struct kvm_vcpu *vcpu, u32 msr_index)
{
	struct vmcs12 *vmcs12 = get_vmcs12(vcpu);
	u32 count = vmcs12->vm_exit_msr_store_count;
	u64 gpa = vmcs12->vm_exit_msr_store_addr;
	struct vmx_msr_entry e;
	u32 i;

	for (i = 0; i < count; i++) {
		if (!read_and_check_msr_entry(vcpu, gpa, i, &e))
			return false;

		if (e.index == msr_index)
			return true;
	}
	return false;
}

static void prepare_vmx_msr_autostore_list(struct kvm_vcpu *vcpu,
					   u32 msr_index)
{
	struct vcpu_vmx *vmx = to_vmx(vcpu);
	struct vmx_msrs *autostore = &vmx->msr_autostore.guest;
	bool in_vmcs12_store_list;
	int msr_autostore_slot;
	bool in_autostore_list;
	int last;

	msr_autostore_slot = vmx_find_loadstore_msr_slot(autostore, msr_index);
	in_autostore_list = msr_autostore_slot >= 0;
	in_vmcs12_store_list = nested_msr_store_list_has_msr(vcpu, msr_index);

	if (in_vmcs12_store_list && !in_autostore_list) {
		if (autostore->nr == MAX_NR_LOADSTORE_MSRS) {
			/*
			 * Emulated VMEntry does not fail here.  Instead a less
			 * accurate value will be returned by
			 * nested_vmx_get_vmexit_msr_value() using kvm_get_msr()
			 * instead of reading the value from the vmcs02 VMExit
			 * MSR-store area.
			 */
			pr_warn_ratelimited(
				"Not enough msr entries in msr_autostore.  Can't add msr %x\n",
				msr_index);
			return;
		}
		last = autostore->nr++;
		autostore->val[last].index = msr_index;
	} else if (!in_vmcs12_store_list && in_autostore_list) {
		last = --autostore->nr;
		autostore->val[msr_autostore_slot] = autostore->val[last];
	}
}

/*
 * Returns true if the MMU needs to be sync'd on nested VM-Enter/VM-Exit.
 * tl;dr: the MMU needs a sync if L0 is using shadow paging and L1 didn't
 * enable VPID for L2 (implying it expects a TLB flush on VMX transitions).
 * Here's why.
 *
 * If EPT is enabled by L0 a sync is never needed:
 * - if it is disabled by L1, then L0 is not shadowing L1 or L2 PTEs, there
 *   cannot be unsync'd SPTEs for either L1 or L2.
 *
 * - if it is also enabled by L1, then L0 doesn't need to sync on VM-Enter
 *   VM-Enter as VM-Enter isn't required to invalidate guest-physical mappings
 *   (irrespective of VPID), i.e. L1 can't rely on the (virtual) CPU to flush
 *   stale guest-physical mappings for L2 from the TLB.  And as above, L0 isn't
 *   shadowing L1 PTEs so there are no unsync'd SPTEs to sync on VM-Exit.
 *
 * If EPT is disabled by L0:
 * - if VPID is enabled by L1 (for L2), the situation is similar to when L1
 *   enables EPT: L0 doesn't need to sync as VM-Enter and VM-Exit aren't
 *   required to invalidate linear mappings (EPT is disabled so there are
 *   no combined or guest-physical mappings), i.e. L1 can't rely on the
 *   (virtual) CPU to flush stale linear mappings for either L2 or itself (L1).
 *
 * - however if VPID is disabled by L1, then a sync is needed as L1 expects all
 *   linear mappings (EPT is disabled so there are no combined or guest-physical
 *   mappings) to be invalidated on both VM-Enter and VM-Exit.
 *
 * Note, this logic is subtly different than nested_has_guest_tlb_tag(), which
 * additionally checks that L2 has been assigned a VPID (when EPT is disabled).
 * Whether or not L2 has been assigned a VPID by L0 is irrelevant with respect
 * to L1's expectations, e.g. L0 needs to invalidate hardware TLB entries if L2
 * doesn't have a unique VPID to prevent reusing L1's entries (assuming L1 has
 * been assigned a VPID), but L0 doesn't need to do a MMU sync because L1
 * doesn't expect stale (virtual) TLB entries to be flushed, i.e. L1 doesn't
 * know that L0 will flush the TLB and so L1 will do INVVPID as needed to flush
 * stale TLB entries, at which point L0 will sync L2's MMU.
 */
static bool nested_vmx_transition_mmu_sync(struct kvm_vcpu *vcpu)
{
	return !enable_ept && !nested_cpu_has_vpid(get_vmcs12(vcpu));
}

/*
 * Load guest's/host's cr3 at nested entry/exit.  @nested_ept is true if we are
 * emulating VM-Entry into a guest with EPT enabled.  On failure, the expected
 * Exit Qualification (for a VM-Entry consistency check VM-Exit) is assigned to
 * @entry_failure_code.
 */
static int nested_vmx_load_cr3(struct kvm_vcpu *vcpu, unsigned long cr3, bool nested_ept,
			       enum vm_entry_failure_code *entry_failure_code)
{
	if (CC(kvm_vcpu_is_illegal_gpa(vcpu, cr3))) {
		*entry_failure_code = ENTRY_FAIL_DEFAULT;
		return -EINVAL;
	}

	/*
	 * If PAE paging and EPT are both on, CR3 is not used by the CPU and
	 * must not be dereferenced.
	 */
	if (!nested_ept && is_pae_paging(vcpu) &&
	    (cr3 != kvm_read_cr3(vcpu) || pdptrs_changed(vcpu))) {
		if (CC(!load_pdptrs(vcpu, vcpu->arch.walk_mmu, cr3))) {
			*entry_failure_code = ENTRY_FAIL_PDPTE;
			return -EINVAL;
		}
	}

	/*
	 * Unconditionally skip the TLB flush on fast CR3 switch, all TLB
	 * flushes are handled by nested_vmx_transition_tlb_flush().  See
	 * nested_vmx_transition_mmu_sync for details on skipping the MMU sync.
	 */
	if (!nested_ept)
		kvm_mmu_new_pgd(vcpu, cr3, true,
				!nested_vmx_transition_mmu_sync(vcpu));

	vcpu->arch.cr3 = cr3;
	kvm_register_mark_available(vcpu, VCPU_EXREG_CR3);

	kvm_init_mmu(vcpu, false);

	return 0;
}

/*
 * Returns if KVM is able to config CPU to tag TLB entries
 * populated by L2 differently than TLB entries populated
 * by L1.
 *
 * If L0 uses EPT, L1 and L2 run with different EPTP because
 * guest_mode is part of kvm_mmu_page_role. Thus, TLB entries
 * are tagged with different EPTP.
 *
 * If L1 uses VPID and we allocated a vpid02, TLB entries are tagged
 * with different VPID (L1 entries are tagged with vmx->vpid
 * while L2 entries are tagged with vmx->nested.vpid02).
 */
static bool nested_has_guest_tlb_tag(struct kvm_vcpu *vcpu)
{
	struct vmcs12 *vmcs12 = get_vmcs12(vcpu);

	return enable_ept ||
	       (nested_cpu_has_vpid(vmcs12) && to_vmx(vcpu)->nested.vpid02);
}

static void nested_vmx_transition_tlb_flush(struct kvm_vcpu *vcpu,
					    struct vmcs12 *vmcs12,
					    bool is_vmenter)
{
	struct vcpu_vmx *vmx = to_vmx(vcpu);

	/*
	 * If VPID is disabled, linear and combined mappings are flushed on
	 * VM-Enter/VM-Exit, and guest-physical mappings are valid only for
	 * their associated EPTP.
	 */
	if (!enable_vpid)
		return;

	/*
	 * If vmcs12 doesn't use VPID, L1 expects linear and combined mappings
	 * for *all* contexts to be flushed on VM-Enter/VM-Exit.
	 *
	 * If VPID is enabled and used by vmc12, but L2 does not have a unique
	 * TLB tag (ASID), i.e. EPT is disabled and KVM was unable to allocate
	 * a VPID for L2, flush the current context as the effective ASID is
	 * common to both L1 and L2.
	 *
	 * Defer the flush so that it runs after vmcs02.EPTP has been set by
	 * KVM_REQ_LOAD_MMU_PGD (if nested EPT is enabled) and to avoid
	 * redundant flushes further down the nested pipeline.
	 *
	 * If a TLB flush isn't required due to any of the above, and vpid12 is
	 * changing then the new "virtual" VPID (vpid12) will reuse the same
	 * "real" VPID (vpid02), and so needs to be sync'd.  There is no direct
	 * mapping between vpid02 and vpid12, vpid02 is per-vCPU and reused for
	 * all nested vCPUs.
	 */
	if (!nested_cpu_has_vpid(vmcs12)) {
		kvm_make_request(KVM_REQ_TLB_FLUSH, vcpu);
	} else if (!nested_has_guest_tlb_tag(vcpu)) {
		kvm_make_request(KVM_REQ_TLB_FLUSH_CURRENT, vcpu);
	} else if (is_vmenter &&
		   vmcs12->virtual_processor_id != vmx->nested.last_vpid) {
		vmx->nested.last_vpid = vmcs12->virtual_processor_id;
		vpid_sync_context(nested_get_vpid02(vcpu));
	}
}

static bool is_bitwise_subset(u64 superset, u64 subset, u64 mask)
{
	superset &= mask;
	subset &= mask;

	return (superset | subset) == superset;
}

static int vmx_restore_vmx_basic(struct vcpu_vmx *vmx, u64 data)
{
	const u64 feature_and_reserved =
		/* feature (except bit 48; see below) */
		BIT_ULL(49) | BIT_ULL(54) | BIT_ULL(55) |
		/* reserved */
		BIT_ULL(31) | GENMASK_ULL(47, 45) | GENMASK_ULL(63, 56);
	u64 vmx_basic = vmx->nested.msrs.basic;

	if (!is_bitwise_subset(vmx_basic, data, feature_and_reserved))
		return -EINVAL;

	/*
	 * KVM does not emulate a version of VMX that constrains physical
	 * addresses of VMX structures (e.g. VMCS) to 32-bits.
	 */
	if (data & BIT_ULL(48))
		return -EINVAL;

	if (vmx_basic_vmcs_revision_id(vmx_basic) !=
	    vmx_basic_vmcs_revision_id(data))
		return -EINVAL;

	if (vmx_basic_vmcs_size(vmx_basic) > vmx_basic_vmcs_size(data))
		return -EINVAL;

	vmx->nested.msrs.basic = data;
	return 0;
}

static int
vmx_restore_control_msr(struct vcpu_vmx *vmx, u32 msr_index, u64 data)
{
	u64 supported;
	u32 *lowp, *highp;

	switch (msr_index) {
	case MSR_IA32_VMX_TRUE_PINBASED_CTLS:
		lowp = &vmx->nested.msrs.pinbased_ctls_low;
		highp = &vmx->nested.msrs.pinbased_ctls_high;
		break;
	case MSR_IA32_VMX_TRUE_PROCBASED_CTLS:
		lowp = &vmx->nested.msrs.procbased_ctls_low;
		highp = &vmx->nested.msrs.procbased_ctls_high;
		break;
	case MSR_IA32_VMX_TRUE_EXIT_CTLS:
		lowp = &vmx->nested.msrs.exit_ctls_low;
		highp = &vmx->nested.msrs.exit_ctls_high;
		break;
	case MSR_IA32_VMX_TRUE_ENTRY_CTLS:
		lowp = &vmx->nested.msrs.entry_ctls_low;
		highp = &vmx->nested.msrs.entry_ctls_high;
		break;
	case MSR_IA32_VMX_PROCBASED_CTLS2:
		lowp = &vmx->nested.msrs.secondary_ctls_low;
		highp = &vmx->nested.msrs.secondary_ctls_high;
		break;
	default:
		BUG();
	}

	supported = vmx_control_msr(*lowp, *highp);

	/* Check must-be-1 bits are still 1. */
	if (!is_bitwise_subset(data, supported, GENMASK_ULL(31, 0)))
		return -EINVAL;

	/* Check must-be-0 bits are still 0. */
	if (!is_bitwise_subset(supported, data, GENMASK_ULL(63, 32)))
		return -EINVAL;

	*lowp = data;
	*highp = data >> 32;
	return 0;
}

static int vmx_restore_vmx_misc(struct vcpu_vmx *vmx, u64 data)
{
	const u64 feature_and_reserved_bits =
		/* feature */
		BIT_ULL(5) | GENMASK_ULL(8, 6) | BIT_ULL(14) | BIT_ULL(15) |
		BIT_ULL(28) | BIT_ULL(29) | BIT_ULL(30) |
		/* reserved */
		GENMASK_ULL(13, 9) | BIT_ULL(31);
	u64 vmx_misc;

	vmx_misc = vmx_control_msr(vmx->nested.msrs.misc_low,
				   vmx->nested.msrs.misc_high);

	if (!is_bitwise_subset(vmx_misc, data, feature_and_reserved_bits))
		return -EINVAL;

	if ((vmx->nested.msrs.pinbased_ctls_high &
	     PIN_BASED_VMX_PREEMPTION_TIMER) &&
	    vmx_misc_preemption_timer_rate(data) !=
	    vmx_misc_preemption_timer_rate(vmx_misc))
		return -EINVAL;

	if (vmx_misc_cr3_count(data) > vmx_misc_cr3_count(vmx_misc))
		return -EINVAL;

	if (vmx_misc_max_msr(data) > vmx_misc_max_msr(vmx_misc))
		return -EINVAL;

	if (vmx_misc_mseg_revid(data) != vmx_misc_mseg_revid(vmx_misc))
		return -EINVAL;

	vmx->nested.msrs.misc_low = data;
	vmx->nested.msrs.misc_high = data >> 32;

	return 0;
}

static int vmx_restore_vmx_ept_vpid_cap(struct vcpu_vmx *vmx, u64 data)
{
	u64 vmx_ept_vpid_cap;

	vmx_ept_vpid_cap = vmx_control_msr(vmx->nested.msrs.ept_caps,
					   vmx->nested.msrs.vpid_caps);

	/* Every bit is either reserved or a feature bit. */
	if (!is_bitwise_subset(vmx_ept_vpid_cap, data, -1ULL))
		return -EINVAL;

	vmx->nested.msrs.ept_caps = data;
	vmx->nested.msrs.vpid_caps = data >> 32;
	return 0;
}

static int vmx_restore_fixed0_msr(struct vcpu_vmx *vmx, u32 msr_index, u64 data)
{
	u64 *msr;

	switch (msr_index) {
	case MSR_IA32_VMX_CR0_FIXED0:
		msr = &vmx->nested.msrs.cr0_fixed0;
		break;
	case MSR_IA32_VMX_CR4_FIXED0:
		msr = &vmx->nested.msrs.cr4_fixed0;
		break;
	default:
		BUG();
	}

	/*
	 * 1 bits (which indicates bits which "must-be-1" during VMX operation)
	 * must be 1 in the restored value.
	 */
	if (!is_bitwise_subset(data, *msr, -1ULL))
		return -EINVAL;

	*msr = data;
	return 0;
}

/*
 * Called when userspace is restoring VMX MSRs.
 *
 * Returns 0 on success, non-0 otherwise.
 */
int vmx_set_vmx_msr(struct kvm_vcpu *vcpu, u32 msr_index, u64 data)
{
	struct vcpu_vmx *vmx = to_vmx(vcpu);

	/*
	 * Don't allow changes to the VMX capability MSRs while the vCPU
	 * is in VMX operation.
	 */
	if (vmx->nested.vmxon)
		return -EBUSY;

	switch (msr_index) {
	case MSR_IA32_VMX_BASIC:
		return vmx_restore_vmx_basic(vmx, data);
	case MSR_IA32_VMX_PINBASED_CTLS:
	case MSR_IA32_VMX_PROCBASED_CTLS:
	case MSR_IA32_VMX_EXIT_CTLS:
	case MSR_IA32_VMX_ENTRY_CTLS:
		/*
		 * The "non-true" VMX capability MSRs are generated from the
		 * "true" MSRs, so we do not support restoring them directly.
		 *
		 * If userspace wants to emulate VMX_BASIC[55]=0, userspace
		 * should restore the "true" MSRs with the must-be-1 bits
		 * set according to the SDM Vol 3. A.2 "RESERVED CONTROLS AND
		 * DEFAULT SETTINGS".
		 */
		return -EINVAL;
	case MSR_IA32_VMX_TRUE_PINBASED_CTLS:
	case MSR_IA32_VMX_TRUE_PROCBASED_CTLS:
	case MSR_IA32_VMX_TRUE_EXIT_CTLS:
	case MSR_IA32_VMX_TRUE_ENTRY_CTLS:
	case MSR_IA32_VMX_PROCBASED_CTLS2:
		return vmx_restore_control_msr(vmx, msr_index, data);
	case MSR_IA32_VMX_MISC:
		return vmx_restore_vmx_misc(vmx, data);
	case MSR_IA32_VMX_CR0_FIXED0:
	case MSR_IA32_VMX_CR4_FIXED0:
		return vmx_restore_fixed0_msr(vmx, msr_index, data);
	case MSR_IA32_VMX_CR0_FIXED1:
	case MSR_IA32_VMX_CR4_FIXED1:
		/*
		 * These MSRs are generated based on the vCPU's CPUID, so we
		 * do not support restoring them directly.
		 */
		return -EINVAL;
	case MSR_IA32_VMX_EPT_VPID_CAP:
		return vmx_restore_vmx_ept_vpid_cap(vmx, data);
	case MSR_IA32_VMX_VMCS_ENUM:
		vmx->nested.msrs.vmcs_enum = data;
		return 0;
	case MSR_IA32_VMX_VMFUNC:
		if (data & ~vmx->nested.msrs.vmfunc_controls)
			return -EINVAL;
		vmx->nested.msrs.vmfunc_controls = data;
		return 0;
	default:
		/*
		 * The rest of the VMX capability MSRs do not support restore.
		 */
		return -EINVAL;
	}
}

/* Returns 0 on success, non-0 otherwise. */
int vmx_get_vmx_msr(struct nested_vmx_msrs *msrs, u32 msr_index, u64 *pdata)
{
	switch (msr_index) {
	case MSR_IA32_VMX_BASIC:
		*pdata = msrs->basic;
		break;
	case MSR_IA32_VMX_TRUE_PINBASED_CTLS:
	case MSR_IA32_VMX_PINBASED_CTLS:
		*pdata = vmx_control_msr(
			msrs->pinbased_ctls_low,
			msrs->pinbased_ctls_high);
		if (msr_index == MSR_IA32_VMX_PINBASED_CTLS)
			*pdata |= PIN_BASED_ALWAYSON_WITHOUT_TRUE_MSR;
		break;
	case MSR_IA32_VMX_TRUE_PROCBASED_CTLS:
	case MSR_IA32_VMX_PROCBASED_CTLS:
		*pdata = vmx_control_msr(
			msrs->procbased_ctls_low,
			msrs->procbased_ctls_high);
		if (msr_index == MSR_IA32_VMX_PROCBASED_CTLS)
			*pdata |= CPU_BASED_ALWAYSON_WITHOUT_TRUE_MSR;
		break;
	case MSR_IA32_VMX_TRUE_EXIT_CTLS:
	case MSR_IA32_VMX_EXIT_CTLS:
		*pdata = vmx_control_msr(
			msrs->exit_ctls_low,
			msrs->exit_ctls_high);
		if (msr_index == MSR_IA32_VMX_EXIT_CTLS)
			*pdata |= VM_EXIT_ALWAYSON_WITHOUT_TRUE_MSR;
		break;
	case MSR_IA32_VMX_TRUE_ENTRY_CTLS:
	case MSR_IA32_VMX_ENTRY_CTLS:
		*pdata = vmx_control_msr(
			msrs->entry_ctls_low,
			msrs->entry_ctls_high);
		if (msr_index == MSR_IA32_VMX_ENTRY_CTLS)
			*pdata |= VM_ENTRY_ALWAYSON_WITHOUT_TRUE_MSR;
		break;
	case MSR_IA32_VMX_MISC:
		*pdata = vmx_control_msr(
			msrs->misc_low,
			msrs->misc_high);
		break;
	case MSR_IA32_VMX_CR0_FIXED0:
		*pdata = msrs->cr0_fixed0;
		break;
	case MSR_IA32_VMX_CR0_FIXED1:
		*pdata = msrs->cr0_fixed1;
		break;
	case MSR_IA32_VMX_CR4_FIXED0:
		*pdata = msrs->cr4_fixed0;
		break;
	case MSR_IA32_VMX_CR4_FIXED1:
		*pdata = msrs->cr4_fixed1;
		break;
	case MSR_IA32_VMX_VMCS_ENUM:
		*pdata = msrs->vmcs_enum;
		break;
	case MSR_IA32_VMX_PROCBASED_CTLS2:
		*pdata = vmx_control_msr(
			msrs->secondary_ctls_low,
			msrs->secondary_ctls_high);
		break;
	case MSR_IA32_VMX_EPT_VPID_CAP:
		*pdata = msrs->ept_caps |
			((u64)msrs->vpid_caps << 32);
		break;
	case MSR_IA32_VMX_VMFUNC:
		*pdata = msrs->vmfunc_controls;
		break;
	default:
		return 1;
	}

	return 0;
}

/*
 * Copy the writable VMCS shadow fields back to the VMCS12, in case they have
 * been modified by the L1 guest.  Note, "writable" in this context means
 * "writable by the guest", i.e. tagged SHADOW_FIELD_RW; the set of
 * fields tagged SHADOW_FIELD_RO may or may not align with the "read-only"
 * VM-exit information fields (which are actually writable if the vCPU is
 * configured to support "VMWRITE to any supported field in the VMCS").
 */
static void copy_shadow_to_vmcs12(struct vcpu_vmx *vmx)
{
	struct vmcs *shadow_vmcs = vmx->vmcs01.shadow_vmcs;
	struct vmcs12 *vmcs12 = get_vmcs12(&vmx->vcpu);
	struct shadow_vmcs_field field;
	unsigned long val;
	int i;

	if (WARN_ON(!shadow_vmcs))
		return;

	preempt_disable();

	vmcs_load(shadow_vmcs);

	for (i = 0; i < max_shadow_read_write_fields; i++) {
		field = shadow_read_write_fields[i];
		val = __vmcs_readl(field.encoding);
		vmcs12_write_any(vmcs12, field.encoding, field.offset, val);
	}

	vmcs_clear(shadow_vmcs);
	vmcs_load(vmx->loaded_vmcs->vmcs);

	preempt_enable();
}

static void copy_vmcs12_to_shadow(struct vcpu_vmx *vmx)
{
	const struct shadow_vmcs_field *fields[] = {
		shadow_read_write_fields,
		shadow_read_only_fields
	};
	const int max_fields[] = {
		max_shadow_read_write_fields,
		max_shadow_read_only_fields
	};
	struct vmcs *shadow_vmcs = vmx->vmcs01.shadow_vmcs;
	struct vmcs12 *vmcs12 = get_vmcs12(&vmx->vcpu);
	struct shadow_vmcs_field field;
	unsigned long val;
	int i, q;

	if (WARN_ON(!shadow_vmcs))
		return;

	vmcs_load(shadow_vmcs);

	for (q = 0; q < ARRAY_SIZE(fields); q++) {
		for (i = 0; i < max_fields[q]; i++) {
			field = fields[q][i];
			val = vmcs12_read_any(vmcs12, field.encoding,
					      field.offset);
			__vmcs_writel(field.encoding, val);
		}
	}

	vmcs_clear(shadow_vmcs);
	vmcs_load(vmx->loaded_vmcs->vmcs);
}

static int copy_enlightened_to_vmcs12(struct vcpu_vmx *vmx)
{
	struct vmcs12 *vmcs12 = vmx->nested.cached_vmcs12;
	struct hv_enlightened_vmcs *evmcs = vmx->nested.hv_evmcs;

	/* HV_VMX_ENLIGHTENED_CLEAN_FIELD_NONE */
	vmcs12->tpr_threshold = evmcs->tpr_threshold;
	vmcs12->guest_rip = evmcs->guest_rip;

	if (unlikely(!(evmcs->hv_clean_fields &
		       HV_VMX_ENLIGHTENED_CLEAN_FIELD_GUEST_BASIC))) {
		vmcs12->guest_rsp = evmcs->guest_rsp;
		vmcs12->guest_rflags = evmcs->guest_rflags;
		vmcs12->guest_interruptibility_info =
			evmcs->guest_interruptibility_info;
	}

	if (unlikely(!(evmcs->hv_clean_fields &
		       HV_VMX_ENLIGHTENED_CLEAN_FIELD_CONTROL_PROC))) {
		vmcs12->cpu_based_vm_exec_control =
			evmcs->cpu_based_vm_exec_control;
	}

	if (unlikely(!(evmcs->hv_clean_fields &
		       HV_VMX_ENLIGHTENED_CLEAN_FIELD_CONTROL_EXCPN))) {
		vmcs12->exception_bitmap = evmcs->exception_bitmap;
	}

	if (unlikely(!(evmcs->hv_clean_fields &
		       HV_VMX_ENLIGHTENED_CLEAN_FIELD_CONTROL_ENTRY))) {
		vmcs12->vm_entry_controls = evmcs->vm_entry_controls;
	}

	if (unlikely(!(evmcs->hv_clean_fields &
		       HV_VMX_ENLIGHTENED_CLEAN_FIELD_CONTROL_EVENT))) {
		vmcs12->vm_entry_intr_info_field =
			evmcs->vm_entry_intr_info_field;
		vmcs12->vm_entry_exception_error_code =
			evmcs->vm_entry_exception_error_code;
		vmcs12->vm_entry_instruction_len =
			evmcs->vm_entry_instruction_len;
	}

	if (unlikely(!(evmcs->hv_clean_fields &
		       HV_VMX_ENLIGHTENED_CLEAN_FIELD_HOST_GRP1))) {
		vmcs12->host_ia32_pat = evmcs->host_ia32_pat;
		vmcs12->host_ia32_efer = evmcs->host_ia32_efer;
		vmcs12->host_cr0 = evmcs->host_cr0;
		vmcs12->host_cr3 = evmcs->host_cr3;
		vmcs12->host_cr4 = evmcs->host_cr4;
		vmcs12->host_ia32_sysenter_esp = evmcs->host_ia32_sysenter_esp;
		vmcs12->host_ia32_sysenter_eip = evmcs->host_ia32_sysenter_eip;
		vmcs12->host_rip = evmcs->host_rip;
		vmcs12->host_ia32_sysenter_cs = evmcs->host_ia32_sysenter_cs;
		vmcs12->host_es_selector = evmcs->host_es_selector;
		vmcs12->host_cs_selector = evmcs->host_cs_selector;
		vmcs12->host_ss_selector = evmcs->host_ss_selector;
		vmcs12->host_ds_selector = evmcs->host_ds_selector;
		vmcs12->host_fs_selector = evmcs->host_fs_selector;
		vmcs12->host_gs_selector = evmcs->host_gs_selector;
		vmcs12->host_tr_selector = evmcs->host_tr_selector;
	}

	if (unlikely(!(evmcs->hv_clean_fields &
		       HV_VMX_ENLIGHTENED_CLEAN_FIELD_CONTROL_GRP1))) {
		vmcs12->pin_based_vm_exec_control =
			evmcs->pin_based_vm_exec_control;
		vmcs12->vm_exit_controls = evmcs->vm_exit_controls;
		vmcs12->secondary_vm_exec_control =
			evmcs->secondary_vm_exec_control;
	}

	if (unlikely(!(evmcs->hv_clean_fields &
		       HV_VMX_ENLIGHTENED_CLEAN_FIELD_IO_BITMAP))) {
		vmcs12->io_bitmap_a = evmcs->io_bitmap_a;
		vmcs12->io_bitmap_b = evmcs->io_bitmap_b;
	}

	if (unlikely(!(evmcs->hv_clean_fields &
		       HV_VMX_ENLIGHTENED_CLEAN_FIELD_MSR_BITMAP))) {
		vmcs12->msr_bitmap = evmcs->msr_bitmap;
	}

	if (unlikely(!(evmcs->hv_clean_fields &
		       HV_VMX_ENLIGHTENED_CLEAN_FIELD_GUEST_GRP2))) {
		vmcs12->guest_es_base = evmcs->guest_es_base;
		vmcs12->guest_cs_base = evmcs->guest_cs_base;
		vmcs12->guest_ss_base = evmcs->guest_ss_base;
		vmcs12->guest_ds_base = evmcs->guest_ds_base;
		vmcs12->guest_fs_base = evmcs->guest_fs_base;
		vmcs12->guest_gs_base = evmcs->guest_gs_base;
		vmcs12->guest_ldtr_base = evmcs->guest_ldtr_base;
		vmcs12->guest_tr_base = evmcs->guest_tr_base;
		vmcs12->guest_gdtr_base = evmcs->guest_gdtr_base;
		vmcs12->guest_idtr_base = evmcs->guest_idtr_base;
		vmcs12->guest_es_limit = evmcs->guest_es_limit;
		vmcs12->guest_cs_limit = evmcs->guest_cs_limit;
		vmcs12->guest_ss_limit = evmcs->guest_ss_limit;
		vmcs12->guest_ds_limit = evmcs->guest_ds_limit;
		vmcs12->guest_fs_limit = evmcs->guest_fs_limit;
		vmcs12->guest_gs_limit = evmcs->guest_gs_limit;
		vmcs12->guest_ldtr_limit = evmcs->guest_ldtr_limit;
		vmcs12->guest_tr_limit = evmcs->guest_tr_limit;
		vmcs12->guest_gdtr_limit = evmcs->guest_gdtr_limit;
		vmcs12->guest_idtr_limit = evmcs->guest_idtr_limit;
		vmcs12->guest_es_ar_bytes = evmcs->guest_es_ar_bytes;
		vmcs12->guest_cs_ar_bytes = evmcs->guest_cs_ar_bytes;
		vmcs12->guest_ss_ar_bytes = evmcs->guest_ss_ar_bytes;
		vmcs12->guest_ds_ar_bytes = evmcs->guest_ds_ar_bytes;
		vmcs12->guest_fs_ar_bytes = evmcs->guest_fs_ar_bytes;
		vmcs12->guest_gs_ar_bytes = evmcs->guest_gs_ar_bytes;
		vmcs12->guest_ldtr_ar_bytes = evmcs->guest_ldtr_ar_bytes;
		vmcs12->guest_tr_ar_bytes = evmcs->guest_tr_ar_bytes;
		vmcs12->guest_es_selector = evmcs->guest_es_selector;
		vmcs12->guest_cs_selector = evmcs->guest_cs_selector;
		vmcs12->guest_ss_selector = evmcs->guest_ss_selector;
		vmcs12->guest_ds_selector = evmcs->guest_ds_selector;
		vmcs12->guest_fs_selector = evmcs->guest_fs_selector;
		vmcs12->guest_gs_selector = evmcs->guest_gs_selector;
		vmcs12->guest_ldtr_selector = evmcs->guest_ldtr_selector;
		vmcs12->guest_tr_selector = evmcs->guest_tr_selector;
	}

	if (unlikely(!(evmcs->hv_clean_fields &
		       HV_VMX_ENLIGHTENED_CLEAN_FIELD_CONTROL_GRP2))) {
		vmcs12->tsc_offset = evmcs->tsc_offset;
		vmcs12->virtual_apic_page_addr = evmcs->virtual_apic_page_addr;
		vmcs12->xss_exit_bitmap = evmcs->xss_exit_bitmap;
	}

	if (unlikely(!(evmcs->hv_clean_fields &
		       HV_VMX_ENLIGHTENED_CLEAN_FIELD_CRDR))) {
		vmcs12->cr0_guest_host_mask = evmcs->cr0_guest_host_mask;
		vmcs12->cr4_guest_host_mask = evmcs->cr4_guest_host_mask;
		vmcs12->cr0_read_shadow = evmcs->cr0_read_shadow;
		vmcs12->cr4_read_shadow = evmcs->cr4_read_shadow;
		vmcs12->guest_cr0 = evmcs->guest_cr0;
		vmcs12->guest_cr3 = evmcs->guest_cr3;
		vmcs12->guest_cr4 = evmcs->guest_cr4;
		vmcs12->guest_dr7 = evmcs->guest_dr7;
	}

	if (unlikely(!(evmcs->hv_clean_fields &
		       HV_VMX_ENLIGHTENED_CLEAN_FIELD_HOST_POINTER))) {
		vmcs12->host_fs_base = evmcs->host_fs_base;
		vmcs12->host_gs_base = evmcs->host_gs_base;
		vmcs12->host_tr_base = evmcs->host_tr_base;
		vmcs12->host_gdtr_base = evmcs->host_gdtr_base;
		vmcs12->host_idtr_base = evmcs->host_idtr_base;
		vmcs12->host_rsp = evmcs->host_rsp;
	}

	if (unlikely(!(evmcs->hv_clean_fields &
		       HV_VMX_ENLIGHTENED_CLEAN_FIELD_CONTROL_XLAT))) {
		vmcs12->ept_pointer = evmcs->ept_pointer;
		vmcs12->virtual_processor_id = evmcs->virtual_processor_id;
	}

	if (unlikely(!(evmcs->hv_clean_fields &
		       HV_VMX_ENLIGHTENED_CLEAN_FIELD_GUEST_GRP1))) {
		vmcs12->vmcs_link_pointer = evmcs->vmcs_link_pointer;
		vmcs12->guest_ia32_debugctl = evmcs->guest_ia32_debugctl;
		vmcs12->guest_ia32_pat = evmcs->guest_ia32_pat;
		vmcs12->guest_ia32_efer = evmcs->guest_ia32_efer;
		vmcs12->guest_pdptr0 = evmcs->guest_pdptr0;
		vmcs12->guest_pdptr1 = evmcs->guest_pdptr1;
		vmcs12->guest_pdptr2 = evmcs->guest_pdptr2;
		vmcs12->guest_pdptr3 = evmcs->guest_pdptr3;
		vmcs12->guest_pending_dbg_exceptions =
			evmcs->guest_pending_dbg_exceptions;
		vmcs12->guest_sysenter_esp = evmcs->guest_sysenter_esp;
		vmcs12->guest_sysenter_eip = evmcs->guest_sysenter_eip;
		vmcs12->guest_bndcfgs = evmcs->guest_bndcfgs;
		vmcs12->guest_activity_state = evmcs->guest_activity_state;
		vmcs12->guest_sysenter_cs = evmcs->guest_sysenter_cs;
	}

	/*
	 * Not used?
	 * vmcs12->vm_exit_msr_store_addr = evmcs->vm_exit_msr_store_addr;
	 * vmcs12->vm_exit_msr_load_addr = evmcs->vm_exit_msr_load_addr;
	 * vmcs12->vm_entry_msr_load_addr = evmcs->vm_entry_msr_load_addr;
	 * vmcs12->page_fault_error_code_mask =
	 *		evmcs->page_fault_error_code_mask;
	 * vmcs12->page_fault_error_code_match =
	 *		evmcs->page_fault_error_code_match;
	 * vmcs12->cr3_target_count = evmcs->cr3_target_count;
	 * vmcs12->vm_exit_msr_store_count = evmcs->vm_exit_msr_store_count;
	 * vmcs12->vm_exit_msr_load_count = evmcs->vm_exit_msr_load_count;
	 * vmcs12->vm_entry_msr_load_count = evmcs->vm_entry_msr_load_count;
	 */

	/*
	 * Read only fields:
	 * vmcs12->guest_physical_address = evmcs->guest_physical_address;
	 * vmcs12->vm_instruction_error = evmcs->vm_instruction_error;
	 * vmcs12->vm_exit_reason = evmcs->vm_exit_reason;
	 * vmcs12->vm_exit_intr_info = evmcs->vm_exit_intr_info;
	 * vmcs12->vm_exit_intr_error_code = evmcs->vm_exit_intr_error_code;
	 * vmcs12->idt_vectoring_info_field = evmcs->idt_vectoring_info_field;
	 * vmcs12->idt_vectoring_error_code = evmcs->idt_vectoring_error_code;
	 * vmcs12->vm_exit_instruction_len = evmcs->vm_exit_instruction_len;
	 * vmcs12->vmx_instruction_info = evmcs->vmx_instruction_info;
	 * vmcs12->exit_qualification = evmcs->exit_qualification;
	 * vmcs12->guest_linear_address = evmcs->guest_linear_address;
	 *
	 * Not present in struct vmcs12:
	 * vmcs12->exit_io_instruction_ecx = evmcs->exit_io_instruction_ecx;
	 * vmcs12->exit_io_instruction_esi = evmcs->exit_io_instruction_esi;
	 * vmcs12->exit_io_instruction_edi = evmcs->exit_io_instruction_edi;
	 * vmcs12->exit_io_instruction_eip = evmcs->exit_io_instruction_eip;
	 */

	return 0;
}

static int copy_vmcs12_to_enlightened(struct vcpu_vmx *vmx)
{
	struct vmcs12 *vmcs12 = vmx->nested.cached_vmcs12;
	struct hv_enlightened_vmcs *evmcs = vmx->nested.hv_evmcs;

	/*
	 * Should not be changed by KVM:
	 *
	 * evmcs->host_es_selector = vmcs12->host_es_selector;
	 * evmcs->host_cs_selector = vmcs12->host_cs_selector;
	 * evmcs->host_ss_selector = vmcs12->host_ss_selector;
	 * evmcs->host_ds_selector = vmcs12->host_ds_selector;
	 * evmcs->host_fs_selector = vmcs12->host_fs_selector;
	 * evmcs->host_gs_selector = vmcs12->host_gs_selector;
	 * evmcs->host_tr_selector = vmcs12->host_tr_selector;
	 * evmcs->host_ia32_pat = vmcs12->host_ia32_pat;
	 * evmcs->host_ia32_efer = vmcs12->host_ia32_efer;
	 * evmcs->host_cr0 = vmcs12->host_cr0;
	 * evmcs->host_cr3 = vmcs12->host_cr3;
	 * evmcs->host_cr4 = vmcs12->host_cr4;
	 * evmcs->host_ia32_sysenter_esp = vmcs12->host_ia32_sysenter_esp;
	 * evmcs->host_ia32_sysenter_eip = vmcs12->host_ia32_sysenter_eip;
	 * evmcs->host_rip = vmcs12->host_rip;
	 * evmcs->host_ia32_sysenter_cs = vmcs12->host_ia32_sysenter_cs;
	 * evmcs->host_fs_base = vmcs12->host_fs_base;
	 * evmcs->host_gs_base = vmcs12->host_gs_base;
	 * evmcs->host_tr_base = vmcs12->host_tr_base;
	 * evmcs->host_gdtr_base = vmcs12->host_gdtr_base;
	 * evmcs->host_idtr_base = vmcs12->host_idtr_base;
	 * evmcs->host_rsp = vmcs12->host_rsp;
	 * sync_vmcs02_to_vmcs12() doesn't read these:
	 * evmcs->io_bitmap_a = vmcs12->io_bitmap_a;
	 * evmcs->io_bitmap_b = vmcs12->io_bitmap_b;
	 * evmcs->msr_bitmap = vmcs12->msr_bitmap;
	 * evmcs->ept_pointer = vmcs12->ept_pointer;
	 * evmcs->xss_exit_bitmap = vmcs12->xss_exit_bitmap;
	 * evmcs->vm_exit_msr_store_addr = vmcs12->vm_exit_msr_store_addr;
	 * evmcs->vm_exit_msr_load_addr = vmcs12->vm_exit_msr_load_addr;
	 * evmcs->vm_entry_msr_load_addr = vmcs12->vm_entry_msr_load_addr;
	 * evmcs->tpr_threshold = vmcs12->tpr_threshold;
	 * evmcs->virtual_processor_id = vmcs12->virtual_processor_id;
	 * evmcs->exception_bitmap = vmcs12->exception_bitmap;
	 * evmcs->vmcs_link_pointer = vmcs12->vmcs_link_pointer;
	 * evmcs->pin_based_vm_exec_control = vmcs12->pin_based_vm_exec_control;
	 * evmcs->vm_exit_controls = vmcs12->vm_exit_controls;
	 * evmcs->secondary_vm_exec_control = vmcs12->secondary_vm_exec_control;
	 * evmcs->page_fault_error_code_mask =
	 *		vmcs12->page_fault_error_code_mask;
	 * evmcs->page_fault_error_code_match =
	 *		vmcs12->page_fault_error_code_match;
	 * evmcs->cr3_target_count = vmcs12->cr3_target_count;
	 * evmcs->virtual_apic_page_addr = vmcs12->virtual_apic_page_addr;
	 * evmcs->tsc_offset = vmcs12->tsc_offset;
	 * evmcs->guest_ia32_debugctl = vmcs12->guest_ia32_debugctl;
	 * evmcs->cr0_guest_host_mask = vmcs12->cr0_guest_host_mask;
	 * evmcs->cr4_guest_host_mask = vmcs12->cr4_guest_host_mask;
	 * evmcs->cr0_read_shadow = vmcs12->cr0_read_shadow;
	 * evmcs->cr4_read_shadow = vmcs12->cr4_read_shadow;
	 * evmcs->vm_exit_msr_store_count = vmcs12->vm_exit_msr_store_count;
	 * evmcs->vm_exit_msr_load_count = vmcs12->vm_exit_msr_load_count;
	 * evmcs->vm_entry_msr_load_count = vmcs12->vm_entry_msr_load_count;
	 *
	 * Not present in struct vmcs12:
	 * evmcs->exit_io_instruction_ecx = vmcs12->exit_io_instruction_ecx;
	 * evmcs->exit_io_instruction_esi = vmcs12->exit_io_instruction_esi;
	 * evmcs->exit_io_instruction_edi = vmcs12->exit_io_instruction_edi;
	 * evmcs->exit_io_instruction_eip = vmcs12->exit_io_instruction_eip;
	 */

	evmcs->guest_es_selector = vmcs12->guest_es_selector;
	evmcs->guest_cs_selector = vmcs12->guest_cs_selector;
	evmcs->guest_ss_selector = vmcs12->guest_ss_selector;
	evmcs->guest_ds_selector = vmcs12->guest_ds_selector;
	evmcs->guest_fs_selector = vmcs12->guest_fs_selector;
	evmcs->guest_gs_selector = vmcs12->guest_gs_selector;
	evmcs->guest_ldtr_selector = vmcs12->guest_ldtr_selector;
	evmcs->guest_tr_selector = vmcs12->guest_tr_selector;

	evmcs->guest_es_limit = vmcs12->guest_es_limit;
	evmcs->guest_cs_limit = vmcs12->guest_cs_limit;
	evmcs->guest_ss_limit = vmcs12->guest_ss_limit;
	evmcs->guest_ds_limit = vmcs12->guest_ds_limit;
	evmcs->guest_fs_limit = vmcs12->guest_fs_limit;
	evmcs->guest_gs_limit = vmcs12->guest_gs_limit;
	evmcs->guest_ldtr_limit = vmcs12->guest_ldtr_limit;
	evmcs->guest_tr_limit = vmcs12->guest_tr_limit;
	evmcs->guest_gdtr_limit = vmcs12->guest_gdtr_limit;
	evmcs->guest_idtr_limit = vmcs12->guest_idtr_limit;

	evmcs->guest_es_ar_bytes = vmcs12->guest_es_ar_bytes;
	evmcs->guest_cs_ar_bytes = vmcs12->guest_cs_ar_bytes;
	evmcs->guest_ss_ar_bytes = vmcs12->guest_ss_ar_bytes;
	evmcs->guest_ds_ar_bytes = vmcs12->guest_ds_ar_bytes;
	evmcs->guest_fs_ar_bytes = vmcs12->guest_fs_ar_bytes;
	evmcs->guest_gs_ar_bytes = vmcs12->guest_gs_ar_bytes;
	evmcs->guest_ldtr_ar_bytes = vmcs12->guest_ldtr_ar_bytes;
	evmcs->guest_tr_ar_bytes = vmcs12->guest_tr_ar_bytes;

	evmcs->guest_es_base = vmcs12->guest_es_base;
	evmcs->guest_cs_base = vmcs12->guest_cs_base;
	evmcs->guest_ss_base = vmcs12->guest_ss_base;
	evmcs->guest_ds_base = vmcs12->guest_ds_base;
	evmcs->guest_fs_base = vmcs12->guest_fs_base;
	evmcs->guest_gs_base = vmcs12->guest_gs_base;
	evmcs->guest_ldtr_base = vmcs12->guest_ldtr_base;
	evmcs->guest_tr_base = vmcs12->guest_tr_base;
	evmcs->guest_gdtr_base = vmcs12->guest_gdtr_base;
	evmcs->guest_idtr_base = vmcs12->guest_idtr_base;

	evmcs->guest_ia32_pat = vmcs12->guest_ia32_pat;
	evmcs->guest_ia32_efer = vmcs12->guest_ia32_efer;

	evmcs->guest_pdptr0 = vmcs12->guest_pdptr0;
	evmcs->guest_pdptr1 = vmcs12->guest_pdptr1;
	evmcs->guest_pdptr2 = vmcs12->guest_pdptr2;
	evmcs->guest_pdptr3 = vmcs12->guest_pdptr3;

	evmcs->guest_pending_dbg_exceptions =
		vmcs12->guest_pending_dbg_exceptions;
	evmcs->guest_sysenter_esp = vmcs12->guest_sysenter_esp;
	evmcs->guest_sysenter_eip = vmcs12->guest_sysenter_eip;

	evmcs->guest_activity_state = vmcs12->guest_activity_state;
	evmcs->guest_sysenter_cs = vmcs12->guest_sysenter_cs;

	evmcs->guest_cr0 = vmcs12->guest_cr0;
	evmcs->guest_cr3 = vmcs12->guest_cr3;
	evmcs->guest_cr4 = vmcs12->guest_cr4;
	evmcs->guest_dr7 = vmcs12->guest_dr7;

	evmcs->guest_physical_address = vmcs12->guest_physical_address;

	evmcs->vm_instruction_error = vmcs12->vm_instruction_error;
	evmcs->vm_exit_reason = vmcs12->vm_exit_reason;
	evmcs->vm_exit_intr_info = vmcs12->vm_exit_intr_info;
	evmcs->vm_exit_intr_error_code = vmcs12->vm_exit_intr_error_code;
	evmcs->idt_vectoring_info_field = vmcs12->idt_vectoring_info_field;
	evmcs->idt_vectoring_error_code = vmcs12->idt_vectoring_error_code;
	evmcs->vm_exit_instruction_len = vmcs12->vm_exit_instruction_len;
	evmcs->vmx_instruction_info = vmcs12->vmx_instruction_info;

	evmcs->exit_qualification = vmcs12->exit_qualification;

	evmcs->guest_linear_address = vmcs12->guest_linear_address;
	evmcs->guest_rsp = vmcs12->guest_rsp;
	evmcs->guest_rflags = vmcs12->guest_rflags;

	evmcs->guest_interruptibility_info =
		vmcs12->guest_interruptibility_info;
	evmcs->cpu_based_vm_exec_control = vmcs12->cpu_based_vm_exec_control;
	evmcs->vm_entry_controls = vmcs12->vm_entry_controls;
	evmcs->vm_entry_intr_info_field = vmcs12->vm_entry_intr_info_field;
	evmcs->vm_entry_exception_error_code =
		vmcs12->vm_entry_exception_error_code;
	evmcs->vm_entry_instruction_len = vmcs12->vm_entry_instruction_len;

	evmcs->guest_rip = vmcs12->guest_rip;

	evmcs->guest_bndcfgs = vmcs12->guest_bndcfgs;

	return 0;
}

/*
 * This is an equivalent of the nested hypervisor executing the vmptrld
 * instruction.
 */
static enum nested_evmptrld_status nested_vmx_handle_enlightened_vmptrld(
	struct kvm_vcpu *vcpu, bool from_launch)
{
	struct vcpu_vmx *vmx = to_vmx(vcpu);
	bool evmcs_gpa_changed = false;
	u64 evmcs_gpa;

	if (likely(!vmx->nested.enlightened_vmcs_enabled))
		return EVMPTRLD_DISABLED;

	if (!nested_enlightened_vmentry(vcpu, &evmcs_gpa))
		return EVMPTRLD_DISABLED;

	if (unlikely(!vmx->nested.hv_evmcs ||
		     evmcs_gpa != vmx->nested.hv_evmcs_vmptr)) {
		if (!vmx->nested.hv_evmcs)
			vmx->nested.current_vmptr = -1ull;

		nested_release_evmcs(vcpu);

		if (kvm_vcpu_map(vcpu, gpa_to_gfn(evmcs_gpa),
				 &vmx->nested.hv_evmcs_map))
			return EVMPTRLD_ERROR;

		vmx->nested.hv_evmcs = vmx->nested.hv_evmcs_map.hva;

		/*
		 * Currently, KVM only supports eVMCS version 1
		 * (== KVM_EVMCS_VERSION) and thus we expect guest to set this
		 * value to first u32 field of eVMCS which should specify eVMCS
		 * VersionNumber.
		 *
		 * Guest should be aware of supported eVMCS versions by host by
		 * examining CPUID.0x4000000A.EAX[0:15]. Host userspace VMM is
		 * expected to set this CPUID leaf according to the value
		 * returned in vmcs_version from nested_enable_evmcs().
		 *
		 * However, it turns out that Microsoft Hyper-V fails to comply
		 * to their own invented interface: When Hyper-V use eVMCS, it
		 * just sets first u32 field of eVMCS to revision_id specified
		 * in MSR_IA32_VMX_BASIC. Instead of used eVMCS version number
		 * which is one of the supported versions specified in
		 * CPUID.0x4000000A.EAX[0:15].
		 *
		 * To overcome Hyper-V bug, we accept here either a supported
		 * eVMCS version or VMCS12 revision_id as valid values for first
		 * u32 field of eVMCS.
		 */
		if ((vmx->nested.hv_evmcs->revision_id != KVM_EVMCS_VERSION) &&
		    (vmx->nested.hv_evmcs->revision_id != VMCS12_REVISION)) {
			nested_release_evmcs(vcpu);
			return EVMPTRLD_VMFAIL;
		}

		vmx->nested.dirty_vmcs12 = true;
		vmx->nested.hv_evmcs_vmptr = evmcs_gpa;

		evmcs_gpa_changed = true;
		/*
		 * Unlike normal vmcs12, enlightened vmcs12 is not fully
		 * reloaded from guest's memory (read only fields, fields not
		 * present in struct hv_enlightened_vmcs, ...). Make sure there
		 * are no leftovers.
		 */
		if (from_launch) {
			struct vmcs12 *vmcs12 = get_vmcs12(vcpu);
			memset(vmcs12, 0, sizeof(*vmcs12));
			vmcs12->hdr.revision_id = VMCS12_REVISION;
		}

	}

	/*
	 * Clean fields data can't be used on VMLAUNCH and when we switch
	 * between different L2 guests as KVM keeps a single VMCS12 per L1.
	 */
	if (from_launch || evmcs_gpa_changed)
		vmx->nested.hv_evmcs->hv_clean_fields &=
			~HV_VMX_ENLIGHTENED_CLEAN_FIELD_ALL;

	return EVMPTRLD_SUCCEEDED;
}

void nested_sync_vmcs12_to_shadow(struct kvm_vcpu *vcpu)
{
	struct vcpu_vmx *vmx = to_vmx(vcpu);

	if (vmx->nested.hv_evmcs) {
		copy_vmcs12_to_enlightened(vmx);
		/* All fields are clean */
		vmx->nested.hv_evmcs->hv_clean_fields |=
			HV_VMX_ENLIGHTENED_CLEAN_FIELD_ALL;
	} else {
		copy_vmcs12_to_shadow(vmx);
	}

	vmx->nested.need_vmcs12_to_shadow_sync = false;
}

static enum hrtimer_restart vmx_preemption_timer_fn(struct hrtimer *timer)
{
	struct vcpu_vmx *vmx =
		container_of(timer, struct vcpu_vmx, nested.preemption_timer);

	vmx->nested.preemption_timer_expired = true;
	kvm_make_request(KVM_REQ_EVENT, &vmx->vcpu);
	kvm_vcpu_kick(&vmx->vcpu);

	return HRTIMER_NORESTART;
}

static u64 vmx_calc_preemption_timer_value(struct kvm_vcpu *vcpu)
{
	struct vcpu_vmx *vmx = to_vmx(vcpu);
	struct vmcs12 *vmcs12 = get_vmcs12(vcpu);

	u64 l1_scaled_tsc = kvm_read_l1_tsc(vcpu, rdtsc()) >>
			    VMX_MISC_EMULATED_PREEMPTION_TIMER_RATE;

	if (!vmx->nested.has_preemption_timer_deadline) {
		vmx->nested.preemption_timer_deadline =
			vmcs12->vmx_preemption_timer_value + l1_scaled_tsc;
		vmx->nested.has_preemption_timer_deadline = true;
	}
	return vmx->nested.preemption_timer_deadline - l1_scaled_tsc;
}

static void vmx_start_preemption_timer(struct kvm_vcpu *vcpu,
					u64 preemption_timeout)
{
	struct vcpu_vmx *vmx = to_vmx(vcpu);

	/*
	 * A timer value of zero is architecturally guaranteed to cause
	 * a VMExit prior to executing any instructions in the guest.
	 */
	if (preemption_timeout == 0) {
		vmx_preemption_timer_fn(&vmx->nested.preemption_timer);
		return;
	}

	if (vcpu->arch.virtual_tsc_khz == 0)
		return;

	preemption_timeout <<= VMX_MISC_EMULATED_PREEMPTION_TIMER_RATE;
	preemption_timeout *= 1000000;
	do_div(preemption_timeout, vcpu->arch.virtual_tsc_khz);
	hrtimer_start(&vmx->nested.preemption_timer,
		      ktime_add_ns(ktime_get(), preemption_timeout),
		      HRTIMER_MODE_ABS_PINNED);
}

static u64 nested_vmx_calc_efer(struct vcpu_vmx *vmx, struct vmcs12 *vmcs12)
{
	if (vmx->nested.nested_run_pending &&
	    (vmcs12->vm_entry_controls & VM_ENTRY_LOAD_IA32_EFER))
		return vmcs12->guest_ia32_efer;
	else if (vmcs12->vm_entry_controls & VM_ENTRY_IA32E_MODE)
		return vmx->vcpu.arch.efer | (EFER_LMA | EFER_LME);
	else
		return vmx->vcpu.arch.efer & ~(EFER_LMA | EFER_LME);
}

static void prepare_vmcs02_constant_state(struct vcpu_vmx *vmx)
{
	/*
	 * If vmcs02 hasn't been initialized, set the constant vmcs02 state
	 * according to L0's settings (vmcs12 is irrelevant here).  Host
	 * fields that come from L0 and are not constant, e.g. HOST_CR3,
	 * will be set as needed prior to VMLAUNCH/VMRESUME.
	 */
	if (vmx->nested.vmcs02_initialized)
		return;
	vmx->nested.vmcs02_initialized = true;

	/*
	 * We don't care what the EPTP value is we just need to guarantee
	 * it's valid so we don't get a false positive when doing early
	 * consistency checks.
	 */
	if (enable_ept && nested_early_check)
		vmcs_write64(EPT_POINTER,
			     construct_eptp(&vmx->vcpu, 0, PT64_ROOT_4LEVEL));

	/* All VMFUNCs are currently emulated through L0 vmexits.  */
	if (cpu_has_vmx_vmfunc())
		vmcs_write64(VM_FUNCTION_CONTROL, 0);

	if (cpu_has_vmx_posted_intr())
		vmcs_write16(POSTED_INTR_NV, POSTED_INTR_NESTED_VECTOR);

	if (cpu_has_vmx_msr_bitmap())
		vmcs_write64(MSR_BITMAP, __pa(vmx->nested.vmcs02.msr_bitmap));

	/*
	 * PML is emulated for L2, but never enabled in hardware as the MMU
	 * handles A/D emulation.  Disabling PML for L2 also avoids having to
	 * deal with filtering out L2 GPAs from the buffer.
	 */
	if (enable_pml) {
		vmcs_write64(PML_ADDRESS, 0);
		vmcs_write16(GUEST_PML_INDEX, -1);
	}

	if (cpu_has_vmx_encls_vmexit())
		vmcs_write64(ENCLS_EXITING_BITMAP, -1ull);

	/*
	 * Set the MSR load/store lists to match L0's settings.  Only the
	 * addresses are constant (for vmcs02), the counts can change based
	 * on L2's behavior, e.g. switching to/from long mode.
	 */
	vmcs_write64(VM_EXIT_MSR_STORE_ADDR, __pa(vmx->msr_autostore.guest.val));
	vmcs_write64(VM_EXIT_MSR_LOAD_ADDR, __pa(vmx->msr_autoload.host.val));
	vmcs_write64(VM_ENTRY_MSR_LOAD_ADDR, __pa(vmx->msr_autoload.guest.val));

	vmx_set_constant_host_state(vmx);
}

static void prepare_vmcs02_early_rare(struct vcpu_vmx *vmx,
				      struct vmcs12 *vmcs12)
{
	prepare_vmcs02_constant_state(vmx);

	vmcs_write64(VMCS_LINK_POINTER, -1ull);

	if (enable_vpid) {
		if (nested_cpu_has_vpid(vmcs12) && vmx->nested.vpid02)
			vmcs_write16(VIRTUAL_PROCESSOR_ID, vmx->nested.vpid02);
		else
			vmcs_write16(VIRTUAL_PROCESSOR_ID, vmx->vpid);
	}
}

static void prepare_vmcs02_early(struct vcpu_vmx *vmx, struct vmcs12 *vmcs12)
{
	u32 exec_control;
	u64 guest_efer = nested_vmx_calc_efer(vmx, vmcs12);

	if (vmx->nested.dirty_vmcs12 || vmx->nested.hv_evmcs)
		prepare_vmcs02_early_rare(vmx, vmcs12);

	/*
	 * PIN CONTROLS
	 */
	exec_control = vmx_pin_based_exec_ctrl(vmx);
	exec_control |= (vmcs12->pin_based_vm_exec_control &
			 ~PIN_BASED_VMX_PREEMPTION_TIMER);

	/* Posted interrupts setting is only taken from vmcs12.  */
	if (nested_cpu_has_posted_intr(vmcs12)) {
		vmx->nested.posted_intr_nv = vmcs12->posted_intr_nv;
		vmx->nested.pi_pending = false;
	} else {
		exec_control &= ~PIN_BASED_POSTED_INTR;
	}
	pin_controls_set(vmx, exec_control);

	/*
	 * EXEC CONTROLS
	 */
	exec_control = vmx_exec_control(vmx); /* L0's desires */
	exec_control &= ~CPU_BASED_INTR_WINDOW_EXITING;
	exec_control &= ~CPU_BASED_NMI_WINDOW_EXITING;
	exec_control &= ~CPU_BASED_TPR_SHADOW;
	exec_control |= vmcs12->cpu_based_vm_exec_control;

	vmx->nested.l1_tpr_threshold = -1;
	if (exec_control & CPU_BASED_TPR_SHADOW)
		vmcs_write32(TPR_THRESHOLD, vmcs12->tpr_threshold);
#ifdef CONFIG_X86_64
	else
		exec_control |= CPU_BASED_CR8_LOAD_EXITING |
				CPU_BASED_CR8_STORE_EXITING;
#endif

	/*
	 * A vmexit (to either L1 hypervisor or L0 userspace) is always needed
	 * for I/O port accesses.
	 */
	exec_control |= CPU_BASED_UNCOND_IO_EXITING;
	exec_control &= ~CPU_BASED_USE_IO_BITMAPS;

	/*
	 * This bit will be computed in nested_get_vmcs12_pages, because
	 * we do not have access to L1's MSR bitmap yet.  For now, keep
	 * the same bit as before, hoping to avoid multiple VMWRITEs that
	 * only set/clear this bit.
	 */
	exec_control &= ~CPU_BASED_USE_MSR_BITMAPS;
	exec_control |= exec_controls_get(vmx) & CPU_BASED_USE_MSR_BITMAPS;

	exec_controls_set(vmx, exec_control);

	/*
	 * SECONDARY EXEC CONTROLS
	 */
	if (cpu_has_secondary_exec_ctrls()) {
		exec_control = vmx->secondary_exec_control;

		/* Take the following fields only from vmcs12 */
		exec_control &= ~(SECONDARY_EXEC_VIRTUALIZE_APIC_ACCESSES |
				  SECONDARY_EXEC_ENABLE_INVPCID |
				  SECONDARY_EXEC_ENABLE_RDTSCP |
				  SECONDARY_EXEC_XSAVES |
				  SECONDARY_EXEC_ENABLE_USR_WAIT_PAUSE |
				  SECONDARY_EXEC_VIRTUAL_INTR_DELIVERY |
				  SECONDARY_EXEC_APIC_REGISTER_VIRT |
				  SECONDARY_EXEC_ENABLE_VMFUNC);
		if (nested_cpu_has(vmcs12,
				   CPU_BASED_ACTIVATE_SECONDARY_CONTROLS))
			exec_control |= vmcs12->secondary_vm_exec_control;

		/* PML is emulated and never enabled in hardware for L2. */
		exec_control &= ~SECONDARY_EXEC_ENABLE_PML;

		/* VMCS shadowing for L2 is emulated for now */
		exec_control &= ~SECONDARY_EXEC_SHADOW_VMCS;

		/*
		 * Preset *DT exiting when emulating UMIP, so that vmx_set_cr4()
		 * will not have to rewrite the controls just for this bit.
		 */
		if (!boot_cpu_has(X86_FEATURE_UMIP) && vmx_umip_emulated() &&
		    (vmcs12->guest_cr4 & X86_CR4_UMIP))
			exec_control |= SECONDARY_EXEC_DESC;

		if (exec_control & SECONDARY_EXEC_VIRTUAL_INTR_DELIVERY)
			vmcs_write16(GUEST_INTR_STATUS,
				vmcs12->guest_intr_status);

		if (!nested_cpu_has2(vmcs12, SECONDARY_EXEC_UNRESTRICTED_GUEST))
		    exec_control &= ~SECONDARY_EXEC_UNRESTRICTED_GUEST;

		if (exec_control & SECONDARY_EXEC_ENCLS_EXITING)
			vmx_write_encls_bitmap(&vmx->vcpu, vmcs12);

		secondary_exec_controls_set(vmx, exec_control);
	}

	/*
	 * ENTRY CONTROLS
	 *
	 * vmcs12's VM_{ENTRY,EXIT}_LOAD_IA32_EFER and VM_ENTRY_IA32E_MODE
	 * are emulated by vmx_set_efer() in prepare_vmcs02(), but speculate
	 * on the related bits (if supported by the CPU) in the hope that
	 * we can avoid VMWrites during vmx_set_efer().
	 */
	exec_control = (vmcs12->vm_entry_controls | vmx_vmentry_ctrl()) &
			~VM_ENTRY_IA32E_MODE & ~VM_ENTRY_LOAD_IA32_EFER;
	if (cpu_has_load_ia32_efer()) {
		if (guest_efer & EFER_LMA)
			exec_control |= VM_ENTRY_IA32E_MODE;
		if (guest_efer != host_efer)
			exec_control |= VM_ENTRY_LOAD_IA32_EFER;
	}
	vm_entry_controls_set(vmx, exec_control);

	/*
	 * EXIT CONTROLS
	 *
	 * L2->L1 exit controls are emulated - the hardware exit is to L0 so
	 * we should use its exit controls. Note that VM_EXIT_LOAD_IA32_EFER
	 * bits may be modified by vmx_set_efer() in prepare_vmcs02().
	 */
	exec_control = vmx_vmexit_ctrl();
	if (cpu_has_load_ia32_efer() && guest_efer != host_efer)
		exec_control |= VM_EXIT_LOAD_IA32_EFER;
	vm_exit_controls_set(vmx, exec_control);

	/*
	 * Interrupt/Exception Fields
	 */
	if (vmx->nested.nested_run_pending) {
		vmcs_write32(VM_ENTRY_INTR_INFO_FIELD,
			     vmcs12->vm_entry_intr_info_field);
		vmcs_write32(VM_ENTRY_EXCEPTION_ERROR_CODE,
			     vmcs12->vm_entry_exception_error_code);
		vmcs_write32(VM_ENTRY_INSTRUCTION_LEN,
			     vmcs12->vm_entry_instruction_len);
		vmcs_write32(GUEST_INTERRUPTIBILITY_INFO,
			     vmcs12->guest_interruptibility_info);
		vmx->loaded_vmcs->nmi_known_unmasked =
			!(vmcs12->guest_interruptibility_info & GUEST_INTR_STATE_NMI);
	} else {
		vmcs_write32(VM_ENTRY_INTR_INFO_FIELD, 0);
	}
}

static void prepare_vmcs02_rare(struct vcpu_vmx *vmx, struct vmcs12 *vmcs12)
{
	struct hv_enlightened_vmcs *hv_evmcs = vmx->nested.hv_evmcs;

	if (!hv_evmcs || !(hv_evmcs->hv_clean_fields &
			   HV_VMX_ENLIGHTENED_CLEAN_FIELD_GUEST_GRP2)) {
		vmcs_write16(GUEST_ES_SELECTOR, vmcs12->guest_es_selector);
		vmcs_write16(GUEST_CS_SELECTOR, vmcs12->guest_cs_selector);
		vmcs_write16(GUEST_SS_SELECTOR, vmcs12->guest_ss_selector);
		vmcs_write16(GUEST_DS_SELECTOR, vmcs12->guest_ds_selector);
		vmcs_write16(GUEST_FS_SELECTOR, vmcs12->guest_fs_selector);
		vmcs_write16(GUEST_GS_SELECTOR, vmcs12->guest_gs_selector);
		vmcs_write16(GUEST_LDTR_SELECTOR, vmcs12->guest_ldtr_selector);
		vmcs_write16(GUEST_TR_SELECTOR, vmcs12->guest_tr_selector);
		vmcs_write32(GUEST_ES_LIMIT, vmcs12->guest_es_limit);
		vmcs_write32(GUEST_CS_LIMIT, vmcs12->guest_cs_limit);
		vmcs_write32(GUEST_SS_LIMIT, vmcs12->guest_ss_limit);
		vmcs_write32(GUEST_DS_LIMIT, vmcs12->guest_ds_limit);
		vmcs_write32(GUEST_FS_LIMIT, vmcs12->guest_fs_limit);
		vmcs_write32(GUEST_GS_LIMIT, vmcs12->guest_gs_limit);
		vmcs_write32(GUEST_LDTR_LIMIT, vmcs12->guest_ldtr_limit);
		vmcs_write32(GUEST_TR_LIMIT, vmcs12->guest_tr_limit);
		vmcs_write32(GUEST_GDTR_LIMIT, vmcs12->guest_gdtr_limit);
		vmcs_write32(GUEST_IDTR_LIMIT, vmcs12->guest_idtr_limit);
		vmcs_write32(GUEST_CS_AR_BYTES, vmcs12->guest_cs_ar_bytes);
		vmcs_write32(GUEST_SS_AR_BYTES, vmcs12->guest_ss_ar_bytes);
		vmcs_write32(GUEST_ES_AR_BYTES, vmcs12->guest_es_ar_bytes);
		vmcs_write32(GUEST_DS_AR_BYTES, vmcs12->guest_ds_ar_bytes);
		vmcs_write32(GUEST_FS_AR_BYTES, vmcs12->guest_fs_ar_bytes);
		vmcs_write32(GUEST_GS_AR_BYTES, vmcs12->guest_gs_ar_bytes);
		vmcs_write32(GUEST_LDTR_AR_BYTES, vmcs12->guest_ldtr_ar_bytes);
		vmcs_write32(GUEST_TR_AR_BYTES, vmcs12->guest_tr_ar_bytes);
		vmcs_writel(GUEST_ES_BASE, vmcs12->guest_es_base);
		vmcs_writel(GUEST_CS_BASE, vmcs12->guest_cs_base);
		vmcs_writel(GUEST_SS_BASE, vmcs12->guest_ss_base);
		vmcs_writel(GUEST_DS_BASE, vmcs12->guest_ds_base);
		vmcs_writel(GUEST_FS_BASE, vmcs12->guest_fs_base);
		vmcs_writel(GUEST_GS_BASE, vmcs12->guest_gs_base);
		vmcs_writel(GUEST_LDTR_BASE, vmcs12->guest_ldtr_base);
		vmcs_writel(GUEST_TR_BASE, vmcs12->guest_tr_base);
		vmcs_writel(GUEST_GDTR_BASE, vmcs12->guest_gdtr_base);
		vmcs_writel(GUEST_IDTR_BASE, vmcs12->guest_idtr_base);

		vmx->segment_cache.bitmask = 0;
	}

	if (!hv_evmcs || !(hv_evmcs->hv_clean_fields &
			   HV_VMX_ENLIGHTENED_CLEAN_FIELD_GUEST_GRP1)) {
		vmcs_write32(GUEST_SYSENTER_CS, vmcs12->guest_sysenter_cs);
		vmcs_writel(GUEST_PENDING_DBG_EXCEPTIONS,
			    vmcs12->guest_pending_dbg_exceptions);
		vmcs_writel(GUEST_SYSENTER_ESP, vmcs12->guest_sysenter_esp);
		vmcs_writel(GUEST_SYSENTER_EIP, vmcs12->guest_sysenter_eip);

		/*
		 * L1 may access the L2's PDPTR, so save them to construct
		 * vmcs12
		 */
		if (enable_ept) {
			vmcs_write64(GUEST_PDPTR0, vmcs12->guest_pdptr0);
			vmcs_write64(GUEST_PDPTR1, vmcs12->guest_pdptr1);
			vmcs_write64(GUEST_PDPTR2, vmcs12->guest_pdptr2);
			vmcs_write64(GUEST_PDPTR3, vmcs12->guest_pdptr3);
		}

		if (kvm_mpx_supported() && vmx->nested.nested_run_pending &&
		    (vmcs12->vm_entry_controls & VM_ENTRY_LOAD_BNDCFGS))
			vmcs_write64(GUEST_BNDCFGS, vmcs12->guest_bndcfgs);
	}

	if (nested_cpu_has_xsaves(vmcs12))
		vmcs_write64(XSS_EXIT_BITMAP, vmcs12->xss_exit_bitmap);

	/*
	 * Whether page-faults are trapped is determined by a combination of
	 * 3 settings: PFEC_MASK, PFEC_MATCH and EXCEPTION_BITMAP.PF.  If L0
	 * doesn't care about page faults then we should set all of these to
	 * L1's desires. However, if L0 does care about (some) page faults, it
	 * is not easy (if at all possible?) to merge L0 and L1's desires, we
	 * simply ask to exit on each and every L2 page fault. This is done by
	 * setting MASK=MATCH=0 and (see below) EB.PF=1.
	 * Note that below we don't need special code to set EB.PF beyond the
	 * "or"ing of the EB of vmcs01 and vmcs12, because when enable_ept,
	 * vmcs01's EB.PF is 0 so the "or" will take vmcs12's value, and when
	 * !enable_ept, EB.PF is 1, so the "or" will always be 1.
	 */
	if (vmx_need_pf_intercept(&vmx->vcpu)) {
		/*
		 * TODO: if both L0 and L1 need the same MASK and MATCH,
		 * go ahead and use it?
		 */
		vmcs_write32(PAGE_FAULT_ERROR_CODE_MASK, 0);
		vmcs_write32(PAGE_FAULT_ERROR_CODE_MATCH, 0);
	} else {
		vmcs_write32(PAGE_FAULT_ERROR_CODE_MASK, vmcs12->page_fault_error_code_mask);
		vmcs_write32(PAGE_FAULT_ERROR_CODE_MATCH, vmcs12->page_fault_error_code_match);
	}

	if (cpu_has_vmx_apicv()) {
		vmcs_write64(EOI_EXIT_BITMAP0, vmcs12->eoi_exit_bitmap0);
		vmcs_write64(EOI_EXIT_BITMAP1, vmcs12->eoi_exit_bitmap1);
		vmcs_write64(EOI_EXIT_BITMAP2, vmcs12->eoi_exit_bitmap2);
		vmcs_write64(EOI_EXIT_BITMAP3, vmcs12->eoi_exit_bitmap3);
	}

	/*
	 * Make sure the msr_autostore list is up to date before we set the
	 * count in the vmcs02.
	 */
	prepare_vmx_msr_autostore_list(&vmx->vcpu, MSR_IA32_TSC);

	vmcs_write32(VM_EXIT_MSR_STORE_COUNT, vmx->msr_autostore.guest.nr);
	vmcs_write32(VM_EXIT_MSR_LOAD_COUNT, vmx->msr_autoload.host.nr);
	vmcs_write32(VM_ENTRY_MSR_LOAD_COUNT, vmx->msr_autoload.guest.nr);

	set_cr4_guest_host_mask(vmx);
}

/*
 * prepare_vmcs02 is called when the L1 guest hypervisor runs its nested
 * L2 guest. L1 has a vmcs for L2 (vmcs12), and this function "merges" it
 * with L0's requirements for its guest (a.k.a. vmcs01), so we can run the L2
 * guest in a way that will both be appropriate to L1's requests, and our
 * needs. In addition to modifying the active vmcs (which is vmcs02), this
 * function also has additional necessary side-effects, like setting various
 * vcpu->arch fields.
 * Returns 0 on success, 1 on failure. Invalid state exit qualification code
 * is assigned to entry_failure_code on failure.
 */
static int prepare_vmcs02(struct kvm_vcpu *vcpu, struct vmcs12 *vmcs12,
			  enum vm_entry_failure_code *entry_failure_code)
{
	struct vcpu_vmx *vmx = to_vmx(vcpu);
	struct hv_enlightened_vmcs *hv_evmcs = vmx->nested.hv_evmcs;
	bool load_guest_pdptrs_vmcs12 = false;

	if (vmx->nested.dirty_vmcs12 || hv_evmcs) {
		prepare_vmcs02_rare(vmx, vmcs12);
		vmx->nested.dirty_vmcs12 = false;

		load_guest_pdptrs_vmcs12 = !hv_evmcs ||
			!(hv_evmcs->hv_clean_fields &
			  HV_VMX_ENLIGHTENED_CLEAN_FIELD_GUEST_GRP1);
	}

	if (vmx->nested.nested_run_pending &&
	    (vmcs12->vm_entry_controls & VM_ENTRY_LOAD_DEBUG_CONTROLS)) {
		kvm_set_dr(vcpu, 7, vmcs12->guest_dr7);
		vmcs_write64(GUEST_IA32_DEBUGCTL, vmcs12->guest_ia32_debugctl);
	} else {
		kvm_set_dr(vcpu, 7, vcpu->arch.dr7);
		vmcs_write64(GUEST_IA32_DEBUGCTL, vmx->nested.vmcs01_debugctl);
	}
	if (kvm_mpx_supported() && (!vmx->nested.nested_run_pending ||
	    !(vmcs12->vm_entry_controls & VM_ENTRY_LOAD_BNDCFGS)))
		vmcs_write64(GUEST_BNDCFGS, vmx->nested.vmcs01_guest_bndcfgs);
	vmx_set_rflags(vcpu, vmcs12->guest_rflags);

	/* EXCEPTION_BITMAP and CR0_GUEST_HOST_MASK should basically be the
	 * bitwise-or of what L1 wants to trap for L2, and what we want to
	 * trap. Note that CR0.TS also needs updating - we do this later.
	 */
	vmx_update_exception_bitmap(vcpu);
	vcpu->arch.cr0_guest_owned_bits &= ~vmcs12->cr0_guest_host_mask;
	vmcs_writel(CR0_GUEST_HOST_MASK, ~vcpu->arch.cr0_guest_owned_bits);

	if (vmx->nested.nested_run_pending &&
	    (vmcs12->vm_entry_controls & VM_ENTRY_LOAD_IA32_PAT)) {
		vmcs_write64(GUEST_IA32_PAT, vmcs12->guest_ia32_pat);
		vcpu->arch.pat = vmcs12->guest_ia32_pat;
	} else if (vmcs_config.vmentry_ctrl & VM_ENTRY_LOAD_IA32_PAT) {
		vmcs_write64(GUEST_IA32_PAT, vmx->vcpu.arch.pat);
	}

	vmcs_write64(TSC_OFFSET, vcpu->arch.tsc_offset);

	if (kvm_has_tsc_control)
		decache_tsc_multiplier(vmx);

	nested_vmx_transition_tlb_flush(vcpu, vmcs12, true);

	if (nested_cpu_has_ept(vmcs12))
		nested_ept_init_mmu_context(vcpu);

	/*
	 * This sets GUEST_CR0 to vmcs12->guest_cr0, possibly modifying those
	 * bits which we consider mandatory enabled.
	 * The CR0_READ_SHADOW is what L2 should have expected to read given
	 * the specifications by L1; It's not enough to take
	 * vmcs12->cr0_read_shadow because on our cr0_guest_host_mask we we
	 * have more bits than L1 expected.
	 */
	vmx_set_cr0(vcpu, vmcs12->guest_cr0);
	vmcs_writel(CR0_READ_SHADOW, nested_read_cr0(vmcs12));

	vmx_set_cr4(vcpu, vmcs12->guest_cr4);
	vmcs_writel(CR4_READ_SHADOW, nested_read_cr4(vmcs12));

	vcpu->arch.efer = nested_vmx_calc_efer(vmx, vmcs12);
	/* Note: may modify VM_ENTRY/EXIT_CONTROLS and GUEST/HOST_IA32_EFER */
	vmx_set_efer(vcpu, vcpu->arch.efer);

	/*
	 * Guest state is invalid and unrestricted guest is disabled,
	 * which means L1 attempted VMEntry to L2 with invalid state.
	 * Fail the VMEntry.
	 */
	if (CC(!vmx_guest_state_valid(vcpu))) {
		*entry_failure_code = ENTRY_FAIL_DEFAULT;
		return -EINVAL;
	}

	/* Shadow page tables on either EPT or shadow page tables. */
	if (nested_vmx_load_cr3(vcpu, vmcs12->guest_cr3, nested_cpu_has_ept(vmcs12),
				entry_failure_code))
		return -EINVAL;

	/*
	 * Immediately write vmcs02.GUEST_CR3.  It will be propagated to vmcs12
	 * on nested VM-Exit, which can occur without actually running L2 and
	 * thus without hitting vmx_load_mmu_pgd(), e.g. if L1 is entering L2 with
	 * vmcs12.GUEST_ACTIVITYSTATE=HLT, in which case KVM will intercept the
	 * transition to HLT instead of running L2.
	 */
	if (enable_ept)
		vmcs_writel(GUEST_CR3, vmcs12->guest_cr3);

	/* Late preparation of GUEST_PDPTRs now that EFER and CRs are set. */
	if (load_guest_pdptrs_vmcs12 && nested_cpu_has_ept(vmcs12) &&
	    is_pae_paging(vcpu)) {
		vmcs_write64(GUEST_PDPTR0, vmcs12->guest_pdptr0);
		vmcs_write64(GUEST_PDPTR1, vmcs12->guest_pdptr1);
		vmcs_write64(GUEST_PDPTR2, vmcs12->guest_pdptr2);
		vmcs_write64(GUEST_PDPTR3, vmcs12->guest_pdptr3);
	}

	if (!enable_ept)
		vcpu->arch.walk_mmu->inject_page_fault = vmx_inject_page_fault_nested;

	if ((vmcs12->vm_entry_controls & VM_ENTRY_LOAD_IA32_PERF_GLOBAL_CTRL) &&
	    WARN_ON_ONCE(kvm_set_msr(vcpu, MSR_CORE_PERF_GLOBAL_CTRL,
				     vmcs12->guest_ia32_perf_global_ctrl)))
		return -EINVAL;

	kvm_rsp_write(vcpu, vmcs12->guest_rsp);
	kvm_rip_write(vcpu, vmcs12->guest_rip);
	return 0;
}

static int nested_vmx_check_nmi_controls(struct vmcs12 *vmcs12)
{
	if (CC(!nested_cpu_has_nmi_exiting(vmcs12) &&
	       nested_cpu_has_virtual_nmis(vmcs12)))
		return -EINVAL;

	if (CC(!nested_cpu_has_virtual_nmis(vmcs12) &&
	       nested_cpu_has(vmcs12, CPU_BASED_NMI_WINDOW_EXITING)))
		return -EINVAL;

	return 0;
}

static bool nested_vmx_check_eptp(struct kvm_vcpu *vcpu, u64 new_eptp)
{
	struct vcpu_vmx *vmx = to_vmx(vcpu);

	/* Check for memory type validity */
	switch (new_eptp & VMX_EPTP_MT_MASK) {
	case VMX_EPTP_MT_UC:
		if (CC(!(vmx->nested.msrs.ept_caps & VMX_EPTP_UC_BIT)))
			return false;
		break;
	case VMX_EPTP_MT_WB:
		if (CC(!(vmx->nested.msrs.ept_caps & VMX_EPTP_WB_BIT)))
			return false;
		break;
	default:
		return false;
	}

	/* Page-walk levels validity. */
	switch (new_eptp & VMX_EPTP_PWL_MASK) {
	case VMX_EPTP_PWL_5:
		if (CC(!(vmx->nested.msrs.ept_caps & VMX_EPT_PAGE_WALK_5_BIT)))
			return false;
		break;
	case VMX_EPTP_PWL_4:
		if (CC(!(vmx->nested.msrs.ept_caps & VMX_EPT_PAGE_WALK_4_BIT)))
			return false;
		break;
	default:
		return false;
	}

	/* Reserved bits should not be set */
	if (CC(kvm_vcpu_is_illegal_gpa(vcpu, new_eptp) || ((new_eptp >> 7) & 0x1f)))
		return false;

	/* AD, if set, should be supported */
	if (new_eptp & VMX_EPTP_AD_ENABLE_BIT) {
		if (CC(!(vmx->nested.msrs.ept_caps & VMX_EPT_AD_BIT)))
			return false;
	}

	return true;
}

/*
 * Checks related to VM-Execution Control Fields
 */
static int nested_check_vm_execution_controls(struct kvm_vcpu *vcpu,
                                              struct vmcs12 *vmcs12)
{
	struct vcpu_vmx *vmx = to_vmx(vcpu);

	if (CC(!vmx_control_verify(vmcs12->pin_based_vm_exec_control,
				   vmx->nested.msrs.pinbased_ctls_low,
				   vmx->nested.msrs.pinbased_ctls_high)) ||
	    CC(!vmx_control_verify(vmcs12->cpu_based_vm_exec_control,
				   vmx->nested.msrs.procbased_ctls_low,
				   vmx->nested.msrs.procbased_ctls_high)))
		return -EINVAL;

	if (nested_cpu_has(vmcs12, CPU_BASED_ACTIVATE_SECONDARY_CONTROLS) &&
	    CC(!vmx_control_verify(vmcs12->secondary_vm_exec_control,
				   vmx->nested.msrs.secondary_ctls_low,
				   vmx->nested.msrs.secondary_ctls_high)))
		return -EINVAL;

	if (CC(vmcs12->cr3_target_count > nested_cpu_vmx_misc_cr3_count(vcpu)) ||
	    nested_vmx_check_io_bitmap_controls(vcpu, vmcs12) ||
	    nested_vmx_check_msr_bitmap_controls(vcpu, vmcs12) ||
	    nested_vmx_check_tpr_shadow_controls(vcpu, vmcs12) ||
	    nested_vmx_check_apic_access_controls(vcpu, vmcs12) ||
	    nested_vmx_check_apicv_controls(vcpu, vmcs12) ||
	    nested_vmx_check_nmi_controls(vmcs12) ||
	    nested_vmx_check_pml_controls(vcpu, vmcs12) ||
	    nested_vmx_check_unrestricted_guest_controls(vcpu, vmcs12) ||
	    nested_vmx_check_mode_based_ept_exec_controls(vcpu, vmcs12) ||
	    nested_vmx_check_shadow_vmcs_controls(vcpu, vmcs12) ||
	    CC(nested_cpu_has_vpid(vmcs12) && !vmcs12->virtual_processor_id))
		return -EINVAL;

	if (!nested_cpu_has_preemption_timer(vmcs12) &&
	    nested_cpu_has_save_preemption_timer(vmcs12))
		return -EINVAL;

	if (nested_cpu_has_ept(vmcs12) &&
	    CC(!nested_vmx_check_eptp(vcpu, vmcs12->ept_pointer)))
		return -EINVAL;

	if (nested_cpu_has_vmfunc(vmcs12)) {
		if (CC(vmcs12->vm_function_control &
		       ~vmx->nested.msrs.vmfunc_controls))
			return -EINVAL;

		if (nested_cpu_has_eptp_switching(vmcs12)) {
			if (CC(!nested_cpu_has_ept(vmcs12)) ||
			    CC(!page_address_valid(vcpu, vmcs12->eptp_list_address)))
				return -EINVAL;
		}
	}

	return 0;
}

/*
 * Checks related to VM-Exit Control Fields
 */
static int nested_check_vm_exit_controls(struct kvm_vcpu *vcpu,
                                         struct vmcs12 *vmcs12)
{
	struct vcpu_vmx *vmx = to_vmx(vcpu);

	if (CC(!vmx_control_verify(vmcs12->vm_exit_controls,
				    vmx->nested.msrs.exit_ctls_low,
				    vmx->nested.msrs.exit_ctls_high)) ||
	    CC(nested_vmx_check_exit_msr_switch_controls(vcpu, vmcs12)))
		return -EINVAL;

	return 0;
}

/*
 * Checks related to VM-Entry Control Fields
 */
static int nested_check_vm_entry_controls(struct kvm_vcpu *vcpu,
					  struct vmcs12 *vmcs12)
{
	struct vcpu_vmx *vmx = to_vmx(vcpu);

	if (CC(!vmx_control_verify(vmcs12->vm_entry_controls,
				    vmx->nested.msrs.entry_ctls_low,
				    vmx->nested.msrs.entry_ctls_high)))
		return -EINVAL;

	/*
	 * From the Intel SDM, volume 3:
	 * Fields relevant to VM-entry event injection must be set properly.
	 * These fields are the VM-entry interruption-information field, the
	 * VM-entry exception error code, and the VM-entry instruction length.
	 */
	if (vmcs12->vm_entry_intr_info_field & INTR_INFO_VALID_MASK) {
		u32 intr_info = vmcs12->vm_entry_intr_info_field;
		u8 vector = intr_info & INTR_INFO_VECTOR_MASK;
		u32 intr_type = intr_info & INTR_INFO_INTR_TYPE_MASK;
		bool has_error_code = intr_info & INTR_INFO_DELIVER_CODE_MASK;
		bool should_have_error_code;
		bool urg = nested_cpu_has2(vmcs12,
					   SECONDARY_EXEC_UNRESTRICTED_GUEST);
		bool prot_mode = !urg || vmcs12->guest_cr0 & X86_CR0_PE;

		/* VM-entry interruption-info field: interruption type */
		if (CC(intr_type == INTR_TYPE_RESERVED) ||
		    CC(intr_type == INTR_TYPE_OTHER_EVENT &&
		       !nested_cpu_supports_monitor_trap_flag(vcpu)))
			return -EINVAL;

		/* VM-entry interruption-info field: vector */
		if (CC(intr_type == INTR_TYPE_NMI_INTR && vector != NMI_VECTOR) ||
		    CC(intr_type == INTR_TYPE_HARD_EXCEPTION && vector > 31) ||
		    CC(intr_type == INTR_TYPE_OTHER_EVENT && vector != 0))
			return -EINVAL;

		/* VM-entry interruption-info field: deliver error code */
		should_have_error_code =
			intr_type == INTR_TYPE_HARD_EXCEPTION && prot_mode &&
			x86_exception_has_error_code(vector);
		if (CC(has_error_code != should_have_error_code))
			return -EINVAL;

		/* VM-entry exception error code */
		if (CC(has_error_code &&
		       vmcs12->vm_entry_exception_error_code & GENMASK(31, 16)))
			return -EINVAL;

		/* VM-entry interruption-info field: reserved bits */
		if (CC(intr_info & INTR_INFO_RESVD_BITS_MASK))
			return -EINVAL;

		/* VM-entry instruction length */
		switch (intr_type) {
		case INTR_TYPE_SOFT_EXCEPTION:
		case INTR_TYPE_SOFT_INTR:
		case INTR_TYPE_PRIV_SW_EXCEPTION:
			if (CC(vmcs12->vm_entry_instruction_len > 15) ||
			    CC(vmcs12->vm_entry_instruction_len == 0 &&
			    CC(!nested_cpu_has_zero_length_injection(vcpu))))
				return -EINVAL;
		}
	}

	if (nested_vmx_check_entry_msr_switch_controls(vcpu, vmcs12))
		return -EINVAL;

	return 0;
}

static int nested_vmx_check_controls(struct kvm_vcpu *vcpu,
				     struct vmcs12 *vmcs12)
{
	if (nested_check_vm_execution_controls(vcpu, vmcs12) ||
	    nested_check_vm_exit_controls(vcpu, vmcs12) ||
	    nested_check_vm_entry_controls(vcpu, vmcs12))
		return -EINVAL;

	if (to_vmx(vcpu)->nested.enlightened_vmcs_enabled)
		return nested_evmcs_check_controls(vmcs12);

	return 0;
}

static int nested_vmx_check_host_state(struct kvm_vcpu *vcpu,
				       struct vmcs12 *vmcs12)
{
	bool ia32e;

	if (CC(!nested_host_cr0_valid(vcpu, vmcs12->host_cr0)) ||
	    CC(!nested_host_cr4_valid(vcpu, vmcs12->host_cr4)) ||
	    CC(kvm_vcpu_is_illegal_gpa(vcpu, vmcs12->host_cr3)))
		return -EINVAL;

	if (CC(is_noncanonical_address(vmcs12->host_ia32_sysenter_esp, vcpu)) ||
	    CC(is_noncanonical_address(vmcs12->host_ia32_sysenter_eip, vcpu)))
		return -EINVAL;

	if ((vmcs12->vm_exit_controls & VM_EXIT_LOAD_IA32_PAT) &&
	    CC(!kvm_pat_valid(vmcs12->host_ia32_pat)))
		return -EINVAL;

	if ((vmcs12->vm_exit_controls & VM_EXIT_LOAD_IA32_PERF_GLOBAL_CTRL) &&
	    CC(!kvm_valid_perf_global_ctrl(vcpu_to_pmu(vcpu),
					   vmcs12->host_ia32_perf_global_ctrl)))
		return -EINVAL;

#ifdef CONFIG_X86_64
	ia32e = !!(vcpu->arch.efer & EFER_LMA);
#else
	ia32e = false;
#endif

	if (ia32e) {
		if (CC(!(vmcs12->vm_exit_controls & VM_EXIT_HOST_ADDR_SPACE_SIZE)) ||
		    CC(!(vmcs12->host_cr4 & X86_CR4_PAE)))
			return -EINVAL;
	} else {
		if (CC(vmcs12->vm_exit_controls & VM_EXIT_HOST_ADDR_SPACE_SIZE) ||
		    CC(vmcs12->vm_entry_controls & VM_ENTRY_IA32E_MODE) ||
		    CC(vmcs12->host_cr4 & X86_CR4_PCIDE) ||
		    CC((vmcs12->host_rip) >> 32))
			return -EINVAL;
	}

	if (CC(vmcs12->host_cs_selector & (SEGMENT_RPL_MASK | SEGMENT_TI_MASK)) ||
	    CC(vmcs12->host_ss_selector & (SEGMENT_RPL_MASK | SEGMENT_TI_MASK)) ||
	    CC(vmcs12->host_ds_selector & (SEGMENT_RPL_MASK | SEGMENT_TI_MASK)) ||
	    CC(vmcs12->host_es_selector & (SEGMENT_RPL_MASK | SEGMENT_TI_MASK)) ||
	    CC(vmcs12->host_fs_selector & (SEGMENT_RPL_MASK | SEGMENT_TI_MASK)) ||
	    CC(vmcs12->host_gs_selector & (SEGMENT_RPL_MASK | SEGMENT_TI_MASK)) ||
	    CC(vmcs12->host_tr_selector & (SEGMENT_RPL_MASK | SEGMENT_TI_MASK)) ||
	    CC(vmcs12->host_cs_selector == 0) ||
	    CC(vmcs12->host_tr_selector == 0) ||
	    CC(vmcs12->host_ss_selector == 0 && !ia32e))
		return -EINVAL;

	if (CC(is_noncanonical_address(vmcs12->host_fs_base, vcpu)) ||
	    CC(is_noncanonical_address(vmcs12->host_gs_base, vcpu)) ||
	    CC(is_noncanonical_address(vmcs12->host_gdtr_base, vcpu)) ||
	    CC(is_noncanonical_address(vmcs12->host_idtr_base, vcpu)) ||
	    CC(is_noncanonical_address(vmcs12->host_tr_base, vcpu)) ||
	    CC(is_noncanonical_address(vmcs12->host_rip, vcpu)))
		return -EINVAL;

	/*
	 * If the load IA32_EFER VM-exit control is 1, bits reserved in the
	 * IA32_EFER MSR must be 0 in the field for that register. In addition,
	 * the values of the LMA and LME bits in the field must each be that of
	 * the host address-space size VM-exit control.
	 */
	if (vmcs12->vm_exit_controls & VM_EXIT_LOAD_IA32_EFER) {
		if (CC(!kvm_valid_efer(vcpu, vmcs12->host_ia32_efer)) ||
		    CC(ia32e != !!(vmcs12->host_ia32_efer & EFER_LMA)) ||
		    CC(ia32e != !!(vmcs12->host_ia32_efer & EFER_LME)))
			return -EINVAL;
	}

	return 0;
}

static int nested_vmx_check_vmcs_link_ptr(struct kvm_vcpu *vcpu,
					  struct vmcs12 *vmcs12)
{
	int r = 0;
	struct vmcs12 *shadow;
	struct kvm_host_map map;

	if (vmcs12->vmcs_link_pointer == -1ull)
		return 0;

	if (CC(!page_address_valid(vcpu, vmcs12->vmcs_link_pointer)))
		return -EINVAL;

	if (CC(kvm_vcpu_map(vcpu, gpa_to_gfn(vmcs12->vmcs_link_pointer), &map)))
		return -EINVAL;

	shadow = map.hva;

	if (CC(shadow->hdr.revision_id != VMCS12_REVISION) ||
	    CC(shadow->hdr.shadow_vmcs != nested_cpu_has_shadow_vmcs(vmcs12)))
		r = -EINVAL;

	kvm_vcpu_unmap(vcpu, &map, false);
	return r;
}

/*
 * Checks related to Guest Non-register State
 */
static int nested_check_guest_non_reg_state(struct vmcs12 *vmcs12)
{
	if (CC(vmcs12->guest_activity_state != GUEST_ACTIVITY_ACTIVE &&
	       vmcs12->guest_activity_state != GUEST_ACTIVITY_HLT &&
	       vmcs12->guest_activity_state != GUEST_ACTIVITY_WAIT_SIPI))
		return -EINVAL;

	return 0;
}

static int nested_vmx_check_guest_state(struct kvm_vcpu *vcpu,
					struct vmcs12 *vmcs12,
					enum vm_entry_failure_code *entry_failure_code)
{
	bool ia32e;

	*entry_failure_code = ENTRY_FAIL_DEFAULT;

	if (CC(!nested_guest_cr0_valid(vcpu, vmcs12->guest_cr0)) ||
	    CC(!nested_guest_cr4_valid(vcpu, vmcs12->guest_cr4)))
		return -EINVAL;

	if ((vmcs12->vm_entry_controls & VM_ENTRY_LOAD_DEBUG_CONTROLS) &&
	    CC(!kvm_dr7_valid(vmcs12->guest_dr7)))
		return -EINVAL;

	if ((vmcs12->vm_entry_controls & VM_ENTRY_LOAD_IA32_PAT) &&
	    CC(!kvm_pat_valid(vmcs12->guest_ia32_pat)))
		return -EINVAL;

	if (nested_vmx_check_vmcs_link_ptr(vcpu, vmcs12)) {
		*entry_failure_code = ENTRY_FAIL_VMCS_LINK_PTR;
		return -EINVAL;
	}

	if ((vmcs12->vm_entry_controls & VM_ENTRY_LOAD_IA32_PERF_GLOBAL_CTRL) &&
	    CC(!kvm_valid_perf_global_ctrl(vcpu_to_pmu(vcpu),
					   vmcs12->guest_ia32_perf_global_ctrl)))
		return -EINVAL;

	/*
	 * If the load IA32_EFER VM-entry control is 1, the following checks
	 * are performed on the field for the IA32_EFER MSR:
	 * - Bits reserved in the IA32_EFER MSR must be 0.
	 * - Bit 10 (corresponding to IA32_EFER.LMA) must equal the value of
	 *   the IA-32e mode guest VM-exit control. It must also be identical
	 *   to bit 8 (LME) if bit 31 in the CR0 field (corresponding to
	 *   CR0.PG) is 1.
	 */
	if (to_vmx(vcpu)->nested.nested_run_pending &&
	    (vmcs12->vm_entry_controls & VM_ENTRY_LOAD_IA32_EFER)) {
		ia32e = (vmcs12->vm_entry_controls & VM_ENTRY_IA32E_MODE) != 0;
		if (CC(!kvm_valid_efer(vcpu, vmcs12->guest_ia32_efer)) ||
		    CC(ia32e != !!(vmcs12->guest_ia32_efer & EFER_LMA)) ||
		    CC(((vmcs12->guest_cr0 & X86_CR0_PG) &&
		     ia32e != !!(vmcs12->guest_ia32_efer & EFER_LME))))
			return -EINVAL;
	}

	if ((vmcs12->vm_entry_controls & VM_ENTRY_LOAD_BNDCFGS) &&
	    (CC(is_noncanonical_address(vmcs12->guest_bndcfgs & PAGE_MASK, vcpu)) ||
	     CC((vmcs12->guest_bndcfgs & MSR_IA32_BNDCFGS_RSVD))))
		return -EINVAL;

	if (nested_check_guest_non_reg_state(vmcs12))
		return -EINVAL;

	return 0;
}

static int nested_vmx_check_vmentry_hw(struct kvm_vcpu *vcpu)
{
	struct vcpu_vmx *vmx = to_vmx(vcpu);
	unsigned long cr3, cr4;
	bool vm_fail;

	if (!nested_early_check)
		return 0;

	if (vmx->msr_autoload.host.nr)
		vmcs_write32(VM_EXIT_MSR_LOAD_COUNT, 0);
	if (vmx->msr_autoload.guest.nr)
		vmcs_write32(VM_ENTRY_MSR_LOAD_COUNT, 0);

	preempt_disable();

	vmx_prepare_switch_to_guest(vcpu);

	/*
	 * Induce a consistency check VMExit by clearing bit 1 in GUEST_RFLAGS,
	 * which is reserved to '1' by hardware.  GUEST_RFLAGS is guaranteed to
	 * be written (by prepare_vmcs02()) before the "real" VMEnter, i.e.
	 * there is no need to preserve other bits or save/restore the field.
	 */
	vmcs_writel(GUEST_RFLAGS, 0);

	cr3 = __get_current_cr3_fast();
	if (unlikely(cr3 != vmx->loaded_vmcs->host_state.cr3)) {
		vmcs_writel(HOST_CR3, cr3);
		vmx->loaded_vmcs->host_state.cr3 = cr3;
	}

	cr4 = cr4_read_shadow();
	if (unlikely(cr4 != vmx->loaded_vmcs->host_state.cr4)) {
		vmcs_writel(HOST_CR4, cr4);
		vmx->loaded_vmcs->host_state.cr4 = cr4;
	}

	vm_fail = __vmx_vcpu_run(vmx, (unsigned long *)&vcpu->arch.regs,
				 vmx->loaded_vmcs->launched);

	if (vmx->msr_autoload.host.nr)
		vmcs_write32(VM_EXIT_MSR_LOAD_COUNT, vmx->msr_autoload.host.nr);
	if (vmx->msr_autoload.guest.nr)
		vmcs_write32(VM_ENTRY_MSR_LOAD_COUNT, vmx->msr_autoload.guest.nr);

	if (vm_fail) {
		u32 error = vmcs_read32(VM_INSTRUCTION_ERROR);

		preempt_enable();

		trace_kvm_nested_vmenter_failed(
			"early hardware check VM-instruction error: ", error);
		WARN_ON_ONCE(error != VMXERR_ENTRY_INVALID_CONTROL_FIELD);
		return 1;
	}

	/*
	 * VMExit clears RFLAGS.IF and DR7, even on a consistency check.
	 */
	if (hw_breakpoint_active())
		set_debugreg(__this_cpu_read(cpu_dr7), 7);
	local_irq_enable();
	preempt_enable();

	/*
	 * A non-failing VMEntry means we somehow entered guest mode with
	 * an illegal RIP, and that's just the tip of the iceberg.  There
	 * is no telling what memory has been modified or what state has
	 * been exposed to unknown code.  Hitting this all but guarantees
	 * a (very critical) hardware issue.
	 */
	WARN_ON(!(vmcs_read32(VM_EXIT_REASON) &
		VMX_EXIT_REASONS_FAILED_VMENTRY));

	return 0;
}

static bool nested_get_evmcs_page(struct kvm_vcpu *vcpu)
{
	struct vcpu_vmx *vmx = to_vmx(vcpu);

	/*
	 * hv_evmcs may end up being not mapped after migration (when
	 * L2 was running), map it here to make sure vmcs12 changes are
	 * properly reflected.
	 */
	if (vmx->nested.enlightened_vmcs_enabled && !vmx->nested.hv_evmcs) {
		enum nested_evmptrld_status evmptrld_status =
			nested_vmx_handle_enlightened_vmptrld(vcpu, false);

		if (evmptrld_status == EVMPTRLD_VMFAIL ||
		    evmptrld_status == EVMPTRLD_ERROR)
			return false;
	}

	return true;
}

static bool nested_get_vmcs12_pages(struct kvm_vcpu *vcpu)
{
	struct vmcs12 *vmcs12 = get_vmcs12(vcpu);
	struct vcpu_vmx *vmx = to_vmx(vcpu);
	struct kvm_host_map *map;
	struct page *page;
	u64 hpa;

	if (nested_cpu_has2(vmcs12, SECONDARY_EXEC_VIRTUALIZE_APIC_ACCESSES)) {
		/*
		 * Translate L1 physical address to host physical
		 * address for vmcs02. Keep the page pinned, so this
		 * physical address remains valid. We keep a reference
		 * to it so we can release it later.
		 */
		if (vmx->nested.apic_access_page) { /* shouldn't happen */
			kvm_release_page_clean(vmx->nested.apic_access_page);
			vmx->nested.apic_access_page = NULL;
		}
		page = kvm_vcpu_gpa_to_page(vcpu, vmcs12->apic_access_addr);
		if (!is_error_page(page)) {
			vmx->nested.apic_access_page = page;
			hpa = page_to_phys(vmx->nested.apic_access_page);
			vmcs_write64(APIC_ACCESS_ADDR, hpa);
		} else {
			pr_debug_ratelimited("%s: no backing 'struct page' for APIC-access address in vmcs12\n",
					     __func__);
			vcpu->run->exit_reason = KVM_EXIT_INTERNAL_ERROR;
			vcpu->run->internal.suberror =
				KVM_INTERNAL_ERROR_EMULATION;
			vcpu->run->internal.ndata = 0;
			return false;
		}
	}

	if (nested_cpu_has(vmcs12, CPU_BASED_TPR_SHADOW)) {
		map = &vmx->nested.virtual_apic_map;

		if (!kvm_vcpu_map(vcpu, gpa_to_gfn(vmcs12->virtual_apic_page_addr), map)) {
			vmcs_write64(VIRTUAL_APIC_PAGE_ADDR, pfn_to_hpa(map->pfn));
		} else if (nested_cpu_has(vmcs12, CPU_BASED_CR8_LOAD_EXITING) &&
		           nested_cpu_has(vmcs12, CPU_BASED_CR8_STORE_EXITING) &&
			   !nested_cpu_has2(vmcs12, SECONDARY_EXEC_VIRTUALIZE_APIC_ACCESSES)) {
			/*
			 * The processor will never use the TPR shadow, simply
			 * clear the bit from the execution control.  Such a
			 * configuration is useless, but it happens in tests.
			 * For any other configuration, failing the vm entry is
			 * _not_ what the processor does but it's basically the
			 * only possibility we have.
			 */
			exec_controls_clearbit(vmx, CPU_BASED_TPR_SHADOW);
		} else {
			/*
			 * Write an illegal value to VIRTUAL_APIC_PAGE_ADDR to
			 * force VM-Entry to fail.
			 */
			vmcs_write64(VIRTUAL_APIC_PAGE_ADDR, -1ull);
		}
	}

	if (nested_cpu_has_posted_intr(vmcs12)) {
		map = &vmx->nested.pi_desc_map;

		if (!kvm_vcpu_map(vcpu, gpa_to_gfn(vmcs12->posted_intr_desc_addr), map)) {
			vmx->nested.pi_desc =
				(struct pi_desc *)(((void *)map->hva) +
				offset_in_page(vmcs12->posted_intr_desc_addr));
			vmcs_write64(POSTED_INTR_DESC_ADDR,
				     pfn_to_hpa(map->pfn) + offset_in_page(vmcs12->posted_intr_desc_addr));
		}
	}
	if (nested_vmx_prepare_msr_bitmap(vcpu, vmcs12))
		exec_controls_setbit(vmx, CPU_BASED_USE_MSR_BITMAPS);
	else
		exec_controls_clearbit(vmx, CPU_BASED_USE_MSR_BITMAPS);

	return true;
}

static bool vmx_get_nested_state_pages(struct kvm_vcpu *vcpu)
{
	if (!nested_get_evmcs_page(vcpu)) {
		pr_debug_ratelimited("%s: enlightened vmptrld failed\n",
				     __func__);
		vcpu->run->exit_reason = KVM_EXIT_INTERNAL_ERROR;
		vcpu->run->internal.suberror =
			KVM_INTERNAL_ERROR_EMULATION;
		vcpu->run->internal.ndata = 0;

		return false;
	}

	if (is_guest_mode(vcpu) && !nested_get_vmcs12_pages(vcpu))
		return false;

	return true;
}

static int nested_vmx_write_pml_buffer(struct kvm_vcpu *vcpu, gpa_t gpa)
{
	struct vmcs12 *vmcs12;
	struct vcpu_vmx *vmx = to_vmx(vcpu);
	gpa_t dst;

	if (WARN_ON_ONCE(!is_guest_mode(vcpu)))
		return 0;

	if (WARN_ON_ONCE(vmx->nested.pml_full))
		return 1;

	/*
	 * Check if PML is enabled for the nested guest. Whether eptp bit 6 is
	 * set is already checked as part of A/D emulation.
	 */
	vmcs12 = get_vmcs12(vcpu);
	if (!nested_cpu_has_pml(vmcs12))
		return 0;

	if (vmcs12->guest_pml_index >= PML_ENTITY_NUM) {
		vmx->nested.pml_full = true;
		return 1;
	}

	gpa &= ~0xFFFull;
	dst = vmcs12->pml_address + sizeof(u64) * vmcs12->guest_pml_index;

	if (kvm_write_guest_page(vcpu->kvm, gpa_to_gfn(dst), &gpa,
				 offset_in_page(dst), sizeof(gpa)))
		return 0;

	vmcs12->guest_pml_index--;

	return 0;
}

/*
 * Intel's VMX Instruction Reference specifies a common set of prerequisites
 * for running VMX instructions (except VMXON, whose prerequisites are
 * slightly different). It also specifies what exception to inject otherwise.
 * Note that many of these exceptions have priority over VM exits, so they
 * don't have to be checked again here.
 */
static int nested_vmx_check_permission(struct kvm_vcpu *vcpu)
{
	if (!to_vmx(vcpu)->nested.vmxon) {
		kvm_queue_exception(vcpu, UD_VECTOR);
		return 0;
	}

	if (vmx_get_cpl(vcpu)) {
		kvm_inject_gp(vcpu, 0);
		return 0;
	}

	return 1;
}

static u8 vmx_has_apicv_interrupt(struct kvm_vcpu *vcpu)
{
	u8 rvi = vmx_get_rvi();
	u8 vppr = kvm_lapic_get_reg(vcpu->arch.apic, APIC_PROCPRI);

	return ((rvi & 0xf0) > (vppr & 0xf0));
}

static void load_vmcs12_host_state(struct kvm_vcpu *vcpu,
				   struct vmcs12 *vmcs12);

/*
 * If from_vmentry is false, this is being called from state restore (either RSM
 * or KVM_SET_NESTED_STATE).  Otherwise it's called from vmlaunch/vmresume.
 *
 * Returns:
 *	NVMX_VMENTRY_SUCCESS: Entered VMX non-root mode
 *	NVMX_VMENTRY_VMFAIL:  Consistency check VMFail
 *	NVMX_VMENTRY_VMEXIT:  Consistency check VMExit
 *	NVMX_VMENTRY_KVM_INTERNAL_ERROR: KVM internal error
 */
enum nvmx_vmentry_status nested_vmx_enter_non_root_mode(struct kvm_vcpu *vcpu,
							bool from_vmentry)
{
	struct vcpu_vmx *vmx = to_vmx(vcpu);
	struct vmcs12 *vmcs12 = get_vmcs12(vcpu);
	enum vm_entry_failure_code entry_failure_code;
	bool evaluate_pending_interrupts;
	union vmx_exit_reason exit_reason = {
		.basic = EXIT_REASON_INVALID_STATE,
		.failed_vmentry = 1,
	};
	u32 failed_index;

	if (kvm_check_request(KVM_REQ_TLB_FLUSH_CURRENT, vcpu))
		kvm_vcpu_flush_tlb_current(vcpu);

	evaluate_pending_interrupts = exec_controls_get(vmx) &
		(CPU_BASED_INTR_WINDOW_EXITING | CPU_BASED_NMI_WINDOW_EXITING);
	if (likely(!evaluate_pending_interrupts) && kvm_vcpu_apicv_active(vcpu))
		evaluate_pending_interrupts |= vmx_has_apicv_interrupt(vcpu);

	if (!(vmcs12->vm_entry_controls & VM_ENTRY_LOAD_DEBUG_CONTROLS))
		vmx->nested.vmcs01_debugctl = vmcs_read64(GUEST_IA32_DEBUGCTL);
	if (kvm_mpx_supported() &&
		!(vmcs12->vm_entry_controls & VM_ENTRY_LOAD_BNDCFGS))
		vmx->nested.vmcs01_guest_bndcfgs = vmcs_read64(GUEST_BNDCFGS);

	/*
	 * Overwrite vmcs01.GUEST_CR3 with L1's CR3 if EPT is disabled *and*
	 * nested early checks are disabled.  In the event of a "late" VM-Fail,
	 * i.e. a VM-Fail detected by hardware but not KVM, KVM must unwind its
	 * software model to the pre-VMEntry host state.  When EPT is disabled,
	 * GUEST_CR3 holds KVM's shadow CR3, not L1's "real" CR3, which causes
	 * nested_vmx_restore_host_state() to corrupt vcpu->arch.cr3.  Stuffing
	 * vmcs01.GUEST_CR3 results in the unwind naturally setting arch.cr3 to
	 * the correct value.  Smashing vmcs01.GUEST_CR3 is safe because nested
	 * VM-Exits, and the unwind, reset KVM's MMU, i.e. vmcs01.GUEST_CR3 is
	 * guaranteed to be overwritten with a shadow CR3 prior to re-entering
	 * L1.  Don't stuff vmcs01.GUEST_CR3 when using nested early checks as
	 * KVM modifies vcpu->arch.cr3 if and only if the early hardware checks
	 * pass, and early VM-Fails do not reset KVM's MMU, i.e. the VM-Fail
	 * path would need to manually save/restore vmcs01.GUEST_CR3.
	 */
	if (!enable_ept && !nested_early_check)
		vmcs_writel(GUEST_CR3, vcpu->arch.cr3);

	vmx_switch_vmcs(vcpu, &vmx->nested.vmcs02);

	prepare_vmcs02_early(vmx, vmcs12);

	if (from_vmentry) {
		if (unlikely(!nested_get_vmcs12_pages(vcpu))) {
			vmx_switch_vmcs(vcpu, &vmx->vmcs01);
			return NVMX_VMENTRY_KVM_INTERNAL_ERROR;
		}

		if (nested_vmx_check_vmentry_hw(vcpu)) {
			vmx_switch_vmcs(vcpu, &vmx->vmcs01);
			return NVMX_VMENTRY_VMFAIL;
		}

		if (nested_vmx_check_guest_state(vcpu, vmcs12,
						 &entry_failure_code)) {
			exit_reason.basic = EXIT_REASON_INVALID_STATE;
			vmcs12->exit_qualification = entry_failure_code;
			goto vmentry_fail_vmexit;
		}
	}

	enter_guest_mode(vcpu);
	if (vmcs12->cpu_based_vm_exec_control & CPU_BASED_USE_TSC_OFFSETTING)
		vcpu->arch.tsc_offset += vmcs12->tsc_offset;

	if (prepare_vmcs02(vcpu, vmcs12, &entry_failure_code)) {
		exit_reason.basic = EXIT_REASON_INVALID_STATE;
		vmcs12->exit_qualification = entry_failure_code;
		goto vmentry_fail_vmexit_guest_mode;
	}

	if (from_vmentry) {
		failed_index = nested_vmx_load_msr(vcpu,
						   vmcs12->vm_entry_msr_load_addr,
						   vmcs12->vm_entry_msr_load_count);
		if (failed_index) {
			exit_reason.basic = EXIT_REASON_MSR_LOAD_FAIL;
			vmcs12->exit_qualification = failed_index;
			goto vmentry_fail_vmexit_guest_mode;
		}
	} else {
		/*
		 * The MMU is not initialized to point at the right entities yet and
		 * "get pages" would need to read data from the guest (i.e. we will
		 * need to perform gpa to hpa translation). Request a call
		 * to nested_get_vmcs12_pages before the next VM-entry.  The MSRs
		 * have already been set at vmentry time and should not be reset.
		 */
		kvm_make_request(KVM_REQ_GET_NESTED_STATE_PAGES, vcpu);
	}

	/*
	 * If L1 had a pending IRQ/NMI until it executed
	 * VMLAUNCH/VMRESUME which wasn't delivered because it was
	 * disallowed (e.g. interrupts disabled), L0 needs to
	 * evaluate if this pending event should cause an exit from L2
	 * to L1 or delivered directly to L2 (e.g. In case L1 don't
	 * intercept EXTERNAL_INTERRUPT).
	 *
	 * Usually this would be handled by the processor noticing an
	 * IRQ/NMI window request, or checking RVI during evaluation of
	 * pending virtual interrupts.  However, this setting was done
	 * on VMCS01 and now VMCS02 is active instead. Thus, we force L0
	 * to perform pending event evaluation by requesting a KVM_REQ_EVENT.
	 */
	if (unlikely(evaluate_pending_interrupts))
		kvm_make_request(KVM_REQ_EVENT, vcpu);

	/*
	 * Do not start the preemption timer hrtimer until after we know
	 * we are successful, so that only nested_vmx_vmexit needs to cancel
	 * the timer.
	 */
	vmx->nested.preemption_timer_expired = false;
	if (nested_cpu_has_preemption_timer(vmcs12)) {
		u64 timer_value = vmx_calc_preemption_timer_value(vcpu);
		vmx_start_preemption_timer(vcpu, timer_value);
	}

	/*
	 * Note no nested_vmx_succeed or nested_vmx_fail here. At this point
	 * we are no longer running L1, and VMLAUNCH/VMRESUME has not yet
	 * returned as far as L1 is concerned. It will only return (and set
	 * the success flag) when L2 exits (see nested_vmx_vmexit()).
	 */
	return NVMX_VMENTRY_SUCCESS;

	/*
	 * A failed consistency check that leads to a VMExit during L1's
	 * VMEnter to L2 is a variation of a normal VMexit, as explained in
	 * 26.7 "VM-entry failures during or after loading guest state".
	 */
vmentry_fail_vmexit_guest_mode:
	if (vmcs12->cpu_based_vm_exec_control & CPU_BASED_USE_TSC_OFFSETTING)
		vcpu->arch.tsc_offset -= vmcs12->tsc_offset;
	leave_guest_mode(vcpu);

vmentry_fail_vmexit:
	vmx_switch_vmcs(vcpu, &vmx->vmcs01);

	if (!from_vmentry)
		return NVMX_VMENTRY_VMEXIT;

	load_vmcs12_host_state(vcpu, vmcs12);
	vmcs12->vm_exit_reason = exit_reason.full;
	if (enable_shadow_vmcs || vmx->nested.hv_evmcs)
		vmx->nested.need_vmcs12_to_shadow_sync = true;
	return NVMX_VMENTRY_VMEXIT;
}

/*
 * nested_vmx_run() handles a nested entry, i.e., a VMLAUNCH or VMRESUME on L1
 * for running an L2 nested guest.
 */
static int nested_vmx_run(struct kvm_vcpu *vcpu, bool launch)
{
	struct vmcs12 *vmcs12;
	enum nvmx_vmentry_status status;
	struct vcpu_vmx *vmx = to_vmx(vcpu);
	u32 interrupt_shadow = vmx_get_interrupt_shadow(vcpu);
	enum nested_evmptrld_status evmptrld_status;

	++vcpu->stat.nested_run;

	if (!nested_vmx_check_permission(vcpu))
		return 1;

	evmptrld_status = nested_vmx_handle_enlightened_vmptrld(vcpu, launch);
	if (evmptrld_status == EVMPTRLD_ERROR) {
		kvm_queue_exception(vcpu, UD_VECTOR);
		return 1;
	} else if (CC(evmptrld_status == EVMPTRLD_VMFAIL)) {
		return nested_vmx_failInvalid(vcpu);
	}

	if (CC(!vmx->nested.hv_evmcs && vmx->nested.current_vmptr == -1ull))
		return nested_vmx_failInvalid(vcpu);

	vmcs12 = get_vmcs12(vcpu);

	/*
	 * Can't VMLAUNCH or VMRESUME a shadow VMCS. Despite the fact
	 * that there *is* a valid VMCS pointer, RFLAGS.CF is set
	 * rather than RFLAGS.ZF, and no error number is stored to the
	 * VM-instruction error field.
	 */
	if (CC(vmcs12->hdr.shadow_vmcs))
		return nested_vmx_failInvalid(vcpu);

	if (vmx->nested.hv_evmcs) {
		copy_enlightened_to_vmcs12(vmx);
		/* Enlightened VMCS doesn't have launch state */
		vmcs12->launch_state = !launch;
	} else if (enable_shadow_vmcs) {
		copy_shadow_to_vmcs12(vmx);
	}

	/*
	 * The nested entry process starts with enforcing various prerequisites
	 * on vmcs12 as required by the Intel SDM, and act appropriately when
	 * they fail: As the SDM explains, some conditions should cause the
	 * instruction to fail, while others will cause the instruction to seem
	 * to succeed, but return an EXIT_REASON_INVALID_STATE.
	 * To speed up the normal (success) code path, we should avoid checking
	 * for misconfigurations which will anyway be caught by the processor
	 * when using the merged vmcs02.
	 */
	if (CC(interrupt_shadow & KVM_X86_SHADOW_INT_MOV_SS))
		return nested_vmx_fail(vcpu, VMXERR_ENTRY_EVENTS_BLOCKED_BY_MOV_SS);

	if (CC(vmcs12->launch_state == launch))
		return nested_vmx_fail(vcpu,
			launch ? VMXERR_VMLAUNCH_NONCLEAR_VMCS
			       : VMXERR_VMRESUME_NONLAUNCHED_VMCS);

	if (nested_vmx_check_controls(vcpu, vmcs12))
		return nested_vmx_fail(vcpu, VMXERR_ENTRY_INVALID_CONTROL_FIELD);

	if (nested_vmx_check_host_state(vcpu, vmcs12))
		return nested_vmx_fail(vcpu, VMXERR_ENTRY_INVALID_HOST_STATE_FIELD);

	/*
	 * We're finally done with prerequisite checking, and can start with
	 * the nested entry.
	 */
	vmx->nested.nested_run_pending = 1;
	vmx->nested.has_preemption_timer_deadline = false;
	status = nested_vmx_enter_non_root_mode(vcpu, true);
	if (unlikely(status != NVMX_VMENTRY_SUCCESS))
		goto vmentry_failed;

	/* Emulate processing of posted interrupts on VM-Enter. */
	if (nested_cpu_has_posted_intr(vmcs12) &&
	    kvm_apic_has_interrupt(vcpu) == vmx->nested.posted_intr_nv) {
		vmx->nested.pi_pending = true;
		kvm_make_request(KVM_REQ_EVENT, vcpu);
		kvm_apic_clear_irr(vcpu, vmx->nested.posted_intr_nv);
	}

	/* Hide L1D cache contents from the nested guest.  */
	vmx->vcpu.arch.l1tf_flush_l1d = true;

	/*
	 * Must happen outside of nested_vmx_enter_non_root_mode() as it will
	 * also be used as part of restoring nVMX state for
	 * snapshot restore (migration).
	 *
	 * In this flow, it is assumed that vmcs12 cache was
	 * transferred as part of captured nVMX state and should
	 * therefore not be read from guest memory (which may not
	 * exist on destination host yet).
	 */
	nested_cache_shadow_vmcs12(vcpu, vmcs12);

	switch (vmcs12->guest_activity_state) {
	case GUEST_ACTIVITY_HLT:
		/*
		 * If we're entering a halted L2 vcpu and the L2 vcpu won't be
		 * awakened by event injection or by an NMI-window VM-exit or
		 * by an interrupt-window VM-exit, halt the vcpu.
		 */
		if (!(vmcs12->vm_entry_intr_info_field & INTR_INFO_VALID_MASK) &&
		    !nested_cpu_has(vmcs12, CPU_BASED_NMI_WINDOW_EXITING) &&
		    !(nested_cpu_has(vmcs12, CPU_BASED_INTR_WINDOW_EXITING) &&
		      (vmcs12->guest_rflags & X86_EFLAGS_IF))) {
			vmx->nested.nested_run_pending = 0;
			return kvm_vcpu_halt(vcpu);
		}
		break;
	case GUEST_ACTIVITY_WAIT_SIPI:
		vmx->nested.nested_run_pending = 0;
		vcpu->arch.mp_state = KVM_MP_STATE_INIT_RECEIVED;
		break;
	default:
		break;
	}

	return 1;

vmentry_failed:
	vmx->nested.nested_run_pending = 0;
	if (status == NVMX_VMENTRY_KVM_INTERNAL_ERROR)
		return 0;
	if (status == NVMX_VMENTRY_VMEXIT)
		return 1;
	WARN_ON_ONCE(status != NVMX_VMENTRY_VMFAIL);
	return nested_vmx_fail(vcpu, VMXERR_ENTRY_INVALID_CONTROL_FIELD);
}

/*
 * On a nested exit from L2 to L1, vmcs12.guest_cr0 might not be up-to-date
 * because L2 may have changed some cr0 bits directly (CR0_GUEST_HOST_MASK).
 * This function returns the new value we should put in vmcs12.guest_cr0.
 * It's not enough to just return the vmcs02 GUEST_CR0. Rather,
 *  1. Bits that neither L0 nor L1 trapped, were set directly by L2 and are now
 *     available in vmcs02 GUEST_CR0. (Note: It's enough to check that L0
 *     didn't trap the bit, because if L1 did, so would L0).
 *  2. Bits that L1 asked to trap (and therefore L0 also did) could not have
 *     been modified by L2, and L1 knows it. So just leave the old value of
 *     the bit from vmcs12.guest_cr0. Note that the bit from vmcs02 GUEST_CR0
 *     isn't relevant, because if L0 traps this bit it can set it to anything.
 *  3. Bits that L1 didn't trap, but L0 did. L1 believes the guest could have
 *     changed these bits, and therefore they need to be updated, but L0
 *     didn't necessarily allow them to be changed in GUEST_CR0 - and rather
 *     put them in vmcs02 CR0_READ_SHADOW. So take these bits from there.
 */
static inline unsigned long
vmcs12_guest_cr0(struct kvm_vcpu *vcpu, struct vmcs12 *vmcs12)
{
	return
	/*1*/	(vmcs_readl(GUEST_CR0) & vcpu->arch.cr0_guest_owned_bits) |
	/*2*/	(vmcs12->guest_cr0 & vmcs12->cr0_guest_host_mask) |
	/*3*/	(vmcs_readl(CR0_READ_SHADOW) & ~(vmcs12->cr0_guest_host_mask |
			vcpu->arch.cr0_guest_owned_bits));
}

static inline unsigned long
vmcs12_guest_cr4(struct kvm_vcpu *vcpu, struct vmcs12 *vmcs12)
{
	return
	/*1*/	(vmcs_readl(GUEST_CR4) & vcpu->arch.cr4_guest_owned_bits) |
	/*2*/	(vmcs12->guest_cr4 & vmcs12->cr4_guest_host_mask) |
	/*3*/	(vmcs_readl(CR4_READ_SHADOW) & ~(vmcs12->cr4_guest_host_mask |
			vcpu->arch.cr4_guest_owned_bits));
}

static void vmcs12_save_pending_event(struct kvm_vcpu *vcpu,
				      struct vmcs12 *vmcs12)
{
	u32 idt_vectoring;
	unsigned int nr;

	if (vcpu->arch.exception.injected) {
		nr = vcpu->arch.exception.nr;
		idt_vectoring = nr | VECTORING_INFO_VALID_MASK;

		if (kvm_exception_is_soft(nr)) {
			vmcs12->vm_exit_instruction_len =
				vcpu->arch.event_exit_inst_len;
			idt_vectoring |= INTR_TYPE_SOFT_EXCEPTION;
		} else
			idt_vectoring |= INTR_TYPE_HARD_EXCEPTION;

		if (vcpu->arch.exception.has_error_code) {
			idt_vectoring |= VECTORING_INFO_DELIVER_CODE_MASK;
			vmcs12->idt_vectoring_error_code =
				vcpu->arch.exception.error_code;
		}

		vmcs12->idt_vectoring_info_field = idt_vectoring;
	} else if (vcpu->arch.nmi_injected) {
		vmcs12->idt_vectoring_info_field =
			INTR_TYPE_NMI_INTR | INTR_INFO_VALID_MASK | NMI_VECTOR;
	} else if (vcpu->arch.interrupt.injected) {
		nr = vcpu->arch.interrupt.nr;
		idt_vectoring = nr | VECTORING_INFO_VALID_MASK;

		if (vcpu->arch.interrupt.soft) {
			idt_vectoring |= INTR_TYPE_SOFT_INTR;
			vmcs12->vm_entry_instruction_len =
				vcpu->arch.event_exit_inst_len;
		} else
			idt_vectoring |= INTR_TYPE_EXT_INTR;

		vmcs12->idt_vectoring_info_field = idt_vectoring;
	}
}


void nested_mark_vmcs12_pages_dirty(struct kvm_vcpu *vcpu)
{
	struct vmcs12 *vmcs12 = get_vmcs12(vcpu);
	gfn_t gfn;

	/*
	 * Don't need to mark the APIC access page dirty; it is never
	 * written to by the CPU during APIC virtualization.
	 */

	if (nested_cpu_has(vmcs12, CPU_BASED_TPR_SHADOW)) {
		gfn = vmcs12->virtual_apic_page_addr >> PAGE_SHIFT;
		kvm_vcpu_mark_page_dirty(vcpu, gfn);
	}

	if (nested_cpu_has_posted_intr(vmcs12)) {
		gfn = vmcs12->posted_intr_desc_addr >> PAGE_SHIFT;
		kvm_vcpu_mark_page_dirty(vcpu, gfn);
	}
}

static void vmx_complete_nested_posted_interrupt(struct kvm_vcpu *vcpu)
{
	struct vcpu_vmx *vmx = to_vmx(vcpu);
	int max_irr;
	void *vapic_page;
	u16 status;

	if (!vmx->nested.pi_desc || !vmx->nested.pi_pending)
		return;

	vmx->nested.pi_pending = false;
	if (!pi_test_and_clear_on(vmx->nested.pi_desc))
		return;

	max_irr = find_last_bit((unsigned long *)vmx->nested.pi_desc->pir, 256);
	if (max_irr != 256) {
		vapic_page = vmx->nested.virtual_apic_map.hva;
		if (!vapic_page)
			return;

		__kvm_apic_update_irr(vmx->nested.pi_desc->pir,
			vapic_page, &max_irr);
		status = vmcs_read16(GUEST_INTR_STATUS);
		if ((u8)max_irr > ((u8)status & 0xff)) {
			status &= ~0xff;
			status |= (u8)max_irr;
			vmcs_write16(GUEST_INTR_STATUS, status);
		}
	}

	nested_mark_vmcs12_pages_dirty(vcpu);
}

static void nested_vmx_inject_exception_vmexit(struct kvm_vcpu *vcpu,
					       unsigned long exit_qual)
{
	struct vmcs12 *vmcs12 = get_vmcs12(vcpu);
	unsigned int nr = vcpu->arch.exception.nr;
	u32 intr_info = nr | INTR_INFO_VALID_MASK;

	if (vcpu->arch.exception.has_error_code) {
		vmcs12->vm_exit_intr_error_code = vcpu->arch.exception.error_code;
		intr_info |= INTR_INFO_DELIVER_CODE_MASK;
	}

	if (kvm_exception_is_soft(nr))
		intr_info |= INTR_TYPE_SOFT_EXCEPTION;
	else
		intr_info |= INTR_TYPE_HARD_EXCEPTION;

	if (!(vmcs12->idt_vectoring_info_field & VECTORING_INFO_VALID_MASK) &&
	    vmx_get_nmi_mask(vcpu))
		intr_info |= INTR_INFO_UNBLOCK_NMI;

	nested_vmx_vmexit(vcpu, EXIT_REASON_EXCEPTION_NMI, intr_info, exit_qual);
}

/*
 * Returns true if a debug trap is pending delivery.
 *
 * In KVM, debug traps bear an exception payload. As such, the class of a #DB
 * exception may be inferred from the presence of an exception payload.
 */
static inline bool vmx_pending_dbg_trap(struct kvm_vcpu *vcpu)
{
	return vcpu->arch.exception.pending &&
			vcpu->arch.exception.nr == DB_VECTOR &&
			vcpu->arch.exception.payload;
}

/*
 * Certain VM-exits set the 'pending debug exceptions' field to indicate a
 * recognized #DB (data or single-step) that has yet to be delivered. Since KVM
 * represents these debug traps with a payload that is said to be compatible
 * with the 'pending debug exceptions' field, write the payload to the VMCS
 * field if a VM-exit is delivered before the debug trap.
 */
static void nested_vmx_update_pending_dbg(struct kvm_vcpu *vcpu)
{
	if (vmx_pending_dbg_trap(vcpu))
		vmcs_writel(GUEST_PENDING_DBG_EXCEPTIONS,
			    vcpu->arch.exception.payload);
}

static bool nested_vmx_preemption_timer_pending(struct kvm_vcpu *vcpu)
{
	return nested_cpu_has_preemption_timer(get_vmcs12(vcpu)) &&
	       to_vmx(vcpu)->nested.preemption_timer_expired;
}

static int vmx_check_nested_events(struct kvm_vcpu *vcpu)
{
	struct vcpu_vmx *vmx = to_vmx(vcpu);
	unsigned long exit_qual;
	bool block_nested_events =
	    vmx->nested.nested_run_pending || kvm_event_needs_reinjection(vcpu);
	bool mtf_pending = vmx->nested.mtf_pending;
	struct kvm_lapic *apic = vcpu->arch.apic;

	/*
	 * Clear the MTF state. If a higher priority VM-exit is delivered first,
	 * this state is discarded.
	 */
	if (!block_nested_events)
		vmx->nested.mtf_pending = false;

	if (lapic_in_kernel(vcpu) &&
		test_bit(KVM_APIC_INIT, &apic->pending_events)) {
		if (block_nested_events)
			return -EBUSY;
		nested_vmx_update_pending_dbg(vcpu);
		clear_bit(KVM_APIC_INIT, &apic->pending_events);
		if (vcpu->arch.mp_state != KVM_MP_STATE_INIT_RECEIVED)
			nested_vmx_vmexit(vcpu, EXIT_REASON_INIT_SIGNAL, 0, 0);
		return 0;
	}

	if (lapic_in_kernel(vcpu) &&
	    test_bit(KVM_APIC_SIPI, &apic->pending_events)) {
		if (block_nested_events)
			return -EBUSY;

		clear_bit(KVM_APIC_SIPI, &apic->pending_events);
		if (vcpu->arch.mp_state == KVM_MP_STATE_INIT_RECEIVED)
			nested_vmx_vmexit(vcpu, EXIT_REASON_SIPI_SIGNAL, 0,
						apic->sipi_vector & 0xFFUL);
		return 0;
	}

	/*
	 * Process any exceptions that are not debug traps before MTF.
	 *
	 * Note that only a pending nested run can block a pending exception.
	 * Otherwise an injected NMI/interrupt should either be
	 * lost or delivered to the nested hypervisor in the IDT_VECTORING_INFO,
	 * while delivering the pending exception.
	 */

	if (vcpu->arch.exception.pending && !vmx_pending_dbg_trap(vcpu)) {
		if (vmx->nested.nested_run_pending)
			return -EBUSY;
		if (!nested_vmx_check_exception(vcpu, &exit_qual))
			goto no_vmexit;
		nested_vmx_inject_exception_vmexit(vcpu, exit_qual);
		return 0;
	}

	if (mtf_pending) {
		if (block_nested_events)
			return -EBUSY;
		nested_vmx_update_pending_dbg(vcpu);
		nested_vmx_vmexit(vcpu, EXIT_REASON_MONITOR_TRAP_FLAG, 0, 0);
		return 0;
	}

	if (vcpu->arch.exception.pending) {
		if (vmx->nested.nested_run_pending)
			return -EBUSY;
		if (!nested_vmx_check_exception(vcpu, &exit_qual))
			goto no_vmexit;
		nested_vmx_inject_exception_vmexit(vcpu, exit_qual);
		return 0;
	}

	if (nested_vmx_preemption_timer_pending(vcpu)) {
		if (block_nested_events)
			return -EBUSY;
		nested_vmx_vmexit(vcpu, EXIT_REASON_PREEMPTION_TIMER, 0, 0);
		return 0;
	}

	if (vcpu->arch.smi_pending && !is_smm(vcpu)) {
		if (block_nested_events)
			return -EBUSY;
		goto no_vmexit;
	}

	if (vcpu->arch.nmi_pending && !vmx_nmi_blocked(vcpu)) {
		if (block_nested_events)
			return -EBUSY;
		if (!nested_exit_on_nmi(vcpu))
			goto no_vmexit;

		nested_vmx_vmexit(vcpu, EXIT_REASON_EXCEPTION_NMI,
				  NMI_VECTOR | INTR_TYPE_NMI_INTR |
				  INTR_INFO_VALID_MASK, 0);
		/*
		 * The NMI-triggered VM exit counts as injection:
		 * clear this one and block further NMIs.
		 */
		vcpu->arch.nmi_pending = 0;
		vmx_set_nmi_mask(vcpu, true);
		return 0;
	}

	if (kvm_cpu_has_interrupt(vcpu) && !vmx_interrupt_blocked(vcpu)) {
		if (block_nested_events)
			return -EBUSY;
		if (!nested_exit_on_intr(vcpu))
			goto no_vmexit;
		nested_vmx_vmexit(vcpu, EXIT_REASON_EXTERNAL_INTERRUPT, 0, 0);
		return 0;
	}

no_vmexit:
	vmx_complete_nested_posted_interrupt(vcpu);
	return 0;
}

static u32 vmx_get_preemption_timer_value(struct kvm_vcpu *vcpu)
{
	ktime_t remaining =
		hrtimer_get_remaining(&to_vmx(vcpu)->nested.preemption_timer);
	u64 value;

	if (ktime_to_ns(remaining) <= 0)
		return 0;

	value = ktime_to_ns(remaining) * vcpu->arch.virtual_tsc_khz;
	do_div(value, 1000000);
	return value >> VMX_MISC_EMULATED_PREEMPTION_TIMER_RATE;
}

static bool is_vmcs12_ext_field(unsigned long field)
{
	switch (field) {
	case GUEST_ES_SELECTOR:
	case GUEST_CS_SELECTOR:
	case GUEST_SS_SELECTOR:
	case GUEST_DS_SELECTOR:
	case GUEST_FS_SELECTOR:
	case GUEST_GS_SELECTOR:
	case GUEST_LDTR_SELECTOR:
	case GUEST_TR_SELECTOR:
	case GUEST_ES_LIMIT:
	case GUEST_CS_LIMIT:
	case GUEST_SS_LIMIT:
	case GUEST_DS_LIMIT:
	case GUEST_FS_LIMIT:
	case GUEST_GS_LIMIT:
	case GUEST_LDTR_LIMIT:
	case GUEST_TR_LIMIT:
	case GUEST_GDTR_LIMIT:
	case GUEST_IDTR_LIMIT:
	case GUEST_ES_AR_BYTES:
	case GUEST_DS_AR_BYTES:
	case GUEST_FS_AR_BYTES:
	case GUEST_GS_AR_BYTES:
	case GUEST_LDTR_AR_BYTES:
	case GUEST_TR_AR_BYTES:
	case GUEST_ES_BASE:
	case GUEST_CS_BASE:
	case GUEST_SS_BASE:
	case GUEST_DS_BASE:
	case GUEST_FS_BASE:
	case GUEST_GS_BASE:
	case GUEST_LDTR_BASE:
	case GUEST_TR_BASE:
	case GUEST_GDTR_BASE:
	case GUEST_IDTR_BASE:
	case GUEST_PENDING_DBG_EXCEPTIONS:
	case GUEST_BNDCFGS:
		return true;
	default:
		break;
	}

	return false;
}

static void sync_vmcs02_to_vmcs12_rare(struct kvm_vcpu *vcpu,
				       struct vmcs12 *vmcs12)
{
	struct vcpu_vmx *vmx = to_vmx(vcpu);

	vmcs12->guest_es_selector = vmcs_read16(GUEST_ES_SELECTOR);
	vmcs12->guest_cs_selector = vmcs_read16(GUEST_CS_SELECTOR);
	vmcs12->guest_ss_selector = vmcs_read16(GUEST_SS_SELECTOR);
	vmcs12->guest_ds_selector = vmcs_read16(GUEST_DS_SELECTOR);
	vmcs12->guest_fs_selector = vmcs_read16(GUEST_FS_SELECTOR);
	vmcs12->guest_gs_selector = vmcs_read16(GUEST_GS_SELECTOR);
	vmcs12->guest_ldtr_selector = vmcs_read16(GUEST_LDTR_SELECTOR);
	vmcs12->guest_tr_selector = vmcs_read16(GUEST_TR_SELECTOR);
	vmcs12->guest_es_limit = vmcs_read32(GUEST_ES_LIMIT);
	vmcs12->guest_cs_limit = vmcs_read32(GUEST_CS_LIMIT);
	vmcs12->guest_ss_limit = vmcs_read32(GUEST_SS_LIMIT);
	vmcs12->guest_ds_limit = vmcs_read32(GUEST_DS_LIMIT);
	vmcs12->guest_fs_limit = vmcs_read32(GUEST_FS_LIMIT);
	vmcs12->guest_gs_limit = vmcs_read32(GUEST_GS_LIMIT);
	vmcs12->guest_ldtr_limit = vmcs_read32(GUEST_LDTR_LIMIT);
	vmcs12->guest_tr_limit = vmcs_read32(GUEST_TR_LIMIT);
	vmcs12->guest_gdtr_limit = vmcs_read32(GUEST_GDTR_LIMIT);
	vmcs12->guest_idtr_limit = vmcs_read32(GUEST_IDTR_LIMIT);
	vmcs12->guest_es_ar_bytes = vmcs_read32(GUEST_ES_AR_BYTES);
	vmcs12->guest_ds_ar_bytes = vmcs_read32(GUEST_DS_AR_BYTES);
	vmcs12->guest_fs_ar_bytes = vmcs_read32(GUEST_FS_AR_BYTES);
	vmcs12->guest_gs_ar_bytes = vmcs_read32(GUEST_GS_AR_BYTES);
	vmcs12->guest_ldtr_ar_bytes = vmcs_read32(GUEST_LDTR_AR_BYTES);
	vmcs12->guest_tr_ar_bytes = vmcs_read32(GUEST_TR_AR_BYTES);
	vmcs12->guest_es_base = vmcs_readl(GUEST_ES_BASE);
	vmcs12->guest_cs_base = vmcs_readl(GUEST_CS_BASE);
	vmcs12->guest_ss_base = vmcs_readl(GUEST_SS_BASE);
	vmcs12->guest_ds_base = vmcs_readl(GUEST_DS_BASE);
	vmcs12->guest_fs_base = vmcs_readl(GUEST_FS_BASE);
	vmcs12->guest_gs_base = vmcs_readl(GUEST_GS_BASE);
	vmcs12->guest_ldtr_base = vmcs_readl(GUEST_LDTR_BASE);
	vmcs12->guest_tr_base = vmcs_readl(GUEST_TR_BASE);
	vmcs12->guest_gdtr_base = vmcs_readl(GUEST_GDTR_BASE);
	vmcs12->guest_idtr_base = vmcs_readl(GUEST_IDTR_BASE);
	vmcs12->guest_pending_dbg_exceptions =
		vmcs_readl(GUEST_PENDING_DBG_EXCEPTIONS);
	if (kvm_mpx_supported())
		vmcs12->guest_bndcfgs = vmcs_read64(GUEST_BNDCFGS);

	vmx->nested.need_sync_vmcs02_to_vmcs12_rare = false;
}

static void copy_vmcs02_to_vmcs12_rare(struct kvm_vcpu *vcpu,
				       struct vmcs12 *vmcs12)
{
	struct vcpu_vmx *vmx = to_vmx(vcpu);
	int cpu;

	if (!vmx->nested.need_sync_vmcs02_to_vmcs12_rare)
		return;


	WARN_ON_ONCE(vmx->loaded_vmcs != &vmx->vmcs01);

	cpu = get_cpu();
	vmx->loaded_vmcs = &vmx->nested.vmcs02;
	vmx_vcpu_load_vmcs(vcpu, cpu, &vmx->vmcs01);

	sync_vmcs02_to_vmcs12_rare(vcpu, vmcs12);

	vmx->loaded_vmcs = &vmx->vmcs01;
	vmx_vcpu_load_vmcs(vcpu, cpu, &vmx->nested.vmcs02);
	put_cpu();
}

/*
 * Update the guest state fields of vmcs12 to reflect changes that
 * occurred while L2 was running. (The "IA-32e mode guest" bit of the
 * VM-entry controls is also updated, since this is really a guest
 * state bit.)
 */
static void sync_vmcs02_to_vmcs12(struct kvm_vcpu *vcpu, struct vmcs12 *vmcs12)
{
	struct vcpu_vmx *vmx = to_vmx(vcpu);

	if (vmx->nested.hv_evmcs)
		sync_vmcs02_to_vmcs12_rare(vcpu, vmcs12);

	vmx->nested.need_sync_vmcs02_to_vmcs12_rare = !vmx->nested.hv_evmcs;

	vmcs12->guest_cr0 = vmcs12_guest_cr0(vcpu, vmcs12);
	vmcs12->guest_cr4 = vmcs12_guest_cr4(vcpu, vmcs12);

	vmcs12->guest_rsp = kvm_rsp_read(vcpu);
	vmcs12->guest_rip = kvm_rip_read(vcpu);
	vmcs12->guest_rflags = vmcs_readl(GUEST_RFLAGS);

	vmcs12->guest_cs_ar_bytes = vmcs_read32(GUEST_CS_AR_BYTES);
	vmcs12->guest_ss_ar_bytes = vmcs_read32(GUEST_SS_AR_BYTES);

	vmcs12->guest_interruptibility_info =
		vmcs_read32(GUEST_INTERRUPTIBILITY_INFO);

	if (vcpu->arch.mp_state == KVM_MP_STATE_HALTED)
		vmcs12->guest_activity_state = GUEST_ACTIVITY_HLT;
	else if (vcpu->arch.mp_state == KVM_MP_STATE_INIT_RECEIVED)
		vmcs12->guest_activity_state = GUEST_ACTIVITY_WAIT_SIPI;
	else
		vmcs12->guest_activity_state = GUEST_ACTIVITY_ACTIVE;

	if (nested_cpu_has_preemption_timer(vmcs12) &&
	    vmcs12->vm_exit_controls & VM_EXIT_SAVE_VMX_PREEMPTION_TIMER &&
	    !vmx->nested.nested_run_pending)
		vmcs12->vmx_preemption_timer_value =
			vmx_get_preemption_timer_value(vcpu);

	/*
	 * In some cases (usually, nested EPT), L2 is allowed to change its
	 * own CR3 without exiting. If it has changed it, we must keep it.
	 * Of course, if L0 is using shadow page tables, GUEST_CR3 was defined
	 * by L0, not L1 or L2, so we mustn't unconditionally copy it to vmcs12.
	 *
	 * Additionally, restore L2's PDPTR to vmcs12.
	 */
	if (enable_ept) {
		vmcs12->guest_cr3 = vmcs_readl(GUEST_CR3);
		if (nested_cpu_has_ept(vmcs12) && is_pae_paging(vcpu)) {
			vmcs12->guest_pdptr0 = vmcs_read64(GUEST_PDPTR0);
			vmcs12->guest_pdptr1 = vmcs_read64(GUEST_PDPTR1);
			vmcs12->guest_pdptr2 = vmcs_read64(GUEST_PDPTR2);
			vmcs12->guest_pdptr3 = vmcs_read64(GUEST_PDPTR3);
		}
	}

	vmcs12->guest_linear_address = vmcs_readl(GUEST_LINEAR_ADDRESS);

	if (nested_cpu_has_vid(vmcs12))
		vmcs12->guest_intr_status = vmcs_read16(GUEST_INTR_STATUS);

	vmcs12->vm_entry_controls =
		(vmcs12->vm_entry_controls & ~VM_ENTRY_IA32E_MODE) |
		(vm_entry_controls_get(to_vmx(vcpu)) & VM_ENTRY_IA32E_MODE);

	if (vmcs12->vm_exit_controls & VM_EXIT_SAVE_DEBUG_CONTROLS)
		kvm_get_dr(vcpu, 7, (unsigned long *)&vmcs12->guest_dr7);

	if (vmcs12->vm_exit_controls & VM_EXIT_SAVE_IA32_EFER)
		vmcs12->guest_ia32_efer = vcpu->arch.efer;
}

/*
 * prepare_vmcs12 is part of what we need to do when the nested L2 guest exits
 * and we want to prepare to run its L1 parent. L1 keeps a vmcs for L2 (vmcs12),
 * and this function updates it to reflect the changes to the guest state while
 * L2 was running (and perhaps made some exits which were handled directly by L0
 * without going back to L1), and to reflect the exit reason.
 * Note that we do not have to copy here all VMCS fields, just those that
 * could have changed by the L2 guest or the exit - i.e., the guest-state and
 * exit-information fields only. Other fields are modified by L1 with VMWRITE,
 * which already writes to vmcs12 directly.
 */
static void prepare_vmcs12(struct kvm_vcpu *vcpu, struct vmcs12 *vmcs12,
			   u32 vm_exit_reason, u32 exit_intr_info,
			   unsigned long exit_qualification)
{
	/* update exit information fields: */
	vmcs12->vm_exit_reason = vm_exit_reason;
	if (to_vmx(vcpu)->exit_reason.enclave_mode)
		vmcs12->vm_exit_reason |= VMX_EXIT_REASONS_SGX_ENCLAVE_MODE;
	vmcs12->exit_qualification = exit_qualification;
	vmcs12->vm_exit_intr_info = exit_intr_info;

	vmcs12->idt_vectoring_info_field = 0;
	vmcs12->vm_exit_instruction_len = vmcs_read32(VM_EXIT_INSTRUCTION_LEN);
	vmcs12->vmx_instruction_info = vmcs_read32(VMX_INSTRUCTION_INFO);

	if (!(vmcs12->vm_exit_reason & VMX_EXIT_REASONS_FAILED_VMENTRY)) {
		vmcs12->launch_state = 1;

		/* vm_entry_intr_info_field is cleared on exit. Emulate this
		 * instead of reading the real value. */
		vmcs12->vm_entry_intr_info_field &= ~INTR_INFO_VALID_MASK;

		/*
		 * Transfer the event that L0 or L1 may wanted to inject into
		 * L2 to IDT_VECTORING_INFO_FIELD.
		 */
		vmcs12_save_pending_event(vcpu, vmcs12);

		/*
		 * According to spec, there's no need to store the guest's
		 * MSRs if the exit is due to a VM-entry failure that occurs
		 * during or after loading the guest state. Since this exit
		 * does not fall in that category, we need to save the MSRs.
		 */
		if (nested_vmx_store_msr(vcpu,
					 vmcs12->vm_exit_msr_store_addr,
					 vmcs12->vm_exit_msr_store_count))
			nested_vmx_abort(vcpu,
					 VMX_ABORT_SAVE_GUEST_MSR_FAIL);
	}

	/*
	 * Drop what we picked up for L2 via vmx_complete_interrupts. It is
	 * preserved above and would only end up incorrectly in L1.
	 */
	vcpu->arch.nmi_injected = false;
	kvm_clear_exception_queue(vcpu);
	kvm_clear_interrupt_queue(vcpu);
}

/*
 * A part of what we need to when the nested L2 guest exits and we want to
 * run its L1 parent, is to reset L1's guest state to the host state specified
 * in vmcs12.
 * This function is to be called not only on normal nested exit, but also on
 * a nested entry failure, as explained in Intel's spec, 3B.23.7 ("VM-Entry
 * Failures During or After Loading Guest State").
 * This function should be called when the active VMCS is L1's (vmcs01).
 */
static void load_vmcs12_host_state(struct kvm_vcpu *vcpu,
				   struct vmcs12 *vmcs12)
{
	enum vm_entry_failure_code ignored;
	struct kvm_segment seg;

	if (vmcs12->vm_exit_controls & VM_EXIT_LOAD_IA32_EFER)
		vcpu->arch.efer = vmcs12->host_ia32_efer;
	else if (vmcs12->vm_exit_controls & VM_EXIT_HOST_ADDR_SPACE_SIZE)
		vcpu->arch.efer |= (EFER_LMA | EFER_LME);
	else
		vcpu->arch.efer &= ~(EFER_LMA | EFER_LME);
	vmx_set_efer(vcpu, vcpu->arch.efer);

	kvm_rsp_write(vcpu, vmcs12->host_rsp);
	kvm_rip_write(vcpu, vmcs12->host_rip);
	vmx_set_rflags(vcpu, X86_EFLAGS_FIXED);
	vmx_set_interrupt_shadow(vcpu, 0);

	/*
	 * Note that calling vmx_set_cr0 is important, even if cr0 hasn't
	 * actually changed, because vmx_set_cr0 refers to efer set above.
	 *
	 * CR0_GUEST_HOST_MASK is already set in the original vmcs01
	 * (KVM doesn't change it);
	 */
	vcpu->arch.cr0_guest_owned_bits = KVM_POSSIBLE_CR0_GUEST_BITS;
	vmx_set_cr0(vcpu, vmcs12->host_cr0);

	/* Same as above - no reason to call set_cr4_guest_host_mask().  */
	vcpu->arch.cr4_guest_owned_bits = ~vmcs_readl(CR4_GUEST_HOST_MASK);
	vmx_set_cr4(vcpu, vmcs12->host_cr4);

	nested_ept_uninit_mmu_context(vcpu);

	/*
	 * Only PDPTE load can fail as the value of cr3 was checked on entry and
	 * couldn't have changed.
	 */
	if (nested_vmx_load_cr3(vcpu, vmcs12->host_cr3, false, &ignored))
		nested_vmx_abort(vcpu, VMX_ABORT_LOAD_HOST_PDPTE_FAIL);

	nested_vmx_transition_tlb_flush(vcpu, vmcs12, false);

	vmcs_write32(GUEST_SYSENTER_CS, vmcs12->host_ia32_sysenter_cs);
	vmcs_writel(GUEST_SYSENTER_ESP, vmcs12->host_ia32_sysenter_esp);
	vmcs_writel(GUEST_SYSENTER_EIP, vmcs12->host_ia32_sysenter_eip);
	vmcs_writel(GUEST_IDTR_BASE, vmcs12->host_idtr_base);
	vmcs_writel(GUEST_GDTR_BASE, vmcs12->host_gdtr_base);
	vmcs_write32(GUEST_IDTR_LIMIT, 0xFFFF);
	vmcs_write32(GUEST_GDTR_LIMIT, 0xFFFF);

	/* If not VM_EXIT_CLEAR_BNDCFGS, the L2 value propagates to L1.  */
	if (vmcs12->vm_exit_controls & VM_EXIT_CLEAR_BNDCFGS)
		vmcs_write64(GUEST_BNDCFGS, 0);

	if (vmcs12->vm_exit_controls & VM_EXIT_LOAD_IA32_PAT) {
		vmcs_write64(GUEST_IA32_PAT, vmcs12->host_ia32_pat);
		vcpu->arch.pat = vmcs12->host_ia32_pat;
	}
	if (vmcs12->vm_exit_controls & VM_EXIT_LOAD_IA32_PERF_GLOBAL_CTRL)
		WARN_ON_ONCE(kvm_set_msr(vcpu, MSR_CORE_PERF_GLOBAL_CTRL,
					 vmcs12->host_ia32_perf_global_ctrl));

	/* Set L1 segment info according to Intel SDM
	    27.5.2 Loading Host Segment and Descriptor-Table Registers */
	seg = (struct kvm_segment) {
		.base = 0,
		.limit = 0xFFFFFFFF,
		.selector = vmcs12->host_cs_selector,
		.type = 11,
		.present = 1,
		.s = 1,
		.g = 1
	};
	if (vmcs12->vm_exit_controls & VM_EXIT_HOST_ADDR_SPACE_SIZE)
		seg.l = 1;
	else
		seg.db = 1;
	vmx_set_segment(vcpu, &seg, VCPU_SREG_CS);
	seg = (struct kvm_segment) {
		.base = 0,
		.limit = 0xFFFFFFFF,
		.type = 3,
		.present = 1,
		.s = 1,
		.db = 1,
		.g = 1
	};
	seg.selector = vmcs12->host_ds_selector;
	vmx_set_segment(vcpu, &seg, VCPU_SREG_DS);
	seg.selector = vmcs12->host_es_selector;
	vmx_set_segment(vcpu, &seg, VCPU_SREG_ES);
	seg.selector = vmcs12->host_ss_selector;
	vmx_set_segment(vcpu, &seg, VCPU_SREG_SS);
	seg.selector = vmcs12->host_fs_selector;
	seg.base = vmcs12->host_fs_base;
	vmx_set_segment(vcpu, &seg, VCPU_SREG_FS);
	seg.selector = vmcs12->host_gs_selector;
	seg.base = vmcs12->host_gs_base;
	vmx_set_segment(vcpu, &seg, VCPU_SREG_GS);
	seg = (struct kvm_segment) {
		.base = vmcs12->host_tr_base,
		.limit = 0x67,
		.selector = vmcs12->host_tr_selector,
		.type = 11,
		.present = 1
	};
	vmx_set_segment(vcpu, &seg, VCPU_SREG_TR);

	kvm_set_dr(vcpu, 7, 0x400);
	vmcs_write64(GUEST_IA32_DEBUGCTL, 0);

	if (cpu_has_vmx_msr_bitmap())
		vmx_update_msr_bitmap(vcpu);

	if (nested_vmx_load_msr(vcpu, vmcs12->vm_exit_msr_load_addr,
				vmcs12->vm_exit_msr_load_count))
		nested_vmx_abort(vcpu, VMX_ABORT_LOAD_HOST_MSR_FAIL);
}

static inline u64 nested_vmx_get_vmcs01_guest_efer(struct vcpu_vmx *vmx)
{
	struct vmx_uret_msr *efer_msr;
	unsigned int i;

	if (vm_entry_controls_get(vmx) & VM_ENTRY_LOAD_IA32_EFER)
		return vmcs_read64(GUEST_IA32_EFER);

	if (cpu_has_load_ia32_efer())
		return host_efer;

	for (i = 0; i < vmx->msr_autoload.guest.nr; ++i) {
		if (vmx->msr_autoload.guest.val[i].index == MSR_EFER)
			return vmx->msr_autoload.guest.val[i].value;
	}

	efer_msr = vmx_find_uret_msr(vmx, MSR_EFER);
	if (efer_msr)
		return efer_msr->data;

	return host_efer;
}

static void nested_vmx_restore_host_state(struct kvm_vcpu *vcpu)
{
	struct vmcs12 *vmcs12 = get_vmcs12(vcpu);
	struct vcpu_vmx *vmx = to_vmx(vcpu);
	struct vmx_msr_entry g, h;
	gpa_t gpa;
	u32 i, j;

	vcpu->arch.pat = vmcs_read64(GUEST_IA32_PAT);

	if (vmcs12->vm_entry_controls & VM_ENTRY_LOAD_DEBUG_CONTROLS) {
		/*
		 * L1's host DR7 is lost if KVM_GUESTDBG_USE_HW_BP is set
		 * as vmcs01.GUEST_DR7 contains a userspace defined value
		 * and vcpu->arch.dr7 is not squirreled away before the
		 * nested VMENTER (not worth adding a variable in nested_vmx).
		 */
		if (vcpu->guest_debug & KVM_GUESTDBG_USE_HW_BP)
			kvm_set_dr(vcpu, 7, DR7_FIXED_1);
		else
			WARN_ON(kvm_set_dr(vcpu, 7, vmcs_readl(GUEST_DR7)));
	}

	/*
	 * Note that calling vmx_set_{efer,cr0,cr4} is important as they
	 * handle a variety of side effects to KVM's software model.
	 */
	vmx_set_efer(vcpu, nested_vmx_get_vmcs01_guest_efer(vmx));

	vcpu->arch.cr0_guest_owned_bits = KVM_POSSIBLE_CR0_GUEST_BITS;
	vmx_set_cr0(vcpu, vmcs_readl(CR0_READ_SHADOW));

	vcpu->arch.cr4_guest_owned_bits = ~vmcs_readl(CR4_GUEST_HOST_MASK);
	vmx_set_cr4(vcpu, vmcs_readl(CR4_READ_SHADOW));

	nested_ept_uninit_mmu_context(vcpu);
	vcpu->arch.cr3 = vmcs_readl(GUEST_CR3);
	kvm_register_mark_available(vcpu, VCPU_EXREG_CR3);

	/*
	 * Use ept_save_pdptrs(vcpu) to load the MMU's cached PDPTRs
	 * from vmcs01 (if necessary).  The PDPTRs are not loaded on
	 * VMFail, like everything else we just need to ensure our
	 * software model is up-to-date.
	 */
	if (enable_ept && is_pae_paging(vcpu))
		ept_save_pdptrs(vcpu);

	kvm_mmu_reset_context(vcpu);

	if (cpu_has_vmx_msr_bitmap())
		vmx_update_msr_bitmap(vcpu);

	/*
	 * This nasty bit of open coding is a compromise between blindly
	 * loading L1's MSRs using the exit load lists (incorrect emulation
	 * of VMFail), leaving the nested VM's MSRs in the software model
	 * (incorrect behavior) and snapshotting the modified MSRs (too
	 * expensive since the lists are unbound by hardware).  For each
	 * MSR that was (prematurely) loaded from the nested VMEntry load
	 * list, reload it from the exit load list if it exists and differs
	 * from the guest value.  The intent is to stuff host state as
	 * silently as possible, not to fully process the exit load list.
	 */
	for (i = 0; i < vmcs12->vm_entry_msr_load_count; i++) {
		gpa = vmcs12->vm_entry_msr_load_addr + (i * sizeof(g));
		if (kvm_vcpu_read_guest(vcpu, gpa, &g, sizeof(g))) {
			pr_debug_ratelimited(
				"%s read MSR index failed (%u, 0x%08llx)\n",
				__func__, i, gpa);
			goto vmabort;
		}

		for (j = 0; j < vmcs12->vm_exit_msr_load_count; j++) {
			gpa = vmcs12->vm_exit_msr_load_addr + (j * sizeof(h));
			if (kvm_vcpu_read_guest(vcpu, gpa, &h, sizeof(h))) {
				pr_debug_ratelimited(
					"%s read MSR failed (%u, 0x%08llx)\n",
					__func__, j, gpa);
				goto vmabort;
			}
			if (h.index != g.index)
				continue;
			if (h.value == g.value)
				break;

			if (nested_vmx_load_msr_check(vcpu, &h)) {
				pr_debug_ratelimited(
					"%s check failed (%u, 0x%x, 0x%x)\n",
					__func__, j, h.index, h.reserved);
				goto vmabort;
			}

			if (kvm_set_msr(vcpu, h.index, h.value)) {
				pr_debug_ratelimited(
					"%s WRMSR failed (%u, 0x%x, 0x%llx)\n",
					__func__, j, h.index, h.value);
				goto vmabort;
			}
		}
	}

	return;

vmabort:
	nested_vmx_abort(vcpu, VMX_ABORT_LOAD_HOST_MSR_FAIL);
}

/*
 * Emulate an exit from nested guest (L2) to L1, i.e., prepare to run L1
 * and modify vmcs12 to make it see what it would expect to see there if
 * L2 was its real guest. Must only be called when in L2 (is_guest_mode())
 */
void nested_vmx_vmexit(struct kvm_vcpu *vcpu, u32 vm_exit_reason,
		       u32 exit_intr_info, unsigned long exit_qualification)
{
	struct vcpu_vmx *vmx = to_vmx(vcpu);
	struct vmcs12 *vmcs12 = get_vmcs12(vcpu);

	/* trying to cancel vmlaunch/vmresume is a bug */
	WARN_ON_ONCE(vmx->nested.nested_run_pending);

	/* Similarly, triple faults in L2 should never escape. */
	WARN_ON_ONCE(kvm_check_request(KVM_REQ_TRIPLE_FAULT, vcpu));

<<<<<<< HEAD
	kvm_clear_request(KVM_REQ_GET_NESTED_STATE_PAGES, vcpu);
=======
	if (kvm_check_request(KVM_REQ_GET_NESTED_STATE_PAGES, vcpu)) {
		/*
		 * KVM_REQ_GET_NESTED_STATE_PAGES is also used to map
		 * Enlightened VMCS after migration and we still need to
		 * do that when something is forcing L2->L1 exit prior to
		 * the first L2 run.
		 */
		(void)nested_get_evmcs_page(vcpu);
	}
>>>>>>> 8e0eb2fb

	/* Service the TLB flush request for L2 before switching to L1. */
	if (kvm_check_request(KVM_REQ_TLB_FLUSH_CURRENT, vcpu))
		kvm_vcpu_flush_tlb_current(vcpu);

	/*
	 * VCPU_EXREG_PDPTR will be clobbered in arch/x86/kvm/vmx/vmx.h between
	 * now and the new vmentry.  Ensure that the VMCS02 PDPTR fields are
	 * up-to-date before switching to L1.
	 */
	if (enable_ept && is_pae_paging(vcpu))
		vmx_ept_load_pdptrs(vcpu);

	leave_guest_mode(vcpu);

	if (nested_cpu_has_preemption_timer(vmcs12))
		hrtimer_cancel(&to_vmx(vcpu)->nested.preemption_timer);

	if (vmcs12->cpu_based_vm_exec_control & CPU_BASED_USE_TSC_OFFSETTING)
		vcpu->arch.tsc_offset -= vmcs12->tsc_offset;

	if (likely(!vmx->fail)) {
		sync_vmcs02_to_vmcs12(vcpu, vmcs12);

		if (vm_exit_reason != -1)
			prepare_vmcs12(vcpu, vmcs12, vm_exit_reason,
				       exit_intr_info, exit_qualification);

		/*
		 * Must happen outside of sync_vmcs02_to_vmcs12() as it will
		 * also be used to capture vmcs12 cache as part of
		 * capturing nVMX state for snapshot (migration).
		 *
		 * Otherwise, this flush will dirty guest memory at a
		 * point it is already assumed by user-space to be
		 * immutable.
		 */
		nested_flush_cached_shadow_vmcs12(vcpu, vmcs12);
	} else {
		/*
		 * The only expected VM-instruction error is "VM entry with
		 * invalid control field(s)." Anything else indicates a
		 * problem with L0.  And we should never get here with a
		 * VMFail of any type if early consistency checks are enabled.
		 */
		WARN_ON_ONCE(vmcs_read32(VM_INSTRUCTION_ERROR) !=
			     VMXERR_ENTRY_INVALID_CONTROL_FIELD);
		WARN_ON_ONCE(nested_early_check);
	}

	vmx_switch_vmcs(vcpu, &vmx->vmcs01);

	/* Update any VMCS fields that might have changed while L2 ran */
	vmcs_write32(VM_EXIT_MSR_LOAD_COUNT, vmx->msr_autoload.host.nr);
	vmcs_write32(VM_ENTRY_MSR_LOAD_COUNT, vmx->msr_autoload.guest.nr);
	vmcs_write64(TSC_OFFSET, vcpu->arch.tsc_offset);
	if (vmx->nested.l1_tpr_threshold != -1)
		vmcs_write32(TPR_THRESHOLD, vmx->nested.l1_tpr_threshold);

	if (kvm_has_tsc_control)
		decache_tsc_multiplier(vmx);

	if (vmx->nested.change_vmcs01_virtual_apic_mode) {
		vmx->nested.change_vmcs01_virtual_apic_mode = false;
		vmx_set_virtual_apic_mode(vcpu);
	}

	if (vmx->nested.update_vmcs01_cpu_dirty_logging) {
		vmx->nested.update_vmcs01_cpu_dirty_logging = false;
		vmx_update_cpu_dirty_logging(vcpu);
	}

	/* Unpin physical memory we referred to in vmcs02 */
	if (vmx->nested.apic_access_page) {
		kvm_release_page_clean(vmx->nested.apic_access_page);
		vmx->nested.apic_access_page = NULL;
	}
	kvm_vcpu_unmap(vcpu, &vmx->nested.virtual_apic_map, true);
	kvm_vcpu_unmap(vcpu, &vmx->nested.pi_desc_map, true);
	vmx->nested.pi_desc = NULL;

	if (vmx->nested.reload_vmcs01_apic_access_page) {
		vmx->nested.reload_vmcs01_apic_access_page = false;
		kvm_make_request(KVM_REQ_APIC_PAGE_RELOAD, vcpu);
	}

	if ((vm_exit_reason != -1) &&
	    (enable_shadow_vmcs || vmx->nested.hv_evmcs))
		vmx->nested.need_vmcs12_to_shadow_sync = true;

	/* in case we halted in L2 */
	vcpu->arch.mp_state = KVM_MP_STATE_RUNNABLE;

	if (likely(!vmx->fail)) {
		if ((u16)vm_exit_reason == EXIT_REASON_EXTERNAL_INTERRUPT &&
		    nested_exit_intr_ack_set(vcpu)) {
			int irq = kvm_cpu_get_interrupt(vcpu);
			WARN_ON(irq < 0);
			vmcs12->vm_exit_intr_info = irq |
				INTR_INFO_VALID_MASK | INTR_TYPE_EXT_INTR;
		}

		if (vm_exit_reason != -1)
			trace_kvm_nested_vmexit_inject(vmcs12->vm_exit_reason,
						       vmcs12->exit_qualification,
						       vmcs12->idt_vectoring_info_field,
						       vmcs12->vm_exit_intr_info,
						       vmcs12->vm_exit_intr_error_code,
						       KVM_ISA_VMX);

		load_vmcs12_host_state(vcpu, vmcs12);

		return;
	}

	/*
	 * After an early L2 VM-entry failure, we're now back
	 * in L1 which thinks it just finished a VMLAUNCH or
	 * VMRESUME instruction, so we need to set the failure
	 * flag and the VM-instruction error field of the VMCS
	 * accordingly, and skip the emulated instruction.
	 */
	(void)nested_vmx_fail(vcpu, VMXERR_ENTRY_INVALID_CONTROL_FIELD);

	/*
	 * Restore L1's host state to KVM's software model.  We're here
	 * because a consistency check was caught by hardware, which
	 * means some amount of guest state has been propagated to KVM's
	 * model and needs to be unwound to the host's state.
	 */
	nested_vmx_restore_host_state(vcpu);

	vmx->fail = 0;
}

static void nested_vmx_triple_fault(struct kvm_vcpu *vcpu)
{
	nested_vmx_vmexit(vcpu, EXIT_REASON_TRIPLE_FAULT, 0, 0);
}

/*
 * Decode the memory-address operand of a vmx instruction, as recorded on an
 * exit caused by such an instruction (run by a guest hypervisor).
 * On success, returns 0. When the operand is invalid, returns 1 and throws
 * #UD, #GP, or #SS.
 */
int get_vmx_mem_address(struct kvm_vcpu *vcpu, unsigned long exit_qualification,
			u32 vmx_instruction_info, bool wr, int len, gva_t *ret)
{
	gva_t off;
	bool exn;
	struct kvm_segment s;

	/*
	 * According to Vol. 3B, "Information for VM Exits Due to Instruction
	 * Execution", on an exit, vmx_instruction_info holds most of the
	 * addressing components of the operand. Only the displacement part
	 * is put in exit_qualification (see 3B, "Basic VM-Exit Information").
	 * For how an actual address is calculated from all these components,
	 * refer to Vol. 1, "Operand Addressing".
	 */
	int  scaling = vmx_instruction_info & 3;
	int  addr_size = (vmx_instruction_info >> 7) & 7;
	bool is_reg = vmx_instruction_info & (1u << 10);
	int  seg_reg = (vmx_instruction_info >> 15) & 7;
	int  index_reg = (vmx_instruction_info >> 18) & 0xf;
	bool index_is_valid = !(vmx_instruction_info & (1u << 22));
	int  base_reg       = (vmx_instruction_info >> 23) & 0xf;
	bool base_is_valid  = !(vmx_instruction_info & (1u << 27));

	if (is_reg) {
		kvm_queue_exception(vcpu, UD_VECTOR);
		return 1;
	}

	/* Addr = segment_base + offset */
	/* offset = base + [index * scale] + displacement */
	off = exit_qualification; /* holds the displacement */
	if (addr_size == 1)
		off = (gva_t)sign_extend64(off, 31);
	else if (addr_size == 0)
		off = (gva_t)sign_extend64(off, 15);
	if (base_is_valid)
		off += kvm_register_read(vcpu, base_reg);
	if (index_is_valid)
		off += kvm_register_read(vcpu, index_reg) << scaling;
	vmx_get_segment(vcpu, &s, seg_reg);

	/*
	 * The effective address, i.e. @off, of a memory operand is truncated
	 * based on the address size of the instruction.  Note that this is
	 * the *effective address*, i.e. the address prior to accounting for
	 * the segment's base.
	 */
	if (addr_size == 1) /* 32 bit */
		off &= 0xffffffff;
	else if (addr_size == 0) /* 16 bit */
		off &= 0xffff;

	/* Checks for #GP/#SS exceptions. */
	exn = false;
	if (is_long_mode(vcpu)) {
		/*
		 * The virtual/linear address is never truncated in 64-bit
		 * mode, e.g. a 32-bit address size can yield a 64-bit virtual
		 * address when using FS/GS with a non-zero base.
		 */
		if (seg_reg == VCPU_SREG_FS || seg_reg == VCPU_SREG_GS)
			*ret = s.base + off;
		else
			*ret = off;

		/* Long mode: #GP(0)/#SS(0) if the memory address is in a
		 * non-canonical form. This is the only check on the memory
		 * destination for long mode!
		 */
		exn = is_noncanonical_address(*ret, vcpu);
	} else {
		/*
		 * When not in long mode, the virtual/linear address is
		 * unconditionally truncated to 32 bits regardless of the
		 * address size.
		 */
		*ret = (s.base + off) & 0xffffffff;

		/* Protected mode: apply checks for segment validity in the
		 * following order:
		 * - segment type check (#GP(0) may be thrown)
		 * - usability check (#GP(0)/#SS(0))
		 * - limit check (#GP(0)/#SS(0))
		 */
		if (wr)
			/* #GP(0) if the destination operand is located in a
			 * read-only data segment or any code segment.
			 */
			exn = ((s.type & 0xa) == 0 || (s.type & 8));
		else
			/* #GP(0) if the source operand is located in an
			 * execute-only code segment
			 */
			exn = ((s.type & 0xa) == 8);
		if (exn) {
			kvm_queue_exception_e(vcpu, GP_VECTOR, 0);
			return 1;
		}
		/* Protected mode: #GP(0)/#SS(0) if the segment is unusable.
		 */
		exn = (s.unusable != 0);

		/*
		 * Protected mode: #GP(0)/#SS(0) if the memory operand is
		 * outside the segment limit.  All CPUs that support VMX ignore
		 * limit checks for flat segments, i.e. segments with base==0,
		 * limit==0xffffffff and of type expand-up data or code.
		 */
		if (!(s.base == 0 && s.limit == 0xffffffff &&
		     ((s.type & 8) || !(s.type & 4))))
			exn = exn || ((u64)off + len - 1 > s.limit);
	}
	if (exn) {
		kvm_queue_exception_e(vcpu,
				      seg_reg == VCPU_SREG_SS ?
						SS_VECTOR : GP_VECTOR,
				      0);
		return 1;
	}

	return 0;
}

void nested_vmx_pmu_entry_exit_ctls_update(struct kvm_vcpu *vcpu)
{
	struct vcpu_vmx *vmx;

	if (!nested_vmx_allowed(vcpu))
		return;

	vmx = to_vmx(vcpu);
	if (kvm_x86_ops.pmu_ops->is_valid_msr(vcpu, MSR_CORE_PERF_GLOBAL_CTRL)) {
		vmx->nested.msrs.entry_ctls_high |=
				VM_ENTRY_LOAD_IA32_PERF_GLOBAL_CTRL;
		vmx->nested.msrs.exit_ctls_high |=
				VM_EXIT_LOAD_IA32_PERF_GLOBAL_CTRL;
	} else {
		vmx->nested.msrs.entry_ctls_high &=
				~VM_ENTRY_LOAD_IA32_PERF_GLOBAL_CTRL;
		vmx->nested.msrs.exit_ctls_high &=
				~VM_EXIT_LOAD_IA32_PERF_GLOBAL_CTRL;
	}
}

static int nested_vmx_get_vmptr(struct kvm_vcpu *vcpu, gpa_t *vmpointer,
				int *ret)
{
	gva_t gva;
	struct x86_exception e;
	int r;

	if (get_vmx_mem_address(vcpu, vmx_get_exit_qual(vcpu),
				vmcs_read32(VMX_INSTRUCTION_INFO), false,
				sizeof(*vmpointer), &gva)) {
		*ret = 1;
		return -EINVAL;
	}

	r = kvm_read_guest_virt(vcpu, gva, vmpointer, sizeof(*vmpointer), &e);
	if (r != X86EMUL_CONTINUE) {
		*ret = kvm_handle_memory_failure(vcpu, r, &e);
		return -EINVAL;
	}

	return 0;
}

/*
 * Allocate a shadow VMCS and associate it with the currently loaded
 * VMCS, unless such a shadow VMCS already exists. The newly allocated
 * VMCS is also VMCLEARed, so that it is ready for use.
 */
static struct vmcs *alloc_shadow_vmcs(struct kvm_vcpu *vcpu)
{
	struct vcpu_vmx *vmx = to_vmx(vcpu);
	struct loaded_vmcs *loaded_vmcs = vmx->loaded_vmcs;

	/*
	 * We should allocate a shadow vmcs for vmcs01 only when L1
	 * executes VMXON and free it when L1 executes VMXOFF.
	 * As it is invalid to execute VMXON twice, we shouldn't reach
	 * here when vmcs01 already have an allocated shadow vmcs.
	 */
	WARN_ON(loaded_vmcs == &vmx->vmcs01 && loaded_vmcs->shadow_vmcs);

	if (!loaded_vmcs->shadow_vmcs) {
		loaded_vmcs->shadow_vmcs = alloc_vmcs(true);
		if (loaded_vmcs->shadow_vmcs)
			vmcs_clear(loaded_vmcs->shadow_vmcs);
	}
	return loaded_vmcs->shadow_vmcs;
}

static int enter_vmx_operation(struct kvm_vcpu *vcpu)
{
	struct vcpu_vmx *vmx = to_vmx(vcpu);
	int r;

	r = alloc_loaded_vmcs(&vmx->nested.vmcs02);
	if (r < 0)
		goto out_vmcs02;

	vmx->nested.cached_vmcs12 = kzalloc(VMCS12_SIZE, GFP_KERNEL_ACCOUNT);
	if (!vmx->nested.cached_vmcs12)
		goto out_cached_vmcs12;

	vmx->nested.cached_shadow_vmcs12 = kzalloc(VMCS12_SIZE, GFP_KERNEL_ACCOUNT);
	if (!vmx->nested.cached_shadow_vmcs12)
		goto out_cached_shadow_vmcs12;

	if (enable_shadow_vmcs && !alloc_shadow_vmcs(vcpu))
		goto out_shadow_vmcs;

	hrtimer_init(&vmx->nested.preemption_timer, CLOCK_MONOTONIC,
		     HRTIMER_MODE_ABS_PINNED);
	vmx->nested.preemption_timer.function = vmx_preemption_timer_fn;

	vmx->nested.vpid02 = allocate_vpid();

	vmx->nested.vmcs02_initialized = false;
	vmx->nested.vmxon = true;

	if (vmx_pt_mode_is_host_guest()) {
		vmx->pt_desc.guest.ctl = 0;
		pt_update_intercept_for_msr(vcpu);
	}

	return 0;

out_shadow_vmcs:
	kfree(vmx->nested.cached_shadow_vmcs12);

out_cached_shadow_vmcs12:
	kfree(vmx->nested.cached_vmcs12);

out_cached_vmcs12:
	free_loaded_vmcs(&vmx->nested.vmcs02);

out_vmcs02:
	return -ENOMEM;
}

/*
 * Emulate the VMXON instruction.
 * Currently, we just remember that VMX is active, and do not save or even
 * inspect the argument to VMXON (the so-called "VMXON pointer") because we
 * do not currently need to store anything in that guest-allocated memory
 * region. Consequently, VMCLEAR and VMPTRLD also do not verify that the their
 * argument is different from the VMXON pointer (which the spec says they do).
 */
static int handle_vmon(struct kvm_vcpu *vcpu)
{
	int ret;
	gpa_t vmptr;
	uint32_t revision;
	struct vcpu_vmx *vmx = to_vmx(vcpu);
	const u64 VMXON_NEEDED_FEATURES = FEAT_CTL_LOCKED
		| FEAT_CTL_VMX_ENABLED_OUTSIDE_SMX;

	/*
	 * The Intel VMX Instruction Reference lists a bunch of bits that are
	 * prerequisite to running VMXON, most notably cr4.VMXE must be set to
	 * 1 (see vmx_is_valid_cr4() for when we allow the guest to set this).
	 * Otherwise, we should fail with #UD.  But most faulting conditions
	 * have already been checked by hardware, prior to the VM-exit for
	 * VMXON.  We do test guest cr4.VMXE because processor CR4 always has
	 * that bit set to 1 in non-root mode.
	 */
	if (!kvm_read_cr4_bits(vcpu, X86_CR4_VMXE)) {
		kvm_queue_exception(vcpu, UD_VECTOR);
		return 1;
	}

	/* CPL=0 must be checked manually. */
	if (vmx_get_cpl(vcpu)) {
		kvm_inject_gp(vcpu, 0);
		return 1;
	}

	if (vmx->nested.vmxon)
		return nested_vmx_fail(vcpu, VMXERR_VMXON_IN_VMX_ROOT_OPERATION);

	if ((vmx->msr_ia32_feature_control & VMXON_NEEDED_FEATURES)
			!= VMXON_NEEDED_FEATURES) {
		kvm_inject_gp(vcpu, 0);
		return 1;
	}

	if (nested_vmx_get_vmptr(vcpu, &vmptr, &ret))
		return ret;

	/*
	 * SDM 3: 24.11.5
	 * The first 4 bytes of VMXON region contain the supported
	 * VMCS revision identifier
	 *
	 * Note - IA32_VMX_BASIC[48] will never be 1 for the nested case;
	 * which replaces physical address width with 32
	 */
	if (!page_address_valid(vcpu, vmptr))
		return nested_vmx_failInvalid(vcpu);

	if (kvm_read_guest(vcpu->kvm, vmptr, &revision, sizeof(revision)) ||
	    revision != VMCS12_REVISION)
		return nested_vmx_failInvalid(vcpu);

	vmx->nested.vmxon_ptr = vmptr;
	ret = enter_vmx_operation(vcpu);
	if (ret)
		return ret;

	return nested_vmx_succeed(vcpu);
}

static inline void nested_release_vmcs12(struct kvm_vcpu *vcpu)
{
	struct vcpu_vmx *vmx = to_vmx(vcpu);

	if (vmx->nested.current_vmptr == -1ull)
		return;

	copy_vmcs02_to_vmcs12_rare(vcpu, get_vmcs12(vcpu));

	if (enable_shadow_vmcs) {
		/* copy to memory all shadowed fields in case
		   they were modified */
		copy_shadow_to_vmcs12(vmx);
		vmx_disable_shadow_vmcs(vmx);
	}
	vmx->nested.posted_intr_nv = -1;

	/* Flush VMCS12 to guest memory */
	kvm_vcpu_write_guest_page(vcpu,
				  vmx->nested.current_vmptr >> PAGE_SHIFT,
				  vmx->nested.cached_vmcs12, 0, VMCS12_SIZE);

	kvm_mmu_free_roots(vcpu, &vcpu->arch.guest_mmu, KVM_MMU_ROOTS_ALL);

	vmx->nested.current_vmptr = -1ull;
}

/* Emulate the VMXOFF instruction */
static int handle_vmoff(struct kvm_vcpu *vcpu)
{
	if (!nested_vmx_check_permission(vcpu))
		return 1;

	free_nested(vcpu);

	/* Process a latched INIT during time CPU was in VMX operation */
	kvm_make_request(KVM_REQ_EVENT, vcpu);

	return nested_vmx_succeed(vcpu);
}

/* Emulate the VMCLEAR instruction */
static int handle_vmclear(struct kvm_vcpu *vcpu)
{
	struct vcpu_vmx *vmx = to_vmx(vcpu);
	u32 zero = 0;
	gpa_t vmptr;
	u64 evmcs_gpa;
	int r;

	if (!nested_vmx_check_permission(vcpu))
		return 1;

	if (nested_vmx_get_vmptr(vcpu, &vmptr, &r))
		return r;

	if (!page_address_valid(vcpu, vmptr))
		return nested_vmx_fail(vcpu, VMXERR_VMCLEAR_INVALID_ADDRESS);

	if (vmptr == vmx->nested.vmxon_ptr)
		return nested_vmx_fail(vcpu, VMXERR_VMCLEAR_VMXON_POINTER);

	/*
	 * When Enlightened VMEntry is enabled on the calling CPU we treat
	 * memory area pointer by vmptr as Enlightened VMCS (as there's no good
	 * way to distinguish it from VMCS12) and we must not corrupt it by
	 * writing to the non-existent 'launch_state' field. The area doesn't
	 * have to be the currently active EVMCS on the calling CPU and there's
	 * nothing KVM has to do to transition it from 'active' to 'non-active'
	 * state. It is possible that the area will stay mapped as
	 * vmx->nested.hv_evmcs but this shouldn't be a problem.
	 */
	if (likely(!vmx->nested.enlightened_vmcs_enabled ||
		   !nested_enlightened_vmentry(vcpu, &evmcs_gpa))) {
		if (vmptr == vmx->nested.current_vmptr)
			nested_release_vmcs12(vcpu);

		kvm_vcpu_write_guest(vcpu,
				     vmptr + offsetof(struct vmcs12,
						      launch_state),
				     &zero, sizeof(zero));
	}

	return nested_vmx_succeed(vcpu);
}

/* Emulate the VMLAUNCH instruction */
static int handle_vmlaunch(struct kvm_vcpu *vcpu)
{
	return nested_vmx_run(vcpu, true);
}

/* Emulate the VMRESUME instruction */
static int handle_vmresume(struct kvm_vcpu *vcpu)
{

	return nested_vmx_run(vcpu, false);
}

static int handle_vmread(struct kvm_vcpu *vcpu)
{
	struct vmcs12 *vmcs12 = is_guest_mode(vcpu) ? get_shadow_vmcs12(vcpu)
						    : get_vmcs12(vcpu);
	unsigned long exit_qualification = vmx_get_exit_qual(vcpu);
	u32 instr_info = vmcs_read32(VMX_INSTRUCTION_INFO);
	struct vcpu_vmx *vmx = to_vmx(vcpu);
	struct x86_exception e;
	unsigned long field;
	u64 value;
	gva_t gva = 0;
	short offset;
	int len, r;

	if (!nested_vmx_check_permission(vcpu))
		return 1;

	/*
	 * In VMX non-root operation, when the VMCS-link pointer is -1ull,
	 * any VMREAD sets the ALU flags for VMfailInvalid.
	 */
	if (vmx->nested.current_vmptr == -1ull ||
	    (is_guest_mode(vcpu) &&
	     get_vmcs12(vcpu)->vmcs_link_pointer == -1ull))
		return nested_vmx_failInvalid(vcpu);

	/* Decode instruction info and find the field to read */
	field = kvm_register_read(vcpu, (((instr_info) >> 28) & 0xf));

	offset = vmcs_field_to_offset(field);
	if (offset < 0)
		return nested_vmx_fail(vcpu, VMXERR_UNSUPPORTED_VMCS_COMPONENT);

	if (!is_guest_mode(vcpu) && is_vmcs12_ext_field(field))
		copy_vmcs02_to_vmcs12_rare(vcpu, vmcs12);

	/* Read the field, zero-extended to a u64 value */
	value = vmcs12_read_any(vmcs12, field, offset);

	/*
	 * Now copy part of this value to register or memory, as requested.
	 * Note that the number of bits actually copied is 32 or 64 depending
	 * on the guest's mode (32 or 64 bit), not on the given field's length.
	 */
	if (instr_info & BIT(10)) {
		kvm_register_write(vcpu, (((instr_info) >> 3) & 0xf), value);
	} else {
		len = is_64_bit_mode(vcpu) ? 8 : 4;
		if (get_vmx_mem_address(vcpu, exit_qualification,
					instr_info, true, len, &gva))
			return 1;
		/* _system ok, nested_vmx_check_permission has verified cpl=0 */
		r = kvm_write_guest_virt_system(vcpu, gva, &value, len, &e);
		if (r != X86EMUL_CONTINUE)
			return kvm_handle_memory_failure(vcpu, r, &e);
	}

	return nested_vmx_succeed(vcpu);
}

static bool is_shadow_field_rw(unsigned long field)
{
	switch (field) {
#define SHADOW_FIELD_RW(x, y) case x:
#include "vmcs_shadow_fields.h"
		return true;
	default:
		break;
	}
	return false;
}

static bool is_shadow_field_ro(unsigned long field)
{
	switch (field) {
#define SHADOW_FIELD_RO(x, y) case x:
#include "vmcs_shadow_fields.h"
		return true;
	default:
		break;
	}
	return false;
}

static int handle_vmwrite(struct kvm_vcpu *vcpu)
{
	struct vmcs12 *vmcs12 = is_guest_mode(vcpu) ? get_shadow_vmcs12(vcpu)
						    : get_vmcs12(vcpu);
	unsigned long exit_qualification = vmx_get_exit_qual(vcpu);
	u32 instr_info = vmcs_read32(VMX_INSTRUCTION_INFO);
	struct vcpu_vmx *vmx = to_vmx(vcpu);
	struct x86_exception e;
	unsigned long field;
	short offset;
	gva_t gva;
	int len, r;

	/*
	 * The value to write might be 32 or 64 bits, depending on L1's long
	 * mode, and eventually we need to write that into a field of several
	 * possible lengths. The code below first zero-extends the value to 64
	 * bit (value), and then copies only the appropriate number of
	 * bits into the vmcs12 field.
	 */
	u64 value = 0;

	if (!nested_vmx_check_permission(vcpu))
		return 1;

	/*
	 * In VMX non-root operation, when the VMCS-link pointer is -1ull,
	 * any VMWRITE sets the ALU flags for VMfailInvalid.
	 */
	if (vmx->nested.current_vmptr == -1ull ||
	    (is_guest_mode(vcpu) &&
	     get_vmcs12(vcpu)->vmcs_link_pointer == -1ull))
		return nested_vmx_failInvalid(vcpu);

	if (instr_info & BIT(10))
		value = kvm_register_read(vcpu, (((instr_info) >> 3) & 0xf));
	else {
		len = is_64_bit_mode(vcpu) ? 8 : 4;
		if (get_vmx_mem_address(vcpu, exit_qualification,
					instr_info, false, len, &gva))
			return 1;
		r = kvm_read_guest_virt(vcpu, gva, &value, len, &e);
		if (r != X86EMUL_CONTINUE)
			return kvm_handle_memory_failure(vcpu, r, &e);
	}

	field = kvm_register_read(vcpu, (((instr_info) >> 28) & 0xf));

	offset = vmcs_field_to_offset(field);
	if (offset < 0)
		return nested_vmx_fail(vcpu, VMXERR_UNSUPPORTED_VMCS_COMPONENT);

	/*
	 * If the vCPU supports "VMWRITE to any supported field in the
	 * VMCS," then the "read-only" fields are actually read/write.
	 */
	if (vmcs_field_readonly(field) &&
	    !nested_cpu_has_vmwrite_any_field(vcpu))
		return nested_vmx_fail(vcpu, VMXERR_VMWRITE_READ_ONLY_VMCS_COMPONENT);

	/*
	 * Ensure vmcs12 is up-to-date before any VMWRITE that dirties
	 * vmcs12, else we may crush a field or consume a stale value.
	 */
	if (!is_guest_mode(vcpu) && !is_shadow_field_rw(field))
		copy_vmcs02_to_vmcs12_rare(vcpu, vmcs12);

	/*
	 * Some Intel CPUs intentionally drop the reserved bits of the AR byte
	 * fields on VMWRITE.  Emulate this behavior to ensure consistent KVM
	 * behavior regardless of the underlying hardware, e.g. if an AR_BYTE
	 * field is intercepted for VMWRITE but not VMREAD (in L1), then VMREAD
	 * from L1 will return a different value than VMREAD from L2 (L1 sees
	 * the stripped down value, L2 sees the full value as stored by KVM).
	 */
	if (field >= GUEST_ES_AR_BYTES && field <= GUEST_TR_AR_BYTES)
		value &= 0x1f0ff;

	vmcs12_write_any(vmcs12, field, offset, value);

	/*
	 * Do not track vmcs12 dirty-state if in guest-mode as we actually
	 * dirty shadow vmcs12 instead of vmcs12.  Fields that can be updated
	 * by L1 without a vmexit are always updated in the vmcs02, i.e. don't
	 * "dirty" vmcs12, all others go down the prepare_vmcs02() slow path.
	 */
	if (!is_guest_mode(vcpu) && !is_shadow_field_rw(field)) {
		/*
		 * L1 can read these fields without exiting, ensure the
		 * shadow VMCS is up-to-date.
		 */
		if (enable_shadow_vmcs && is_shadow_field_ro(field)) {
			preempt_disable();
			vmcs_load(vmx->vmcs01.shadow_vmcs);

			__vmcs_writel(field, value);

			vmcs_clear(vmx->vmcs01.shadow_vmcs);
			vmcs_load(vmx->loaded_vmcs->vmcs);
			preempt_enable();
		}
		vmx->nested.dirty_vmcs12 = true;
	}

	return nested_vmx_succeed(vcpu);
}

static void set_current_vmptr(struct vcpu_vmx *vmx, gpa_t vmptr)
{
	vmx->nested.current_vmptr = vmptr;
	if (enable_shadow_vmcs) {
		secondary_exec_controls_setbit(vmx, SECONDARY_EXEC_SHADOW_VMCS);
		vmcs_write64(VMCS_LINK_POINTER,
			     __pa(vmx->vmcs01.shadow_vmcs));
		vmx->nested.need_vmcs12_to_shadow_sync = true;
	}
	vmx->nested.dirty_vmcs12 = true;
}

/* Emulate the VMPTRLD instruction */
static int handle_vmptrld(struct kvm_vcpu *vcpu)
{
	struct vcpu_vmx *vmx = to_vmx(vcpu);
	gpa_t vmptr;
	int r;

	if (!nested_vmx_check_permission(vcpu))
		return 1;

	if (nested_vmx_get_vmptr(vcpu, &vmptr, &r))
		return r;

	if (!page_address_valid(vcpu, vmptr))
		return nested_vmx_fail(vcpu, VMXERR_VMPTRLD_INVALID_ADDRESS);

	if (vmptr == vmx->nested.vmxon_ptr)
		return nested_vmx_fail(vcpu, VMXERR_VMPTRLD_VMXON_POINTER);

	/* Forbid normal VMPTRLD if Enlightened version was used */
	if (vmx->nested.hv_evmcs)
		return 1;

	if (vmx->nested.current_vmptr != vmptr) {
		struct kvm_host_map map;
		struct vmcs12 *new_vmcs12;

		if (kvm_vcpu_map(vcpu, gpa_to_gfn(vmptr), &map)) {
			/*
			 * Reads from an unbacked page return all 1s,
			 * which means that the 32 bits located at the
			 * given physical address won't match the required
			 * VMCS12_REVISION identifier.
			 */
			return nested_vmx_fail(vcpu,
				VMXERR_VMPTRLD_INCORRECT_VMCS_REVISION_ID);
		}

		new_vmcs12 = map.hva;

		if (new_vmcs12->hdr.revision_id != VMCS12_REVISION ||
		    (new_vmcs12->hdr.shadow_vmcs &&
		     !nested_cpu_has_vmx_shadow_vmcs(vcpu))) {
			kvm_vcpu_unmap(vcpu, &map, false);
			return nested_vmx_fail(vcpu,
				VMXERR_VMPTRLD_INCORRECT_VMCS_REVISION_ID);
		}

		nested_release_vmcs12(vcpu);

		/*
		 * Load VMCS12 from guest memory since it is not already
		 * cached.
		 */
		memcpy(vmx->nested.cached_vmcs12, new_vmcs12, VMCS12_SIZE);
		kvm_vcpu_unmap(vcpu, &map, false);

		set_current_vmptr(vmx, vmptr);
	}

	return nested_vmx_succeed(vcpu);
}

/* Emulate the VMPTRST instruction */
static int handle_vmptrst(struct kvm_vcpu *vcpu)
{
	unsigned long exit_qual = vmx_get_exit_qual(vcpu);
	u32 instr_info = vmcs_read32(VMX_INSTRUCTION_INFO);
	gpa_t current_vmptr = to_vmx(vcpu)->nested.current_vmptr;
	struct x86_exception e;
	gva_t gva;
	int r;

	if (!nested_vmx_check_permission(vcpu))
		return 1;

	if (unlikely(to_vmx(vcpu)->nested.hv_evmcs))
		return 1;

	if (get_vmx_mem_address(vcpu, exit_qual, instr_info,
				true, sizeof(gpa_t), &gva))
		return 1;
	/* *_system ok, nested_vmx_check_permission has verified cpl=0 */
	r = kvm_write_guest_virt_system(vcpu, gva, (void *)&current_vmptr,
					sizeof(gpa_t), &e);
	if (r != X86EMUL_CONTINUE)
		return kvm_handle_memory_failure(vcpu, r, &e);

	return nested_vmx_succeed(vcpu);
}

#define EPTP_PA_MASK   GENMASK_ULL(51, 12)

static bool nested_ept_root_matches(hpa_t root_hpa, u64 root_eptp, u64 eptp)
{
	return VALID_PAGE(root_hpa) &&
		((root_eptp & EPTP_PA_MASK) == (eptp & EPTP_PA_MASK));
}

/* Emulate the INVEPT instruction */
static int handle_invept(struct kvm_vcpu *vcpu)
{
	struct vcpu_vmx *vmx = to_vmx(vcpu);
	u32 vmx_instruction_info, types;
	unsigned long type, roots_to_free;
	struct kvm_mmu *mmu;
	gva_t gva;
	struct x86_exception e;
	struct {
		u64 eptp, gpa;
	} operand;
	int i, r;

	if (!(vmx->nested.msrs.secondary_ctls_high &
	      SECONDARY_EXEC_ENABLE_EPT) ||
	    !(vmx->nested.msrs.ept_caps & VMX_EPT_INVEPT_BIT)) {
		kvm_queue_exception(vcpu, UD_VECTOR);
		return 1;
	}

	if (!nested_vmx_check_permission(vcpu))
		return 1;

	vmx_instruction_info = vmcs_read32(VMX_INSTRUCTION_INFO);
	type = kvm_register_read(vcpu, (vmx_instruction_info >> 28) & 0xf);

	types = (vmx->nested.msrs.ept_caps >> VMX_EPT_EXTENT_SHIFT) & 6;

	if (type >= 32 || !(types & (1 << type)))
		return nested_vmx_fail(vcpu, VMXERR_INVALID_OPERAND_TO_INVEPT_INVVPID);

	/* According to the Intel VMX instruction reference, the memory
	 * operand is read even if it isn't needed (e.g., for type==global)
	 */
	if (get_vmx_mem_address(vcpu, vmx_get_exit_qual(vcpu),
			vmx_instruction_info, false, sizeof(operand), &gva))
		return 1;
	r = kvm_read_guest_virt(vcpu, gva, &operand, sizeof(operand), &e);
	if (r != X86EMUL_CONTINUE)
		return kvm_handle_memory_failure(vcpu, r, &e);

	/*
	 * Nested EPT roots are always held through guest_mmu,
	 * not root_mmu.
	 */
	mmu = &vcpu->arch.guest_mmu;

	switch (type) {
	case VMX_EPT_EXTENT_CONTEXT:
		if (!nested_vmx_check_eptp(vcpu, operand.eptp))
			return nested_vmx_fail(vcpu,
				VMXERR_INVALID_OPERAND_TO_INVEPT_INVVPID);

		roots_to_free = 0;
		if (nested_ept_root_matches(mmu->root_hpa, mmu->root_pgd,
					    operand.eptp))
			roots_to_free |= KVM_MMU_ROOT_CURRENT;

		for (i = 0; i < KVM_MMU_NUM_PREV_ROOTS; i++) {
			if (nested_ept_root_matches(mmu->prev_roots[i].hpa,
						    mmu->prev_roots[i].pgd,
						    operand.eptp))
				roots_to_free |= KVM_MMU_ROOT_PREVIOUS(i);
		}
		break;
	case VMX_EPT_EXTENT_GLOBAL:
		roots_to_free = KVM_MMU_ROOTS_ALL;
		break;
	default:
		BUG();
		break;
	}

	if (roots_to_free)
		kvm_mmu_free_roots(vcpu, mmu, roots_to_free);

	return nested_vmx_succeed(vcpu);
}

static int handle_invvpid(struct kvm_vcpu *vcpu)
{
	struct vcpu_vmx *vmx = to_vmx(vcpu);
	u32 vmx_instruction_info;
	unsigned long type, types;
	gva_t gva;
	struct x86_exception e;
	struct {
		u64 vpid;
		u64 gla;
	} operand;
	u16 vpid02;
	int r;

	if (!(vmx->nested.msrs.secondary_ctls_high &
	      SECONDARY_EXEC_ENABLE_VPID) ||
			!(vmx->nested.msrs.vpid_caps & VMX_VPID_INVVPID_BIT)) {
		kvm_queue_exception(vcpu, UD_VECTOR);
		return 1;
	}

	if (!nested_vmx_check_permission(vcpu))
		return 1;

	vmx_instruction_info = vmcs_read32(VMX_INSTRUCTION_INFO);
	type = kvm_register_read(vcpu, (vmx_instruction_info >> 28) & 0xf);

	types = (vmx->nested.msrs.vpid_caps &
			VMX_VPID_EXTENT_SUPPORTED_MASK) >> 8;

	if (type >= 32 || !(types & (1 << type)))
		return nested_vmx_fail(vcpu,
			VMXERR_INVALID_OPERAND_TO_INVEPT_INVVPID);

	/* according to the intel vmx instruction reference, the memory
	 * operand is read even if it isn't needed (e.g., for type==global)
	 */
	if (get_vmx_mem_address(vcpu, vmx_get_exit_qual(vcpu),
			vmx_instruction_info, false, sizeof(operand), &gva))
		return 1;
	r = kvm_read_guest_virt(vcpu, gva, &operand, sizeof(operand), &e);
	if (r != X86EMUL_CONTINUE)
		return kvm_handle_memory_failure(vcpu, r, &e);

	if (operand.vpid >> 16)
		return nested_vmx_fail(vcpu,
			VMXERR_INVALID_OPERAND_TO_INVEPT_INVVPID);

	vpid02 = nested_get_vpid02(vcpu);
	switch (type) {
	case VMX_VPID_EXTENT_INDIVIDUAL_ADDR:
		if (!operand.vpid ||
		    is_noncanonical_address(operand.gla, vcpu))
			return nested_vmx_fail(vcpu,
				VMXERR_INVALID_OPERAND_TO_INVEPT_INVVPID);
		vpid_sync_vcpu_addr(vpid02, operand.gla);
		break;
	case VMX_VPID_EXTENT_SINGLE_CONTEXT:
	case VMX_VPID_EXTENT_SINGLE_NON_GLOBAL:
		if (!operand.vpid)
			return nested_vmx_fail(vcpu,
				VMXERR_INVALID_OPERAND_TO_INVEPT_INVVPID);
		vpid_sync_context(vpid02);
		break;
	case VMX_VPID_EXTENT_ALL_CONTEXT:
		vpid_sync_context(vpid02);
		break;
	default:
		WARN_ON_ONCE(1);
		return kvm_skip_emulated_instruction(vcpu);
	}

	/*
	 * Sync the shadow page tables if EPT is disabled, L1 is invalidating
	 * linear mappings for L2 (tagged with L2's VPID).  Free all roots as
	 * VPIDs are not tracked in the MMU role.
	 *
	 * Note, this operates on root_mmu, not guest_mmu, as L1 and L2 share
	 * an MMU when EPT is disabled.
	 *
	 * TODO: sync only the affected SPTEs for INVDIVIDUAL_ADDR.
	 */
	if (!enable_ept)
		kvm_mmu_free_roots(vcpu, &vcpu->arch.root_mmu,
				   KVM_MMU_ROOTS_ALL);

	return nested_vmx_succeed(vcpu);
}

static int nested_vmx_eptp_switching(struct kvm_vcpu *vcpu,
				     struct vmcs12 *vmcs12)
{
	u32 index = kvm_rcx_read(vcpu);
	u64 new_eptp;
	bool accessed_dirty;
	struct kvm_mmu *mmu = vcpu->arch.walk_mmu;

	if (!nested_cpu_has_eptp_switching(vmcs12) ||
	    !nested_cpu_has_ept(vmcs12))
		return 1;

	if (index >= VMFUNC_EPTP_ENTRIES)
		return 1;


	if (kvm_vcpu_read_guest_page(vcpu, vmcs12->eptp_list_address >> PAGE_SHIFT,
				     &new_eptp, index * 8, 8))
		return 1;

	accessed_dirty = !!(new_eptp & VMX_EPTP_AD_ENABLE_BIT);

	/*
	 * If the (L2) guest does a vmfunc to the currently
	 * active ept pointer, we don't have to do anything else
	 */
	if (vmcs12->ept_pointer != new_eptp) {
		if (!nested_vmx_check_eptp(vcpu, new_eptp))
			return 1;

		mmu->ept_ad = accessed_dirty;
		mmu->mmu_role.base.ad_disabled = !accessed_dirty;
		vmcs12->ept_pointer = new_eptp;

		kvm_make_request(KVM_REQ_MMU_RELOAD, vcpu);
	}

	return 0;
}

static int handle_vmfunc(struct kvm_vcpu *vcpu)
{
	struct vcpu_vmx *vmx = to_vmx(vcpu);
	struct vmcs12 *vmcs12;
	u32 function = kvm_rax_read(vcpu);

	/*
	 * VMFUNC is only supported for nested guests, but we always enable the
	 * secondary control for simplicity; for non-nested mode, fake that we
	 * didn't by injecting #UD.
	 */
	if (!is_guest_mode(vcpu)) {
		kvm_queue_exception(vcpu, UD_VECTOR);
		return 1;
	}

	vmcs12 = get_vmcs12(vcpu);
	if ((vmcs12->vm_function_control & (1 << function)) == 0)
		goto fail;

	switch (function) {
	case 0:
		if (nested_vmx_eptp_switching(vcpu, vmcs12))
			goto fail;
		break;
	default:
		goto fail;
	}
	return kvm_skip_emulated_instruction(vcpu);

fail:
	/*
	 * This is effectively a reflected VM-Exit, as opposed to a synthesized
	 * nested VM-Exit.  Pass the original exit reason, i.e. don't hardcode
	 * EXIT_REASON_VMFUNC as the exit reason.
	 */
	nested_vmx_vmexit(vcpu, vmx->exit_reason.full,
			  vmx_get_intr_info(vcpu),
			  vmx_get_exit_qual(vcpu));
	return 1;
}

/*
 * Return true if an IO instruction with the specified port and size should cause
 * a VM-exit into L1.
 */
bool nested_vmx_check_io_bitmaps(struct kvm_vcpu *vcpu, unsigned int port,
				 int size)
{
	struct vmcs12 *vmcs12 = get_vmcs12(vcpu);
	gpa_t bitmap, last_bitmap;
	u8 b;

	last_bitmap = (gpa_t)-1;
	b = -1;

	while (size > 0) {
		if (port < 0x8000)
			bitmap = vmcs12->io_bitmap_a;
		else if (port < 0x10000)
			bitmap = vmcs12->io_bitmap_b;
		else
			return true;
		bitmap += (port & 0x7fff) / 8;

		if (last_bitmap != bitmap)
			if (kvm_vcpu_read_guest(vcpu, bitmap, &b, 1))
				return true;
		if (b & (1 << (port & 7)))
			return true;

		port++;
		size--;
		last_bitmap = bitmap;
	}

	return false;
}

static bool nested_vmx_exit_handled_io(struct kvm_vcpu *vcpu,
				       struct vmcs12 *vmcs12)
{
	unsigned long exit_qualification;
	unsigned short port;
	int size;

	if (!nested_cpu_has(vmcs12, CPU_BASED_USE_IO_BITMAPS))
		return nested_cpu_has(vmcs12, CPU_BASED_UNCOND_IO_EXITING);

	exit_qualification = vmx_get_exit_qual(vcpu);

	port = exit_qualification >> 16;
	size = (exit_qualification & 7) + 1;

	return nested_vmx_check_io_bitmaps(vcpu, port, size);
}

/*
 * Return 1 if we should exit from L2 to L1 to handle an MSR access,
 * rather than handle it ourselves in L0. I.e., check whether L1 expressed
 * disinterest in the current event (read or write a specific MSR) by using an
 * MSR bitmap. This may be the case even when L0 doesn't use MSR bitmaps.
 */
static bool nested_vmx_exit_handled_msr(struct kvm_vcpu *vcpu,
					struct vmcs12 *vmcs12,
					union vmx_exit_reason exit_reason)
{
	u32 msr_index = kvm_rcx_read(vcpu);
	gpa_t bitmap;

	if (!nested_cpu_has(vmcs12, CPU_BASED_USE_MSR_BITMAPS))
		return true;

	/*
	 * The MSR_BITMAP page is divided into four 1024-byte bitmaps,
	 * for the four combinations of read/write and low/high MSR numbers.
	 * First we need to figure out which of the four to use:
	 */
	bitmap = vmcs12->msr_bitmap;
	if (exit_reason.basic == EXIT_REASON_MSR_WRITE)
		bitmap += 2048;
	if (msr_index >= 0xc0000000) {
		msr_index -= 0xc0000000;
		bitmap += 1024;
	}

	/* Then read the msr_index'th bit from this bitmap: */
	if (msr_index < 1024*8) {
		unsigned char b;
		if (kvm_vcpu_read_guest(vcpu, bitmap + msr_index/8, &b, 1))
			return true;
		return 1 & (b >> (msr_index & 7));
	} else
		return true; /* let L1 handle the wrong parameter */
}

/*
 * Return 1 if we should exit from L2 to L1 to handle a CR access exit,
 * rather than handle it ourselves in L0. I.e., check if L1 wanted to
 * intercept (via guest_host_mask etc.) the current event.
 */
static bool nested_vmx_exit_handled_cr(struct kvm_vcpu *vcpu,
	struct vmcs12 *vmcs12)
{
	unsigned long exit_qualification = vmx_get_exit_qual(vcpu);
	int cr = exit_qualification & 15;
	int reg;
	unsigned long val;

	switch ((exit_qualification >> 4) & 3) {
	case 0: /* mov to cr */
		reg = (exit_qualification >> 8) & 15;
		val = kvm_register_read(vcpu, reg);
		switch (cr) {
		case 0:
			if (vmcs12->cr0_guest_host_mask &
			    (val ^ vmcs12->cr0_read_shadow))
				return true;
			break;
		case 3:
			if (nested_cpu_has(vmcs12, CPU_BASED_CR3_LOAD_EXITING))
				return true;
			break;
		case 4:
			if (vmcs12->cr4_guest_host_mask &
			    (vmcs12->cr4_read_shadow ^ val))
				return true;
			break;
		case 8:
			if (nested_cpu_has(vmcs12, CPU_BASED_CR8_LOAD_EXITING))
				return true;
			break;
		}
		break;
	case 2: /* clts */
		if ((vmcs12->cr0_guest_host_mask & X86_CR0_TS) &&
		    (vmcs12->cr0_read_shadow & X86_CR0_TS))
			return true;
		break;
	case 1: /* mov from cr */
		switch (cr) {
		case 3:
			if (vmcs12->cpu_based_vm_exec_control &
			    CPU_BASED_CR3_STORE_EXITING)
				return true;
			break;
		case 8:
			if (vmcs12->cpu_based_vm_exec_control &
			    CPU_BASED_CR8_STORE_EXITING)
				return true;
			break;
		}
		break;
	case 3: /* lmsw */
		/*
		 * lmsw can change bits 1..3 of cr0, and only set bit 0 of
		 * cr0. Other attempted changes are ignored, with no exit.
		 */
		val = (exit_qualification >> LMSW_SOURCE_DATA_SHIFT) & 0x0f;
		if (vmcs12->cr0_guest_host_mask & 0xe &
		    (val ^ vmcs12->cr0_read_shadow))
			return true;
		if ((vmcs12->cr0_guest_host_mask & 0x1) &&
		    !(vmcs12->cr0_read_shadow & 0x1) &&
		    (val & 0x1))
			return true;
		break;
	}
	return false;
}

static bool nested_vmx_exit_handled_encls(struct kvm_vcpu *vcpu,
					  struct vmcs12 *vmcs12)
{
	u32 encls_leaf;

	if (!guest_cpuid_has(vcpu, X86_FEATURE_SGX) ||
	    !nested_cpu_has2(vmcs12, SECONDARY_EXEC_ENCLS_EXITING))
		return false;

	encls_leaf = kvm_rax_read(vcpu);
	if (encls_leaf > 62)
		encls_leaf = 63;
	return vmcs12->encls_exiting_bitmap & BIT_ULL(encls_leaf);
}

static bool nested_vmx_exit_handled_vmcs_access(struct kvm_vcpu *vcpu,
	struct vmcs12 *vmcs12, gpa_t bitmap)
{
	u32 vmx_instruction_info;
	unsigned long field;
	u8 b;

	if (!nested_cpu_has_shadow_vmcs(vmcs12))
		return true;

	/* Decode instruction info and find the field to access */
	vmx_instruction_info = vmcs_read32(VMX_INSTRUCTION_INFO);
	field = kvm_register_read(vcpu, (((vmx_instruction_info) >> 28) & 0xf));

	/* Out-of-range fields always cause a VM exit from L2 to L1 */
	if (field >> 15)
		return true;

	if (kvm_vcpu_read_guest(vcpu, bitmap + field/8, &b, 1))
		return true;

	return 1 & (b >> (field & 7));
}

static bool nested_vmx_exit_handled_mtf(struct vmcs12 *vmcs12)
{
	u32 entry_intr_info = vmcs12->vm_entry_intr_info_field;

	if (nested_cpu_has_mtf(vmcs12))
		return true;

	/*
	 * An MTF VM-exit may be injected into the guest by setting the
	 * interruption-type to 7 (other event) and the vector field to 0. Such
	 * is the case regardless of the 'monitor trap flag' VM-execution
	 * control.
	 */
	return entry_intr_info == (INTR_INFO_VALID_MASK
				   | INTR_TYPE_OTHER_EVENT);
}

/*
 * Return true if L0 wants to handle an exit from L2 regardless of whether or not
 * L1 wants the exit.  Only call this when in is_guest_mode (L2).
 */
static bool nested_vmx_l0_wants_exit(struct kvm_vcpu *vcpu,
				     union vmx_exit_reason exit_reason)
{
	u32 intr_info;

	switch ((u16)exit_reason.basic) {
	case EXIT_REASON_EXCEPTION_NMI:
		intr_info = vmx_get_intr_info(vcpu);
		if (is_nmi(intr_info))
			return true;
		else if (is_page_fault(intr_info))
			return vcpu->arch.apf.host_apf_flags || !enable_ept;
		else if (is_debug(intr_info) &&
			 vcpu->guest_debug &
			 (KVM_GUESTDBG_SINGLESTEP | KVM_GUESTDBG_USE_HW_BP))
			return true;
		else if (is_breakpoint(intr_info) &&
			 vcpu->guest_debug & KVM_GUESTDBG_USE_SW_BP)
			return true;
		return false;
	case EXIT_REASON_EXTERNAL_INTERRUPT:
		return true;
	case EXIT_REASON_MCE_DURING_VMENTRY:
		return true;
	case EXIT_REASON_EPT_VIOLATION:
		/*
		 * L0 always deals with the EPT violation. If nested EPT is
		 * used, and the nested mmu code discovers that the address is
		 * missing in the guest EPT table (EPT12), the EPT violation
		 * will be injected with nested_ept_inject_page_fault()
		 */
		return true;
	case EXIT_REASON_EPT_MISCONFIG:
		/*
		 * L2 never uses directly L1's EPT, but rather L0's own EPT
		 * table (shadow on EPT) or a merged EPT table that L0 built
		 * (EPT on EPT). So any problems with the structure of the
		 * table is L0's fault.
		 */
		return true;
	case EXIT_REASON_PREEMPTION_TIMER:
		return true;
	case EXIT_REASON_PML_FULL:
		/*
		 * PML is emulated for an L1 VMM and should never be enabled in
		 * vmcs02, always "handle" PML_FULL by exiting to userspace.
		 */
		return true;
	case EXIT_REASON_VMFUNC:
		/* VM functions are emulated through L2->L0 vmexits. */
		return true;
	default:
		break;
	}
	return false;
}

/*
 * Return 1 if L1 wants to intercept an exit from L2.  Only call this when in
 * is_guest_mode (L2).
 */
static bool nested_vmx_l1_wants_exit(struct kvm_vcpu *vcpu,
				     union vmx_exit_reason exit_reason)
{
	struct vmcs12 *vmcs12 = get_vmcs12(vcpu);
	u32 intr_info;

	switch ((u16)exit_reason.basic) {
	case EXIT_REASON_EXCEPTION_NMI:
		intr_info = vmx_get_intr_info(vcpu);
		if (is_nmi(intr_info))
			return true;
		else if (is_page_fault(intr_info))
			return true;
		return vmcs12->exception_bitmap &
				(1u << (intr_info & INTR_INFO_VECTOR_MASK));
	case EXIT_REASON_EXTERNAL_INTERRUPT:
		return nested_exit_on_intr(vcpu);
	case EXIT_REASON_TRIPLE_FAULT:
		return true;
	case EXIT_REASON_INTERRUPT_WINDOW:
		return nested_cpu_has(vmcs12, CPU_BASED_INTR_WINDOW_EXITING);
	case EXIT_REASON_NMI_WINDOW:
		return nested_cpu_has(vmcs12, CPU_BASED_NMI_WINDOW_EXITING);
	case EXIT_REASON_TASK_SWITCH:
		return true;
	case EXIT_REASON_CPUID:
		return true;
	case EXIT_REASON_HLT:
		return nested_cpu_has(vmcs12, CPU_BASED_HLT_EXITING);
	case EXIT_REASON_INVD:
		return true;
	case EXIT_REASON_INVLPG:
		return nested_cpu_has(vmcs12, CPU_BASED_INVLPG_EXITING);
	case EXIT_REASON_RDPMC:
		return nested_cpu_has(vmcs12, CPU_BASED_RDPMC_EXITING);
	case EXIT_REASON_RDRAND:
		return nested_cpu_has2(vmcs12, SECONDARY_EXEC_RDRAND_EXITING);
	case EXIT_REASON_RDSEED:
		return nested_cpu_has2(vmcs12, SECONDARY_EXEC_RDSEED_EXITING);
	case EXIT_REASON_RDTSC: case EXIT_REASON_RDTSCP:
		return nested_cpu_has(vmcs12, CPU_BASED_RDTSC_EXITING);
	case EXIT_REASON_VMREAD:
		return nested_vmx_exit_handled_vmcs_access(vcpu, vmcs12,
			vmcs12->vmread_bitmap);
	case EXIT_REASON_VMWRITE:
		return nested_vmx_exit_handled_vmcs_access(vcpu, vmcs12,
			vmcs12->vmwrite_bitmap);
	case EXIT_REASON_VMCALL: case EXIT_REASON_VMCLEAR:
	case EXIT_REASON_VMLAUNCH: case EXIT_REASON_VMPTRLD:
	case EXIT_REASON_VMPTRST: case EXIT_REASON_VMRESUME:
	case EXIT_REASON_VMOFF: case EXIT_REASON_VMON:
	case EXIT_REASON_INVEPT: case EXIT_REASON_INVVPID:
		/*
		 * VMX instructions trap unconditionally. This allows L1 to
		 * emulate them for its L2 guest, i.e., allows 3-level nesting!
		 */
		return true;
	case EXIT_REASON_CR_ACCESS:
		return nested_vmx_exit_handled_cr(vcpu, vmcs12);
	case EXIT_REASON_DR_ACCESS:
		return nested_cpu_has(vmcs12, CPU_BASED_MOV_DR_EXITING);
	case EXIT_REASON_IO_INSTRUCTION:
		return nested_vmx_exit_handled_io(vcpu, vmcs12);
	case EXIT_REASON_GDTR_IDTR: case EXIT_REASON_LDTR_TR:
		return nested_cpu_has2(vmcs12, SECONDARY_EXEC_DESC);
	case EXIT_REASON_MSR_READ:
	case EXIT_REASON_MSR_WRITE:
		return nested_vmx_exit_handled_msr(vcpu, vmcs12, exit_reason);
	case EXIT_REASON_INVALID_STATE:
		return true;
	case EXIT_REASON_MWAIT_INSTRUCTION:
		return nested_cpu_has(vmcs12, CPU_BASED_MWAIT_EXITING);
	case EXIT_REASON_MONITOR_TRAP_FLAG:
		return nested_vmx_exit_handled_mtf(vmcs12);
	case EXIT_REASON_MONITOR_INSTRUCTION:
		return nested_cpu_has(vmcs12, CPU_BASED_MONITOR_EXITING);
	case EXIT_REASON_PAUSE_INSTRUCTION:
		return nested_cpu_has(vmcs12, CPU_BASED_PAUSE_EXITING) ||
			nested_cpu_has2(vmcs12,
				SECONDARY_EXEC_PAUSE_LOOP_EXITING);
	case EXIT_REASON_MCE_DURING_VMENTRY:
		return true;
	case EXIT_REASON_TPR_BELOW_THRESHOLD:
		return nested_cpu_has(vmcs12, CPU_BASED_TPR_SHADOW);
	case EXIT_REASON_APIC_ACCESS:
	case EXIT_REASON_APIC_WRITE:
	case EXIT_REASON_EOI_INDUCED:
		/*
		 * The controls for "virtualize APIC accesses," "APIC-
		 * register virtualization," and "virtual-interrupt
		 * delivery" only come from vmcs12.
		 */
		return true;
	case EXIT_REASON_INVPCID:
		return
			nested_cpu_has2(vmcs12, SECONDARY_EXEC_ENABLE_INVPCID) &&
			nested_cpu_has(vmcs12, CPU_BASED_INVLPG_EXITING);
	case EXIT_REASON_WBINVD:
		return nested_cpu_has2(vmcs12, SECONDARY_EXEC_WBINVD_EXITING);
	case EXIT_REASON_XSETBV:
		return true;
	case EXIT_REASON_XSAVES: case EXIT_REASON_XRSTORS:
		/*
		 * This should never happen, since it is not possible to
		 * set XSS to a non-zero value---neither in L1 nor in L2.
		 * If if it were, XSS would have to be checked against
		 * the XSS exit bitmap in vmcs12.
		 */
		return nested_cpu_has2(vmcs12, SECONDARY_EXEC_XSAVES);
	case EXIT_REASON_UMWAIT:
	case EXIT_REASON_TPAUSE:
		return nested_cpu_has2(vmcs12,
			SECONDARY_EXEC_ENABLE_USR_WAIT_PAUSE);
	case EXIT_REASON_ENCLS:
		return nested_vmx_exit_handled_encls(vcpu, vmcs12);
	default:
		return true;
	}
}

/*
 * Conditionally reflect a VM-Exit into L1.  Returns %true if the VM-Exit was
 * reflected into L1.
 */
bool nested_vmx_reflect_vmexit(struct kvm_vcpu *vcpu)
{
	struct vcpu_vmx *vmx = to_vmx(vcpu);
	union vmx_exit_reason exit_reason = vmx->exit_reason;
	unsigned long exit_qual;
	u32 exit_intr_info;

	WARN_ON_ONCE(vmx->nested.nested_run_pending);

	/*
	 * Late nested VM-Fail shares the same flow as nested VM-Exit since KVM
	 * has already loaded L2's state.
	 */
	if (unlikely(vmx->fail)) {
		trace_kvm_nested_vmenter_failed(
			"hardware VM-instruction error: ",
			vmcs_read32(VM_INSTRUCTION_ERROR));
		exit_intr_info = 0;
		exit_qual = 0;
		goto reflect_vmexit;
	}

	trace_kvm_nested_vmexit(exit_reason.full, vcpu, KVM_ISA_VMX);

	/* If L0 (KVM) wants the exit, it trumps L1's desires. */
	if (nested_vmx_l0_wants_exit(vcpu, exit_reason))
		return false;

	/* If L1 doesn't want the exit, handle it in L0. */
	if (!nested_vmx_l1_wants_exit(vcpu, exit_reason))
		return false;

	/*
	 * vmcs.VM_EXIT_INTR_INFO is only valid for EXCEPTION_NMI exits.  For
	 * EXTERNAL_INTERRUPT, the value for vmcs12->vm_exit_intr_info would
	 * need to be synthesized by querying the in-kernel LAPIC, but external
	 * interrupts are never reflected to L1 so it's a non-issue.
	 */
	exit_intr_info = vmx_get_intr_info(vcpu);
	if (is_exception_with_error_code(exit_intr_info)) {
		struct vmcs12 *vmcs12 = get_vmcs12(vcpu);

		vmcs12->vm_exit_intr_error_code =
			vmcs_read32(VM_EXIT_INTR_ERROR_CODE);
	}
	exit_qual = vmx_get_exit_qual(vcpu);

reflect_vmexit:
	nested_vmx_vmexit(vcpu, exit_reason.full, exit_intr_info, exit_qual);
	return true;
}

static int vmx_get_nested_state(struct kvm_vcpu *vcpu,
				struct kvm_nested_state __user *user_kvm_nested_state,
				u32 user_data_size)
{
	struct vcpu_vmx *vmx;
	struct vmcs12 *vmcs12;
	struct kvm_nested_state kvm_state = {
		.flags = 0,
		.format = KVM_STATE_NESTED_FORMAT_VMX,
		.size = sizeof(kvm_state),
		.hdr.vmx.flags = 0,
		.hdr.vmx.vmxon_pa = -1ull,
		.hdr.vmx.vmcs12_pa = -1ull,
		.hdr.vmx.preemption_timer_deadline = 0,
	};
	struct kvm_vmx_nested_state_data __user *user_vmx_nested_state =
		&user_kvm_nested_state->data.vmx[0];

	if (!vcpu)
		return kvm_state.size + sizeof(*user_vmx_nested_state);

	vmx = to_vmx(vcpu);
	vmcs12 = get_vmcs12(vcpu);

	if (nested_vmx_allowed(vcpu) &&
	    (vmx->nested.vmxon || vmx->nested.smm.vmxon)) {
		kvm_state.hdr.vmx.vmxon_pa = vmx->nested.vmxon_ptr;
		kvm_state.hdr.vmx.vmcs12_pa = vmx->nested.current_vmptr;

		if (vmx_has_valid_vmcs12(vcpu)) {
			kvm_state.size += sizeof(user_vmx_nested_state->vmcs12);

			if (vmx->nested.hv_evmcs)
				kvm_state.flags |= KVM_STATE_NESTED_EVMCS;

			if (is_guest_mode(vcpu) &&
			    nested_cpu_has_shadow_vmcs(vmcs12) &&
			    vmcs12->vmcs_link_pointer != -1ull)
				kvm_state.size += sizeof(user_vmx_nested_state->shadow_vmcs12);
		}

		if (vmx->nested.smm.vmxon)
			kvm_state.hdr.vmx.smm.flags |= KVM_STATE_NESTED_SMM_VMXON;

		if (vmx->nested.smm.guest_mode)
			kvm_state.hdr.vmx.smm.flags |= KVM_STATE_NESTED_SMM_GUEST_MODE;

		if (is_guest_mode(vcpu)) {
			kvm_state.flags |= KVM_STATE_NESTED_GUEST_MODE;

			if (vmx->nested.nested_run_pending)
				kvm_state.flags |= KVM_STATE_NESTED_RUN_PENDING;

			if (vmx->nested.mtf_pending)
				kvm_state.flags |= KVM_STATE_NESTED_MTF_PENDING;

			if (nested_cpu_has_preemption_timer(vmcs12) &&
			    vmx->nested.has_preemption_timer_deadline) {
				kvm_state.hdr.vmx.flags |=
					KVM_STATE_VMX_PREEMPTION_TIMER_DEADLINE;
				kvm_state.hdr.vmx.preemption_timer_deadline =
					vmx->nested.preemption_timer_deadline;
			}
		}
	}

	if (user_data_size < kvm_state.size)
		goto out;

	if (copy_to_user(user_kvm_nested_state, &kvm_state, sizeof(kvm_state)))
		return -EFAULT;

	if (!vmx_has_valid_vmcs12(vcpu))
		goto out;

	/*
	 * When running L2, the authoritative vmcs12 state is in the
	 * vmcs02. When running L1, the authoritative vmcs12 state is
	 * in the shadow or enlightened vmcs linked to vmcs01, unless
	 * need_vmcs12_to_shadow_sync is set, in which case, the authoritative
	 * vmcs12 state is in the vmcs12 already.
	 */
	if (is_guest_mode(vcpu)) {
		sync_vmcs02_to_vmcs12(vcpu, vmcs12);
		sync_vmcs02_to_vmcs12_rare(vcpu, vmcs12);
	} else  {
		copy_vmcs02_to_vmcs12_rare(vcpu, get_vmcs12(vcpu));
		if (!vmx->nested.need_vmcs12_to_shadow_sync) {
			if (vmx->nested.hv_evmcs)
				copy_enlightened_to_vmcs12(vmx);
			else if (enable_shadow_vmcs)
				copy_shadow_to_vmcs12(vmx);
		}
	}

	BUILD_BUG_ON(sizeof(user_vmx_nested_state->vmcs12) < VMCS12_SIZE);
	BUILD_BUG_ON(sizeof(user_vmx_nested_state->shadow_vmcs12) < VMCS12_SIZE);

	/*
	 * Copy over the full allocated size of vmcs12 rather than just the size
	 * of the struct.
	 */
	if (copy_to_user(user_vmx_nested_state->vmcs12, vmcs12, VMCS12_SIZE))
		return -EFAULT;

	if (nested_cpu_has_shadow_vmcs(vmcs12) &&
	    vmcs12->vmcs_link_pointer != -1ull) {
		if (copy_to_user(user_vmx_nested_state->shadow_vmcs12,
				 get_shadow_vmcs12(vcpu), VMCS12_SIZE))
			return -EFAULT;
	}
out:
	return kvm_state.size;
}

/*
 * Forcibly leave nested mode in order to be able to reset the VCPU later on.
 */
void vmx_leave_nested(struct kvm_vcpu *vcpu)
{
	if (is_guest_mode(vcpu)) {
		to_vmx(vcpu)->nested.nested_run_pending = 0;
		nested_vmx_vmexit(vcpu, -1, 0, 0);
	}
	free_nested(vcpu);
}

static int vmx_set_nested_state(struct kvm_vcpu *vcpu,
				struct kvm_nested_state __user *user_kvm_nested_state,
				struct kvm_nested_state *kvm_state)
{
	struct vcpu_vmx *vmx = to_vmx(vcpu);
	struct vmcs12 *vmcs12;
	enum vm_entry_failure_code ignored;
	struct kvm_vmx_nested_state_data __user *user_vmx_nested_state =
		&user_kvm_nested_state->data.vmx[0];
	int ret;

	if (kvm_state->format != KVM_STATE_NESTED_FORMAT_VMX)
		return -EINVAL;

	if (kvm_state->hdr.vmx.vmxon_pa == -1ull) {
		if (kvm_state->hdr.vmx.smm.flags)
			return -EINVAL;

		if (kvm_state->hdr.vmx.vmcs12_pa != -1ull)
			return -EINVAL;

		/*
		 * KVM_STATE_NESTED_EVMCS used to signal that KVM should
		 * enable eVMCS capability on vCPU. However, since then
		 * code was changed such that flag signals vmcs12 should
		 * be copied into eVMCS in guest memory.
		 *
		 * To preserve backwards compatability, allow user
		 * to set this flag even when there is no VMXON region.
		 */
		if (kvm_state->flags & ~KVM_STATE_NESTED_EVMCS)
			return -EINVAL;
	} else {
		if (!nested_vmx_allowed(vcpu))
			return -EINVAL;

		if (!page_address_valid(vcpu, kvm_state->hdr.vmx.vmxon_pa))
			return -EINVAL;
	}

	if ((kvm_state->hdr.vmx.smm.flags & KVM_STATE_NESTED_SMM_GUEST_MODE) &&
	    (kvm_state->flags & KVM_STATE_NESTED_GUEST_MODE))
		return -EINVAL;

	if (kvm_state->hdr.vmx.smm.flags &
	    ~(KVM_STATE_NESTED_SMM_GUEST_MODE | KVM_STATE_NESTED_SMM_VMXON))
		return -EINVAL;

	if (kvm_state->hdr.vmx.flags & ~KVM_STATE_VMX_PREEMPTION_TIMER_DEADLINE)
		return -EINVAL;

	/*
	 * SMM temporarily disables VMX, so we cannot be in guest mode,
	 * nor can VMLAUNCH/VMRESUME be pending.  Outside SMM, SMM flags
	 * must be zero.
	 */
	if (is_smm(vcpu) ?
		(kvm_state->flags &
		 (KVM_STATE_NESTED_GUEST_MODE | KVM_STATE_NESTED_RUN_PENDING))
		: kvm_state->hdr.vmx.smm.flags)
		return -EINVAL;

	if ((kvm_state->hdr.vmx.smm.flags & KVM_STATE_NESTED_SMM_GUEST_MODE) &&
	    !(kvm_state->hdr.vmx.smm.flags & KVM_STATE_NESTED_SMM_VMXON))
		return -EINVAL;

	if ((kvm_state->flags & KVM_STATE_NESTED_EVMCS) &&
		(!nested_vmx_allowed(vcpu) || !vmx->nested.enlightened_vmcs_enabled))
			return -EINVAL;

	vmx_leave_nested(vcpu);

	if (kvm_state->hdr.vmx.vmxon_pa == -1ull)
		return 0;

	vmx->nested.vmxon_ptr = kvm_state->hdr.vmx.vmxon_pa;
	ret = enter_vmx_operation(vcpu);
	if (ret)
		return ret;

	/* Empty 'VMXON' state is permitted if no VMCS loaded */
	if (kvm_state->size < sizeof(*kvm_state) + sizeof(*vmcs12)) {
		/* See vmx_has_valid_vmcs12.  */
		if ((kvm_state->flags & KVM_STATE_NESTED_GUEST_MODE) ||
		    (kvm_state->flags & KVM_STATE_NESTED_EVMCS) ||
		    (kvm_state->hdr.vmx.vmcs12_pa != -1ull))
			return -EINVAL;
		else
			return 0;
	}

	if (kvm_state->hdr.vmx.vmcs12_pa != -1ull) {
		if (kvm_state->hdr.vmx.vmcs12_pa == kvm_state->hdr.vmx.vmxon_pa ||
		    !page_address_valid(vcpu, kvm_state->hdr.vmx.vmcs12_pa))
			return -EINVAL;

		set_current_vmptr(vmx, kvm_state->hdr.vmx.vmcs12_pa);
	} else if (kvm_state->flags & KVM_STATE_NESTED_EVMCS) {
		/*
		 * nested_vmx_handle_enlightened_vmptrld() cannot be called
		 * directly from here as HV_X64_MSR_VP_ASSIST_PAGE may not be
		 * restored yet. EVMCS will be mapped from
		 * nested_get_vmcs12_pages().
		 */
		kvm_make_request(KVM_REQ_GET_NESTED_STATE_PAGES, vcpu);
	} else {
		return -EINVAL;
	}

	if (kvm_state->hdr.vmx.smm.flags & KVM_STATE_NESTED_SMM_VMXON) {
		vmx->nested.smm.vmxon = true;
		vmx->nested.vmxon = false;

		if (kvm_state->hdr.vmx.smm.flags & KVM_STATE_NESTED_SMM_GUEST_MODE)
			vmx->nested.smm.guest_mode = true;
	}

	vmcs12 = get_vmcs12(vcpu);
	if (copy_from_user(vmcs12, user_vmx_nested_state->vmcs12, sizeof(*vmcs12)))
		return -EFAULT;

	if (vmcs12->hdr.revision_id != VMCS12_REVISION)
		return -EINVAL;

	if (!(kvm_state->flags & KVM_STATE_NESTED_GUEST_MODE))
		return 0;

	vmx->nested.nested_run_pending =
		!!(kvm_state->flags & KVM_STATE_NESTED_RUN_PENDING);

	vmx->nested.mtf_pending =
		!!(kvm_state->flags & KVM_STATE_NESTED_MTF_PENDING);

	ret = -EINVAL;
	if (nested_cpu_has_shadow_vmcs(vmcs12) &&
	    vmcs12->vmcs_link_pointer != -1ull) {
		struct vmcs12 *shadow_vmcs12 = get_shadow_vmcs12(vcpu);

		if (kvm_state->size <
		    sizeof(*kvm_state) +
		    sizeof(user_vmx_nested_state->vmcs12) + sizeof(*shadow_vmcs12))
			goto error_guest_mode;

		if (copy_from_user(shadow_vmcs12,
				   user_vmx_nested_state->shadow_vmcs12,
				   sizeof(*shadow_vmcs12))) {
			ret = -EFAULT;
			goto error_guest_mode;
		}

		if (shadow_vmcs12->hdr.revision_id != VMCS12_REVISION ||
		    !shadow_vmcs12->hdr.shadow_vmcs)
			goto error_guest_mode;
	}

	vmx->nested.has_preemption_timer_deadline = false;
	if (kvm_state->hdr.vmx.flags & KVM_STATE_VMX_PREEMPTION_TIMER_DEADLINE) {
		vmx->nested.has_preemption_timer_deadline = true;
		vmx->nested.preemption_timer_deadline =
			kvm_state->hdr.vmx.preemption_timer_deadline;
	}

	if (nested_vmx_check_controls(vcpu, vmcs12) ||
	    nested_vmx_check_host_state(vcpu, vmcs12) ||
	    nested_vmx_check_guest_state(vcpu, vmcs12, &ignored))
		goto error_guest_mode;

	vmx->nested.dirty_vmcs12 = true;
	ret = nested_vmx_enter_non_root_mode(vcpu, false);
	if (ret)
		goto error_guest_mode;

	return 0;

error_guest_mode:
	vmx->nested.nested_run_pending = 0;
	return ret;
}

void nested_vmx_set_vmcs_shadowing_bitmap(void)
{
	if (enable_shadow_vmcs) {
		vmcs_write64(VMREAD_BITMAP, __pa(vmx_vmread_bitmap));
		vmcs_write64(VMWRITE_BITMAP, __pa(vmx_vmwrite_bitmap));
	}
}

/*
 * nested_vmx_setup_ctls_msrs() sets up variables containing the values to be
 * returned for the various VMX controls MSRs when nested VMX is enabled.
 * The same values should also be used to verify that vmcs12 control fields are
 * valid during nested entry from L1 to L2.
 * Each of these control msrs has a low and high 32-bit half: A low bit is on
 * if the corresponding bit in the (32-bit) control field *must* be on, and a
 * bit in the high half is on if the corresponding bit in the control field
 * may be on. See also vmx_control_verify().
 */
void nested_vmx_setup_ctls_msrs(struct nested_vmx_msrs *msrs, u32 ept_caps)
{
	/*
	 * Note that as a general rule, the high half of the MSRs (bits in
	 * the control fields which may be 1) should be initialized by the
	 * intersection of the underlying hardware's MSR (i.e., features which
	 * can be supported) and the list of features we want to expose -
	 * because they are known to be properly supported in our code.
	 * Also, usually, the low half of the MSRs (bits which must be 1) can
	 * be set to 0, meaning that L1 may turn off any of these bits. The
	 * reason is that if one of these bits is necessary, it will appear
	 * in vmcs01 and prepare_vmcs02, when it bitwise-or's the control
	 * fields of vmcs01 and vmcs02, will turn these bits off - and
	 * nested_vmx_l1_wants_exit() will not pass related exits to L1.
	 * These rules have exceptions below.
	 */

	/* pin-based controls */
	rdmsr(MSR_IA32_VMX_PINBASED_CTLS,
		msrs->pinbased_ctls_low,
		msrs->pinbased_ctls_high);
	msrs->pinbased_ctls_low |=
		PIN_BASED_ALWAYSON_WITHOUT_TRUE_MSR;
	msrs->pinbased_ctls_high &=
		PIN_BASED_EXT_INTR_MASK |
		PIN_BASED_NMI_EXITING |
		PIN_BASED_VIRTUAL_NMIS |
		(enable_apicv ? PIN_BASED_POSTED_INTR : 0);
	msrs->pinbased_ctls_high |=
		PIN_BASED_ALWAYSON_WITHOUT_TRUE_MSR |
		PIN_BASED_VMX_PREEMPTION_TIMER;

	/* exit controls */
	rdmsr(MSR_IA32_VMX_EXIT_CTLS,
		msrs->exit_ctls_low,
		msrs->exit_ctls_high);
	msrs->exit_ctls_low =
		VM_EXIT_ALWAYSON_WITHOUT_TRUE_MSR;

	msrs->exit_ctls_high &=
#ifdef CONFIG_X86_64
		VM_EXIT_HOST_ADDR_SPACE_SIZE |
#endif
		VM_EXIT_LOAD_IA32_PAT | VM_EXIT_SAVE_IA32_PAT |
		VM_EXIT_CLEAR_BNDCFGS | VM_EXIT_LOAD_IA32_PERF_GLOBAL_CTRL;
	msrs->exit_ctls_high |=
		VM_EXIT_ALWAYSON_WITHOUT_TRUE_MSR |
		VM_EXIT_LOAD_IA32_EFER | VM_EXIT_SAVE_IA32_EFER |
		VM_EXIT_SAVE_VMX_PREEMPTION_TIMER | VM_EXIT_ACK_INTR_ON_EXIT;

	/* We support free control of debug control saving. */
	msrs->exit_ctls_low &= ~VM_EXIT_SAVE_DEBUG_CONTROLS;

	/* entry controls */
	rdmsr(MSR_IA32_VMX_ENTRY_CTLS,
		msrs->entry_ctls_low,
		msrs->entry_ctls_high);
	msrs->entry_ctls_low =
		VM_ENTRY_ALWAYSON_WITHOUT_TRUE_MSR;
	msrs->entry_ctls_high &=
#ifdef CONFIG_X86_64
		VM_ENTRY_IA32E_MODE |
#endif
		VM_ENTRY_LOAD_IA32_PAT | VM_ENTRY_LOAD_BNDCFGS |
		VM_ENTRY_LOAD_IA32_PERF_GLOBAL_CTRL;
	msrs->entry_ctls_high |=
		(VM_ENTRY_ALWAYSON_WITHOUT_TRUE_MSR | VM_ENTRY_LOAD_IA32_EFER);

	/* We support free control of debug control loading. */
	msrs->entry_ctls_low &= ~VM_ENTRY_LOAD_DEBUG_CONTROLS;

	/* cpu-based controls */
	rdmsr(MSR_IA32_VMX_PROCBASED_CTLS,
		msrs->procbased_ctls_low,
		msrs->procbased_ctls_high);
	msrs->procbased_ctls_low =
		CPU_BASED_ALWAYSON_WITHOUT_TRUE_MSR;
	msrs->procbased_ctls_high &=
		CPU_BASED_INTR_WINDOW_EXITING |
		CPU_BASED_NMI_WINDOW_EXITING | CPU_BASED_USE_TSC_OFFSETTING |
		CPU_BASED_HLT_EXITING | CPU_BASED_INVLPG_EXITING |
		CPU_BASED_MWAIT_EXITING | CPU_BASED_CR3_LOAD_EXITING |
		CPU_BASED_CR3_STORE_EXITING |
#ifdef CONFIG_X86_64
		CPU_BASED_CR8_LOAD_EXITING | CPU_BASED_CR8_STORE_EXITING |
#endif
		CPU_BASED_MOV_DR_EXITING | CPU_BASED_UNCOND_IO_EXITING |
		CPU_BASED_USE_IO_BITMAPS | CPU_BASED_MONITOR_TRAP_FLAG |
		CPU_BASED_MONITOR_EXITING | CPU_BASED_RDPMC_EXITING |
		CPU_BASED_RDTSC_EXITING | CPU_BASED_PAUSE_EXITING |
		CPU_BASED_TPR_SHADOW | CPU_BASED_ACTIVATE_SECONDARY_CONTROLS;
	/*
	 * We can allow some features even when not supported by the
	 * hardware. For example, L1 can specify an MSR bitmap - and we
	 * can use it to avoid exits to L1 - even when L0 runs L2
	 * without MSR bitmaps.
	 */
	msrs->procbased_ctls_high |=
		CPU_BASED_ALWAYSON_WITHOUT_TRUE_MSR |
		CPU_BASED_USE_MSR_BITMAPS;

	/* We support free control of CR3 access interception. */
	msrs->procbased_ctls_low &=
		~(CPU_BASED_CR3_LOAD_EXITING | CPU_BASED_CR3_STORE_EXITING);

	/*
	 * secondary cpu-based controls.  Do not include those that
	 * depend on CPUID bits, they are added later by
	 * vmx_vcpu_after_set_cpuid.
	 */
	if (msrs->procbased_ctls_high & CPU_BASED_ACTIVATE_SECONDARY_CONTROLS)
		rdmsr(MSR_IA32_VMX_PROCBASED_CTLS2,
		      msrs->secondary_ctls_low,
		      msrs->secondary_ctls_high);

	msrs->secondary_ctls_low = 0;
	msrs->secondary_ctls_high &=
		SECONDARY_EXEC_DESC |
		SECONDARY_EXEC_ENABLE_RDTSCP |
		SECONDARY_EXEC_VIRTUALIZE_X2APIC_MODE |
		SECONDARY_EXEC_WBINVD_EXITING |
		SECONDARY_EXEC_APIC_REGISTER_VIRT |
		SECONDARY_EXEC_VIRTUAL_INTR_DELIVERY |
		SECONDARY_EXEC_RDRAND_EXITING |
		SECONDARY_EXEC_ENABLE_INVPCID |
		SECONDARY_EXEC_RDSEED_EXITING |
		SECONDARY_EXEC_XSAVES;

	/*
	 * We can emulate "VMCS shadowing," even if the hardware
	 * doesn't support it.
	 */
	msrs->secondary_ctls_high |=
		SECONDARY_EXEC_SHADOW_VMCS;

	if (enable_ept) {
		/* nested EPT: emulate EPT also to L1 */
		msrs->secondary_ctls_high |=
			SECONDARY_EXEC_ENABLE_EPT;
		msrs->ept_caps =
			VMX_EPT_PAGE_WALK_4_BIT |
			VMX_EPT_PAGE_WALK_5_BIT |
			VMX_EPTP_WB_BIT |
			VMX_EPT_INVEPT_BIT |
			VMX_EPT_EXECUTE_ONLY_BIT;

		msrs->ept_caps &= ept_caps;
		msrs->ept_caps |= VMX_EPT_EXTENT_GLOBAL_BIT |
			VMX_EPT_EXTENT_CONTEXT_BIT | VMX_EPT_2MB_PAGE_BIT |
			VMX_EPT_1GB_PAGE_BIT;
		if (enable_ept_ad_bits) {
			msrs->secondary_ctls_high |=
				SECONDARY_EXEC_ENABLE_PML;
			msrs->ept_caps |= VMX_EPT_AD_BIT;
		}
	}

	if (cpu_has_vmx_vmfunc()) {
		msrs->secondary_ctls_high |=
			SECONDARY_EXEC_ENABLE_VMFUNC;
		/*
		 * Advertise EPTP switching unconditionally
		 * since we emulate it
		 */
		if (enable_ept)
			msrs->vmfunc_controls =
				VMX_VMFUNC_EPTP_SWITCHING;
	}

	/*
	 * Old versions of KVM use the single-context version without
	 * checking for support, so declare that it is supported even
	 * though it is treated as global context.  The alternative is
	 * not failing the single-context invvpid, and it is worse.
	 */
	if (enable_vpid) {
		msrs->secondary_ctls_high |=
			SECONDARY_EXEC_ENABLE_VPID;
		msrs->vpid_caps = VMX_VPID_INVVPID_BIT |
			VMX_VPID_EXTENT_SUPPORTED_MASK;
	}

	if (enable_unrestricted_guest)
		msrs->secondary_ctls_high |=
			SECONDARY_EXEC_UNRESTRICTED_GUEST;

	if (flexpriority_enabled)
		msrs->secondary_ctls_high |=
			SECONDARY_EXEC_VIRTUALIZE_APIC_ACCESSES;

	if (enable_sgx)
		msrs->secondary_ctls_high |= SECONDARY_EXEC_ENCLS_EXITING;

	/* miscellaneous data */
	rdmsr(MSR_IA32_VMX_MISC,
		msrs->misc_low,
		msrs->misc_high);
	msrs->misc_low &= VMX_MISC_SAVE_EFER_LMA;
	msrs->misc_low |=
		MSR_IA32_VMX_MISC_VMWRITE_SHADOW_RO_FIELDS |
		VMX_MISC_EMULATED_PREEMPTION_TIMER_RATE |
		VMX_MISC_ACTIVITY_HLT |
		VMX_MISC_ACTIVITY_WAIT_SIPI;
	msrs->misc_high = 0;

	/*
	 * This MSR reports some information about VMX support. We
	 * should return information about the VMX we emulate for the
	 * guest, and the VMCS structure we give it - not about the
	 * VMX support of the underlying hardware.
	 */
	msrs->basic =
		VMCS12_REVISION |
		VMX_BASIC_TRUE_CTLS |
		((u64)VMCS12_SIZE << VMX_BASIC_VMCS_SIZE_SHIFT) |
		(VMX_BASIC_MEM_TYPE_WB << VMX_BASIC_MEM_TYPE_SHIFT);

	if (cpu_has_vmx_basic_inout())
		msrs->basic |= VMX_BASIC_INOUT;

	/*
	 * These MSRs specify bits which the guest must keep fixed on
	 * while L1 is in VMXON mode (in L1's root mode, or running an L2).
	 * We picked the standard core2 setting.
	 */
#define VMXON_CR0_ALWAYSON     (X86_CR0_PE | X86_CR0_PG | X86_CR0_NE)
#define VMXON_CR4_ALWAYSON     X86_CR4_VMXE
	msrs->cr0_fixed0 = VMXON_CR0_ALWAYSON;
	msrs->cr4_fixed0 = VMXON_CR4_ALWAYSON;

	/* These MSRs specify bits which the guest must keep fixed off. */
	rdmsrl(MSR_IA32_VMX_CR0_FIXED1, msrs->cr0_fixed1);
	rdmsrl(MSR_IA32_VMX_CR4_FIXED1, msrs->cr4_fixed1);

	/* highest index: VMX_PREEMPTION_TIMER_VALUE */
	msrs->vmcs_enum = VMCS12_MAX_FIELD_INDEX << 1;
}

void nested_vmx_hardware_unsetup(void)
{
	int i;

	if (enable_shadow_vmcs) {
		for (i = 0; i < VMX_BITMAP_NR; i++)
			free_page((unsigned long)vmx_bitmap[i]);
	}
}

__init int nested_vmx_hardware_setup(int (*exit_handlers[])(struct kvm_vcpu *))
{
	int i;

	if (!cpu_has_vmx_shadow_vmcs())
		enable_shadow_vmcs = 0;
	if (enable_shadow_vmcs) {
		for (i = 0; i < VMX_BITMAP_NR; i++) {
			/*
			 * The vmx_bitmap is not tied to a VM and so should
			 * not be charged to a memcg.
			 */
			vmx_bitmap[i] = (unsigned long *)
				__get_free_page(GFP_KERNEL);
			if (!vmx_bitmap[i]) {
				nested_vmx_hardware_unsetup();
				return -ENOMEM;
			}
		}

		init_vmcs_shadow_fields();
	}

	exit_handlers[EXIT_REASON_VMCLEAR]	= handle_vmclear;
	exit_handlers[EXIT_REASON_VMLAUNCH]	= handle_vmlaunch;
	exit_handlers[EXIT_REASON_VMPTRLD]	= handle_vmptrld;
	exit_handlers[EXIT_REASON_VMPTRST]	= handle_vmptrst;
	exit_handlers[EXIT_REASON_VMREAD]	= handle_vmread;
	exit_handlers[EXIT_REASON_VMRESUME]	= handle_vmresume;
	exit_handlers[EXIT_REASON_VMWRITE]	= handle_vmwrite;
	exit_handlers[EXIT_REASON_VMOFF]	= handle_vmoff;
	exit_handlers[EXIT_REASON_VMON]		= handle_vmon;
	exit_handlers[EXIT_REASON_INVEPT]	= handle_invept;
	exit_handlers[EXIT_REASON_INVVPID]	= handle_invvpid;
	exit_handlers[EXIT_REASON_VMFUNC]	= handle_vmfunc;

	return 0;
}

struct kvm_x86_nested_ops vmx_nested_ops = {
	.check_events = vmx_check_nested_events,
	.hv_timer_pending = nested_vmx_preemption_timer_pending,
	.triple_fault = nested_vmx_triple_fault,
	.get_state = vmx_get_nested_state,
	.set_state = vmx_set_nested_state,
	.get_nested_state_pages = vmx_get_nested_state_pages,
	.write_log_dirty = nested_vmx_write_pml_buffer,
	.enable_evmcs = nested_enable_evmcs,
	.get_evmcs_version = nested_get_evmcs_version,
};<|MERGE_RESOLUTION|>--- conflicted
+++ resolved
@@ -4436,9 +4436,6 @@
 	/* Similarly, triple faults in L2 should never escape. */
 	WARN_ON_ONCE(kvm_check_request(KVM_REQ_TRIPLE_FAULT, vcpu));
 
-<<<<<<< HEAD
-	kvm_clear_request(KVM_REQ_GET_NESTED_STATE_PAGES, vcpu);
-=======
 	if (kvm_check_request(KVM_REQ_GET_NESTED_STATE_PAGES, vcpu)) {
 		/*
 		 * KVM_REQ_GET_NESTED_STATE_PAGES is also used to map
@@ -4448,7 +4445,6 @@
 		 */
 		(void)nested_get_evmcs_page(vcpu);
 	}
->>>>>>> 8e0eb2fb
 
 	/* Service the TLB flush request for L2 before switching to L1. */
 	if (kvm_check_request(KVM_REQ_TLB_FLUSH_CURRENT, vcpu))
