--- conflicted
+++ resolved
@@ -395,7 +395,6 @@
 			<0xe8202000 0x1000>;
 	};
 
-<<<<<<< HEAD
 	L2: cache-controller@3ffff000 {
 		compatible = "arm,pl310-cache";
 		reg = <0x3ffff000 0x1000>;
@@ -404,13 +403,13 @@
 		arm,full-line-zero-disable;
 		cache-unified;
 		cache-level = <2>;
-=======
+	};
+
 	wdt: watchdog@fcfe0000 {
 		compatible = "renesas,r7s72100-wdt", "renesas,rza-wdt";
 		reg = <0xfcfe0000 0x6>;
 		interrupts = <GIC_SPI 106 IRQ_TYPE_EDGE_RISING>;
 		clocks = <&p0_clk>;
->>>>>>> b9f34da7
 	};
 
 	i2c0: i2c@fcfee000 {
