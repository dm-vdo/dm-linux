--- conflicted
+++ resolved
@@ -104,20 +104,8 @@
 		davinci_irq_writel(pri, i);
 	}
 
-<<<<<<< HEAD
-	/* set up genirq dispatch for ARM INTC */
-	for (i = 0; i < davinci_soc_info.intc_irq_num; i++) {
-		irq_set_chip(i, &davinci_irq_chip_0);
-		set_irq_flags(i, IRQF_VALID | IRQF_PROBE);
-		if (i != IRQ_TINT1_TINT34)
-			irq_set_handler(i, handle_edge_irq);
-		else
-			irq_set_handler(i, handle_level_irq);
-	}
-=======
 	for (i = 0, j = 0; i < davinci_soc_info.intc_irq_num; i += 32, j += 0x04)
 		davinci_alloc_gc(davinci_intc_base + j, i, 32);
 
 	irq_set_handler(IRQ_TINT1_TINT34, handle_level_irq);
->>>>>>> d762f438
 }