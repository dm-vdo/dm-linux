--- conflicted
+++ resolved
@@ -192,10 +192,7 @@
 config KVM_E500V2
 	bool "KVM support for PowerPC E500v2 processors"
 	depends on PPC_E500 && !PPC_E500MC
-<<<<<<< HEAD
-=======
-	depends on !CONTEXT_TRACKING_USER
->>>>>>> 163a7fbf
+	depends on !CONTEXT_TRACKING_USER
 	select KVM
 	select KVM_MMIO
 	select MMU_NOTIFIER
