/*
 * Copyright (C) Sistina Software, Inc.  1997-2003 All rights reserved.
 * Copyright (C) 2004-2007 Red Hat, Inc.  All rights reserved.
 *
 * This copyrighted material is made available to anyone wishing to use,
 * modify, copy, or redistribute it subject to the terms and conditions
 * of the GNU General Public License version 2.
 */

#include <linux/sched.h>
#include <linux/slab.h>
#include <linux/spinlock.h>
#include <linux/completion.h>
#include <linux/buffer_head.h>
#include <linux/gfs2_ondisk.h>
#include <linux/crc32.h>
#include <linux/delay.h>
#include <linux/kthread.h>
#include <linux/freezer.h>
#include <linux/bio.h>
#include <linux/writeback.h>

#include "gfs2.h"
#include "incore.h"
#include "bmap.h"
#include "glock.h"
#include "log.h"
#include "lops.h"
#include "meta_io.h"
#include "util.h"
#include "dir.h"
#include "trace_gfs2.h"

#define PULL 1

/**
 * gfs2_struct2blk - compute stuff
 * @sdp: the filesystem
 * @nstruct: the number of structures
 * @ssize: the size of the structures
 *
 * Compute the number of log descriptor blocks needed to hold a certain number
 * of structures of a certain size.
 *
 * Returns: the number of blocks needed (minimum is always 1)
 */

unsigned int gfs2_struct2blk(struct gfs2_sbd *sdp, unsigned int nstruct,
			     unsigned int ssize)
{
	unsigned int blks;
	unsigned int first, second;

	blks = 1;
	first = (sdp->sd_sb.sb_bsize - sizeof(struct gfs2_log_descriptor)) / ssize;

	if (nstruct > first) {
		second = (sdp->sd_sb.sb_bsize -
			  sizeof(struct gfs2_meta_header)) / ssize;
		blks += DIV_ROUND_UP(nstruct - first, second);
	}

	return blks;
}

/**
 * gfs2_remove_from_ail - Remove an entry from the ail lists, updating counters
 * @mapping: The associated mapping (maybe NULL)
 * @bd: The gfs2_bufdata to remove
 *
 * The ail lock _must_ be held when calling this function
 *
 */

void gfs2_remove_from_ail(struct gfs2_bufdata *bd)
{
	bd->bd_ail = NULL;
	list_del_init(&bd->bd_ail_st_list);
	list_del_init(&bd->bd_ail_gl_list);
	atomic_dec(&bd->bd_gl->gl_ail_count);
	brelse(bd->bd_bh);
}

/**
 * gfs2_ail1_start_one - Start I/O on a part of the AIL
 * @sdp: the filesystem
 * @wbc: The writeback control structure
 * @ai: The ail structure
 *
 */

<<<<<<< HEAD
static void gfs2_ail1_start_one(struct gfs2_sbd *sdp, struct gfs2_ail *ai)
=======
static int gfs2_ail1_start_one(struct gfs2_sbd *sdp,
			       struct writeback_control *wbc,
			       struct gfs2_ail *ai)
>>>>>>> d762f438
__releases(&sdp->sd_ail_lock)
__acquires(&sdp->sd_ail_lock)
{
	struct gfs2_glock *gl = NULL;
	struct address_space *mapping;
	struct gfs2_bufdata *bd, *s;
	struct buffer_head *bh;

	list_for_each_entry_safe_reverse(bd, s, &ai->ai_ail1_list, bd_ail_st_list) {
		bh = bd->bd_bh;

		gfs2_assert(sdp, bd->bd_ail == ai);

		if (!buffer_busy(bh)) {
			if (!buffer_uptodate(bh))
				gfs2_io_error_bh(sdp, bh);
			list_move(&bd->bd_ail_st_list, &ai->ai_ail2_list);
			continue;
		}

		if (!buffer_dirty(bh))
			continue;
		if (gl == bd->bd_gl)
			continue;
		gl = bd->bd_gl;
		list_move(&bd->bd_ail_st_list, &ai->ai_ail1_list);
		mapping = bh->b_page->mapping;
		if (!mapping)
			continue;
		spin_unlock(&sdp->sd_ail_lock);
		generic_writepages(mapping, wbc);
		spin_lock(&sdp->sd_ail_lock);
		if (wbc->nr_to_write <= 0)
			break;
		return 1;
	}

	return 0;
}


<<<<<<< HEAD
			get_bh(bh);
			spin_unlock(&sdp->sd_ail_lock);
			lock_buffer(bh);
			if (test_clear_buffer_dirty(bh)) {
				bh->b_end_io = end_buffer_write_sync;
				submit_bh(WRITE_SYNC, bh);
			} else {
				unlock_buffer(bh);
				brelse(bh);
			}
			spin_lock(&sdp->sd_ail_lock);
=======
/**
 * gfs2_ail1_flush - start writeback of some ail1 entries 
 * @sdp: The super block
 * @wbc: The writeback control structure
 *
 * Writes back some ail1 entries, according to the limits in the
 * writeback control structure
 */
>>>>>>> d762f438

void gfs2_ail1_flush(struct gfs2_sbd *sdp, struct writeback_control *wbc)
{
	struct list_head *head = &sdp->sd_ail1_list;
	struct gfs2_ail *ai;

	trace_gfs2_ail_flush(sdp, wbc, 1);
	spin_lock(&sdp->sd_ail_lock);
restart:
	list_for_each_entry_reverse(ai, head, ai_list) {
		if (wbc->nr_to_write <= 0)
			break;
		if (gfs2_ail1_start_one(sdp, wbc, ai))
			goto restart;
	}
	spin_unlock(&sdp->sd_ail_lock);
	trace_gfs2_ail_flush(sdp, wbc, 0);
}

/**
 * gfs2_ail1_start - start writeback of all ail1 entries
 * @sdp: The superblock
 */

static void gfs2_ail1_start(struct gfs2_sbd *sdp)
{
	struct writeback_control wbc = {
		.sync_mode = WB_SYNC_NONE,
		.nr_to_write = LONG_MAX,
		.range_start = 0,
		.range_end = LLONG_MAX,
	};

	return gfs2_ail1_flush(sdp, &wbc);
}

/**
 * gfs2_ail1_empty_one - Check whether or not a trans in the AIL has been synced
 * @sdp: the filesystem
 * @ai: the AIL entry
 *
 */

static void gfs2_ail1_empty_one(struct gfs2_sbd *sdp, struct gfs2_ail *ai)
{
	struct gfs2_bufdata *bd, *s;
	struct buffer_head *bh;

	list_for_each_entry_safe_reverse(bd, s, &ai->ai_ail1_list,
					 bd_ail_st_list) {
		bh = bd->bd_bh;
		gfs2_assert(sdp, bd->bd_ail == ai);
		if (buffer_busy(bh))
			continue;
		if (!buffer_uptodate(bh))
			gfs2_io_error_bh(sdp, bh);
		list_move(&bd->bd_ail_st_list, &ai->ai_ail2_list);
	}

}

<<<<<<< HEAD
static void gfs2_ail1_start(struct gfs2_sbd *sdp)
{
	struct list_head *head;
	u64 sync_gen;
	struct gfs2_ail *ai;
	int done = 0;

	spin_lock(&sdp->sd_ail_lock);
	head = &sdp->sd_ail1_list;
	if (list_empty(head)) {
		spin_unlock(&sdp->sd_ail_lock);
		return;
	}
	sync_gen = sdp->sd_ail_sync_gen++;

	while(!done) {
		done = 1;
		list_for_each_entry_reverse(ai, head, ai_list) {
			if (ai->ai_sync_gen >= sync_gen)
				continue;
			ai->ai_sync_gen = sync_gen;
			gfs2_ail1_start_one(sdp, ai); /* This may drop ail lock */
			done = 0;
			break;
		}
	}

	spin_unlock(&sdp->sd_ail_lock);
}
=======
/**
 * gfs2_ail1_empty - Try to empty the ail1 lists
 * @sdp: The superblock
 *
 * Tries to empty the ail1 lists, starting with the oldest first
 */
>>>>>>> d762f438

static int gfs2_ail1_empty(struct gfs2_sbd *sdp)
{
	struct gfs2_ail *ai, *s;
	int ret;

	spin_lock(&sdp->sd_ail_lock);
<<<<<<< HEAD

=======
>>>>>>> d762f438
	list_for_each_entry_safe_reverse(ai, s, &sdp->sd_ail1_list, ai_list) {
		gfs2_ail1_empty_one(sdp, ai);
		if (list_empty(&ai->ai_ail1_list))
			list_move(&ai->ai_list, &sdp->sd_ail2_list);
		else
			break;
	}
	ret = list_empty(&sdp->sd_ail1_list);
<<<<<<< HEAD

=======
>>>>>>> d762f438
	spin_unlock(&sdp->sd_ail_lock);

	return ret;
}

static void gfs2_ail1_wait(struct gfs2_sbd *sdp)
{
	struct gfs2_ail *ai;
	struct gfs2_bufdata *bd;
	struct buffer_head *bh;

	spin_lock(&sdp->sd_ail_lock);
	list_for_each_entry_reverse(ai, &sdp->sd_ail1_list, ai_list) {
		list_for_each_entry(bd, &ai->ai_ail1_list, bd_ail_st_list) {
			bh = bd->bd_bh;
			if (!buffer_locked(bh))
				continue;
			get_bh(bh);
			spin_unlock(&sdp->sd_ail_lock);
			wait_on_buffer(bh);
			brelse(bh);
			return;
		}
	}
	spin_unlock(&sdp->sd_ail_lock);
}

/**
 * gfs2_ail2_empty_one - Check whether or not a trans in the AIL has been synced
 * @sdp: the filesystem
 * @ai: the AIL entry
 *
 */

static void gfs2_ail2_empty_one(struct gfs2_sbd *sdp, struct gfs2_ail *ai)
{
	struct list_head *head = &ai->ai_ail2_list;
	struct gfs2_bufdata *bd;

	while (!list_empty(head)) {
		bd = list_entry(head->prev, struct gfs2_bufdata,
				bd_ail_st_list);
		gfs2_assert(sdp, bd->bd_ail == ai);
		gfs2_remove_from_ail(bd);
	}
}

static void ail2_empty(struct gfs2_sbd *sdp, unsigned int new_tail)
{
	struct gfs2_ail *ai, *safe;
	unsigned int old_tail = sdp->sd_log_tail;
	int wrap = (new_tail < old_tail);
	int a, b, rm;

	spin_lock(&sdp->sd_ail_lock);

	list_for_each_entry_safe(ai, safe, &sdp->sd_ail2_list, ai_list) {
		a = (old_tail <= ai->ai_first);
		b = (ai->ai_first < new_tail);
		rm = (wrap) ? (a || b) : (a && b);
		if (!rm)
			continue;

		gfs2_ail2_empty_one(sdp, ai);
		list_del(&ai->ai_list);
		gfs2_assert_warn(sdp, list_empty(&ai->ai_ail1_list));
		gfs2_assert_warn(sdp, list_empty(&ai->ai_ail2_list));
		kfree(ai);
	}

	spin_unlock(&sdp->sd_ail_lock);
}

/**
 * gfs2_log_reserve - Make a log reservation
 * @sdp: The GFS2 superblock
 * @blks: The number of blocks to reserve
 *
 * Note that we never give out the last few blocks of the journal. Thats
 * due to the fact that there is a small number of header blocks
 * associated with each log flush. The exact number can't be known until
 * flush time, so we ensure that we have just enough free blocks at all
 * times to avoid running out during a log flush.
 *
 * We no longer flush the log here, instead we wake up logd to do that
 * for us. To avoid the thundering herd and to ensure that we deal fairly
 * with queued waiters, we use an exclusive wait. This means that when we
 * get woken with enough journal space to get our reservation, we need to
 * wake the next waiter on the list.
 *
 * Returns: errno
 */

int gfs2_log_reserve(struct gfs2_sbd *sdp, unsigned int blks)
{
	unsigned reserved_blks = 6 * (4096 / sdp->sd_vfs->s_blocksize);
	unsigned wanted = blks + reserved_blks;
	DEFINE_WAIT(wait);
	int did_wait = 0;
	unsigned int free_blocks;

	if (gfs2_assert_warn(sdp, blks) ||
	    gfs2_assert_warn(sdp, blks <= sdp->sd_jdesc->jd_blocks))
		return -EINVAL;
retry:
	free_blocks = atomic_read(&sdp->sd_log_blks_free);
	if (unlikely(free_blocks <= wanted)) {
		do {
			prepare_to_wait_exclusive(&sdp->sd_log_waitq, &wait,
					TASK_UNINTERRUPTIBLE);
			wake_up(&sdp->sd_logd_waitq);
			did_wait = 1;
			if (atomic_read(&sdp->sd_log_blks_free) <= wanted)
				io_schedule();
			free_blocks = atomic_read(&sdp->sd_log_blks_free);
		} while(free_blocks <= wanted);
		finish_wait(&sdp->sd_log_waitq, &wait);
	}
	if (atomic_cmpxchg(&sdp->sd_log_blks_free, free_blocks,
				free_blocks - blks) != free_blocks)
		goto retry;
	trace_gfs2_log_blocks(sdp, -blks);

	/*
	 * If we waited, then so might others, wake them up _after_ we get
	 * our share of the log.
	 */
	if (unlikely(did_wait))
		wake_up(&sdp->sd_log_waitq);

	down_read(&sdp->sd_log_flush_lock);

	return 0;
}

static u64 log_bmap(struct gfs2_sbd *sdp, unsigned int lbn)
{
	struct gfs2_journal_extent *je;

	list_for_each_entry(je, &sdp->sd_jdesc->extent_list, extent_list) {
		if (lbn >= je->lblock && lbn < je->lblock + je->blocks)
			return je->dblock + lbn - je->lblock;
	}

	return -1;
}

/**
 * log_distance - Compute distance between two journal blocks
 * @sdp: The GFS2 superblock
 * @newer: The most recent journal block of the pair
 * @older: The older journal block of the pair
 *
 *   Compute the distance (in the journal direction) between two
 *   blocks in the journal
 *
 * Returns: the distance in blocks
 */

static inline unsigned int log_distance(struct gfs2_sbd *sdp, unsigned int newer,
					unsigned int older)
{
	int dist;

	dist = newer - older;
	if (dist < 0)
		dist += sdp->sd_jdesc->jd_blocks;

	return dist;
}

/**
 * calc_reserved - Calculate the number of blocks to reserve when
 *                 refunding a transaction's unused buffers.
 * @sdp: The GFS2 superblock
 *
 * This is complex.  We need to reserve room for all our currently used
 * metadata buffers (e.g. normal file I/O rewriting file time stamps) and 
 * all our journaled data buffers for journaled files (e.g. files in the 
 * meta_fs like rindex, or files for which chattr +j was done.)
 * If we don't reserve enough space, gfs2_log_refund and gfs2_log_flush
 * will count it as free space (sd_log_blks_free) and corruption will follow.
 *
 * We can have metadata bufs and jdata bufs in the same journal.  So each
 * type gets its own log header, for which we need to reserve a block.
 * In fact, each type has the potential for needing more than one header 
 * in cases where we have more buffers than will fit on a journal page.
 * Metadata journal entries take up half the space of journaled buffer entries.
 * Thus, metadata entries have buf_limit (502) and journaled buffers have
 * databuf_limit (251) before they cause a wrap around.
 *
 * Also, we need to reserve blocks for revoke journal entries and one for an
 * overall header for the lot.
 *
 * Returns: the number of blocks reserved
 */
static unsigned int calc_reserved(struct gfs2_sbd *sdp)
{
	unsigned int reserved = 0;
	unsigned int mbuf_limit, metabufhdrs_needed;
	unsigned int dbuf_limit, databufhdrs_needed;
	unsigned int revokes = 0;

	mbuf_limit = buf_limit(sdp);
	metabufhdrs_needed = (sdp->sd_log_commited_buf +
			      (mbuf_limit - 1)) / mbuf_limit;
	dbuf_limit = databuf_limit(sdp);
	databufhdrs_needed = (sdp->sd_log_commited_databuf +
			      (dbuf_limit - 1)) / dbuf_limit;

	if (sdp->sd_log_commited_revoke > 0)
		revokes = gfs2_struct2blk(sdp, sdp->sd_log_commited_revoke,
					  sizeof(u64));

	reserved = sdp->sd_log_commited_buf + metabufhdrs_needed +
		sdp->sd_log_commited_databuf + databufhdrs_needed +
		revokes;
	/* One for the overall header */
	if (reserved)
		reserved++;
	return reserved;
}

static unsigned int current_tail(struct gfs2_sbd *sdp)
{
	struct gfs2_ail *ai;
	unsigned int tail;

	spin_lock(&sdp->sd_ail_lock);

	if (list_empty(&sdp->sd_ail1_list)) {
		tail = sdp->sd_log_head;
	} else {
		ai = list_entry(sdp->sd_ail1_list.prev, struct gfs2_ail, ai_list);
		tail = ai->ai_first;
	}

	spin_unlock(&sdp->sd_ail_lock);

	return tail;
}

void gfs2_log_incr_head(struct gfs2_sbd *sdp)
{
	if (sdp->sd_log_flush_head == sdp->sd_log_tail)
		BUG_ON(sdp->sd_log_flush_head != sdp->sd_log_head);

	if (++sdp->sd_log_flush_head == sdp->sd_jdesc->jd_blocks) {
		sdp->sd_log_flush_head = 0;
		sdp->sd_log_flush_wrapped = 1;
	}
}

/**
 * gfs2_log_write_endio - End of I/O for a log buffer
 * @bh: The buffer head
 * @uptodate: I/O Status
 *
 */

static void gfs2_log_write_endio(struct buffer_head *bh, int uptodate)
{
	struct gfs2_sbd *sdp = bh->b_private;
	bh->b_private = NULL;

	end_buffer_write_sync(bh, uptodate);
	if (atomic_dec_and_test(&sdp->sd_log_in_flight))
		wake_up(&sdp->sd_log_flush_wait);
}

/**
 * gfs2_log_get_buf - Get and initialize a buffer to use for log control data
 * @sdp: The GFS2 superblock
 *
 * Returns: the buffer_head
 */

struct buffer_head *gfs2_log_get_buf(struct gfs2_sbd *sdp)
{
	u64 blkno = log_bmap(sdp, sdp->sd_log_flush_head);
	struct buffer_head *bh;

	bh = sb_getblk(sdp->sd_vfs, blkno);
	lock_buffer(bh);
	memset(bh->b_data, 0, bh->b_size);
	set_buffer_uptodate(bh);
	clear_buffer_dirty(bh);
	gfs2_log_incr_head(sdp);
	atomic_inc(&sdp->sd_log_in_flight);
	bh->b_private = sdp;
	bh->b_end_io = gfs2_log_write_endio;

	return bh;
}

/**
 * gfs2_fake_write_endio - 
 * @bh: The buffer head
 * @uptodate: The I/O Status
 *
 */

static void gfs2_fake_write_endio(struct buffer_head *bh, int uptodate)
{
	struct buffer_head *real_bh = bh->b_private;
	struct gfs2_bufdata *bd = real_bh->b_private;
	struct gfs2_sbd *sdp = bd->bd_gl->gl_sbd;

	end_buffer_write_sync(bh, uptodate);
	free_buffer_head(bh);
	unlock_buffer(real_bh);
	brelse(real_bh);
	if (atomic_dec_and_test(&sdp->sd_log_in_flight))
		wake_up(&sdp->sd_log_flush_wait);
}

/**
 * gfs2_log_fake_buf - Build a fake buffer head to write metadata buffer to log
 * @sdp: the filesystem
 * @data: the data the buffer_head should point to
 *
 * Returns: the log buffer descriptor
 */

struct buffer_head *gfs2_log_fake_buf(struct gfs2_sbd *sdp,
				      struct buffer_head *real)
{
	u64 blkno = log_bmap(sdp, sdp->sd_log_flush_head);
	struct buffer_head *bh;

	bh = alloc_buffer_head(GFP_NOFS | __GFP_NOFAIL);
	atomic_set(&bh->b_count, 1);
	bh->b_state = (1 << BH_Mapped) | (1 << BH_Uptodate) | (1 << BH_Lock);
	set_bh_page(bh, real->b_page, bh_offset(real));
	bh->b_blocknr = blkno;
	bh->b_size = sdp->sd_sb.sb_bsize;
	bh->b_bdev = sdp->sd_vfs->s_bdev;
	bh->b_private = real;
	bh->b_end_io = gfs2_fake_write_endio;

	gfs2_log_incr_head(sdp);
	atomic_inc(&sdp->sd_log_in_flight);

	return bh;
}

static void log_pull_tail(struct gfs2_sbd *sdp, unsigned int new_tail)
{
	unsigned int dist = log_distance(sdp, new_tail, sdp->sd_log_tail);

	ail2_empty(sdp, new_tail);

	atomic_add(dist, &sdp->sd_log_blks_free);
	trace_gfs2_log_blocks(sdp, dist);
	gfs2_assert_withdraw(sdp, atomic_read(&sdp->sd_log_blks_free) <=
			     sdp->sd_jdesc->jd_blocks);

	sdp->sd_log_tail = new_tail;
}

/**
 * log_write_header - Get and initialize a journal header buffer
 * @sdp: The GFS2 superblock
 *
 * Returns: the initialized log buffer descriptor
 */

static void log_write_header(struct gfs2_sbd *sdp, u32 flags, int pull)
{
	u64 blkno = log_bmap(sdp, sdp->sd_log_flush_head);
	struct buffer_head *bh;
	struct gfs2_log_header *lh;
	unsigned int tail;
	u32 hash;

	bh = sb_getblk(sdp->sd_vfs, blkno);
	lock_buffer(bh);
	memset(bh->b_data, 0, bh->b_size);
	set_buffer_uptodate(bh);
	clear_buffer_dirty(bh);

	gfs2_ail1_empty(sdp);
	tail = current_tail(sdp);

	lh = (struct gfs2_log_header *)bh->b_data;
	memset(lh, 0, sizeof(struct gfs2_log_header));
	lh->lh_header.mh_magic = cpu_to_be32(GFS2_MAGIC);
	lh->lh_header.mh_type = cpu_to_be32(GFS2_METATYPE_LH);
	lh->lh_header.__pad0 = cpu_to_be64(0);
	lh->lh_header.mh_format = cpu_to_be32(GFS2_FORMAT_LH);
	lh->lh_header.mh_jid = cpu_to_be32(sdp->sd_jdesc->jd_jid);
	lh->lh_sequence = cpu_to_be64(sdp->sd_log_sequence++);
	lh->lh_flags = cpu_to_be32(flags);
	lh->lh_tail = cpu_to_be32(tail);
	lh->lh_blkno = cpu_to_be32(sdp->sd_log_flush_head);
	hash = gfs2_disk_hash(bh->b_data, sizeof(struct gfs2_log_header));
	lh->lh_hash = cpu_to_be32(hash);

	bh->b_end_io = end_buffer_write_sync;
	get_bh(bh);
	if (test_bit(SDF_NOBARRIERS, &sdp->sd_flags))
		submit_bh(WRITE_SYNC | REQ_META, bh);
	else
		submit_bh(WRITE_FLUSH_FUA | REQ_META, bh);
	wait_on_buffer(bh);

	if (!buffer_uptodate(bh))
		gfs2_io_error_bh(sdp, bh);
	brelse(bh);

	if (sdp->sd_log_tail != tail)
		log_pull_tail(sdp, tail);
	else
		gfs2_assert_withdraw(sdp, !pull);

	sdp->sd_log_idle = (tail == sdp->sd_log_flush_head);
	gfs2_log_incr_head(sdp);
}

static void log_flush_commit(struct gfs2_sbd *sdp)
{
	DEFINE_WAIT(wait);

	if (atomic_read(&sdp->sd_log_in_flight)) {
		do {
			prepare_to_wait(&sdp->sd_log_flush_wait, &wait,
					TASK_UNINTERRUPTIBLE);
			if (atomic_read(&sdp->sd_log_in_flight))
				io_schedule();
		} while(atomic_read(&sdp->sd_log_in_flight));
		finish_wait(&sdp->sd_log_flush_wait, &wait);
	}

	log_write_header(sdp, 0, 0);
}

static void gfs2_ordered_write(struct gfs2_sbd *sdp)
{
	struct gfs2_bufdata *bd;
	struct buffer_head *bh;
	LIST_HEAD(written);

	gfs2_log_lock(sdp);
	while (!list_empty(&sdp->sd_log_le_ordered)) {
		bd = list_entry(sdp->sd_log_le_ordered.next, struct gfs2_bufdata, bd_le.le_list);
		list_move(&bd->bd_le.le_list, &written);
		bh = bd->bd_bh;
		if (!buffer_dirty(bh))
			continue;
		get_bh(bh);
		gfs2_log_unlock(sdp);
		lock_buffer(bh);
		if (buffer_mapped(bh) && test_clear_buffer_dirty(bh)) {
			bh->b_end_io = end_buffer_write_sync;
			submit_bh(WRITE_SYNC, bh);
		} else {
			unlock_buffer(bh);
			brelse(bh);
		}
		gfs2_log_lock(sdp);
	}
	list_splice(&written, &sdp->sd_log_le_ordered);
	gfs2_log_unlock(sdp);
}

static void gfs2_ordered_wait(struct gfs2_sbd *sdp)
{
	struct gfs2_bufdata *bd;
	struct buffer_head *bh;

	gfs2_log_lock(sdp);
	while (!list_empty(&sdp->sd_log_le_ordered)) {
		bd = list_entry(sdp->sd_log_le_ordered.prev, struct gfs2_bufdata, bd_le.le_list);
		bh = bd->bd_bh;
		if (buffer_locked(bh)) {
			get_bh(bh);
			gfs2_log_unlock(sdp);
			wait_on_buffer(bh);
			brelse(bh);
			gfs2_log_lock(sdp);
			continue;
		}
		list_del_init(&bd->bd_le.le_list);
	}
	gfs2_log_unlock(sdp);
}

/**
 * gfs2_log_flush - flush incore transaction(s)
 * @sdp: the filesystem
 * @gl: The glock structure to flush.  If NULL, flush the whole incore log
 *
 */

void gfs2_log_flush(struct gfs2_sbd *sdp, struct gfs2_glock *gl)
{
	struct gfs2_ail *ai;

	down_write(&sdp->sd_log_flush_lock);

	/* Log might have been flushed while we waited for the flush lock */
	if (gl && !test_bit(GLF_LFLUSH, &gl->gl_flags)) {
		up_write(&sdp->sd_log_flush_lock);
		return;
	}
	trace_gfs2_log_flush(sdp, 1);

	ai = kzalloc(sizeof(struct gfs2_ail), GFP_NOFS | __GFP_NOFAIL);
	INIT_LIST_HEAD(&ai->ai_ail1_list);
	INIT_LIST_HEAD(&ai->ai_ail2_list);

	if (sdp->sd_log_num_buf != sdp->sd_log_commited_buf) {
		printk(KERN_INFO "GFS2: log buf %u %u\n", sdp->sd_log_num_buf,
		       sdp->sd_log_commited_buf);
		gfs2_assert_withdraw(sdp, 0);
	}
	if (sdp->sd_log_num_databuf != sdp->sd_log_commited_databuf) {
		printk(KERN_INFO "GFS2: log databuf %u %u\n",
		       sdp->sd_log_num_databuf, sdp->sd_log_commited_databuf);
		gfs2_assert_withdraw(sdp, 0);
	}
	gfs2_assert_withdraw(sdp,
			sdp->sd_log_num_revoke == sdp->sd_log_commited_revoke);

	sdp->sd_log_flush_head = sdp->sd_log_head;
	sdp->sd_log_flush_wrapped = 0;
	ai->ai_first = sdp->sd_log_flush_head;

	gfs2_ordered_write(sdp);
	lops_before_commit(sdp);
	gfs2_ordered_wait(sdp);

	if (sdp->sd_log_head != sdp->sd_log_flush_head)
		log_flush_commit(sdp);
	else if (sdp->sd_log_tail != current_tail(sdp) && !sdp->sd_log_idle){
		gfs2_log_lock(sdp);
		atomic_dec(&sdp->sd_log_blks_free); /* Adjust for unreserved buffer */
		trace_gfs2_log_blocks(sdp, -1);
		gfs2_log_unlock(sdp);
		log_write_header(sdp, 0, PULL);
	}
	lops_after_commit(sdp, ai);

	gfs2_log_lock(sdp);
	sdp->sd_log_head = sdp->sd_log_flush_head;
	sdp->sd_log_blks_reserved = 0;
	sdp->sd_log_commited_buf = 0;
	sdp->sd_log_commited_databuf = 0;
	sdp->sd_log_commited_revoke = 0;

	spin_lock(&sdp->sd_ail_lock);
	if (!list_empty(&ai->ai_ail1_list)) {
		list_add(&ai->ai_list, &sdp->sd_ail1_list);
		ai = NULL;
	}
	spin_unlock(&sdp->sd_ail_lock);
	gfs2_log_unlock(sdp);
	trace_gfs2_log_flush(sdp, 0);
	up_write(&sdp->sd_log_flush_lock);

	kfree(ai);
}

static void log_refund(struct gfs2_sbd *sdp, struct gfs2_trans *tr)
{
	unsigned int reserved;
	unsigned int unused;

	gfs2_log_lock(sdp);

	sdp->sd_log_commited_buf += tr->tr_num_buf_new - tr->tr_num_buf_rm;
	sdp->sd_log_commited_databuf += tr->tr_num_databuf_new -
		tr->tr_num_databuf_rm;
	gfs2_assert_withdraw(sdp, (((int)sdp->sd_log_commited_buf) >= 0) ||
			     (((int)sdp->sd_log_commited_databuf) >= 0));
	sdp->sd_log_commited_revoke += tr->tr_num_revoke - tr->tr_num_revoke_rm;
	reserved = calc_reserved(sdp);
	gfs2_assert_withdraw(sdp, sdp->sd_log_blks_reserved + tr->tr_reserved >= reserved);
	unused = sdp->sd_log_blks_reserved - reserved + tr->tr_reserved;
	atomic_add(unused, &sdp->sd_log_blks_free);
	trace_gfs2_log_blocks(sdp, unused);
	gfs2_assert_withdraw(sdp, atomic_read(&sdp->sd_log_blks_free) <=
			     sdp->sd_jdesc->jd_blocks);
	sdp->sd_log_blks_reserved = reserved;

	gfs2_log_unlock(sdp);
}

static void buf_lo_incore_commit(struct gfs2_sbd *sdp, struct gfs2_trans *tr)
{
	struct list_head *head = &tr->tr_list_buf;
	struct gfs2_bufdata *bd;

	gfs2_log_lock(sdp);
	while (!list_empty(head)) {
		bd = list_entry(head->next, struct gfs2_bufdata, bd_list_tr);
		list_del_init(&bd->bd_list_tr);
		tr->tr_num_buf--;
	}
	gfs2_log_unlock(sdp);
	gfs2_assert_warn(sdp, !tr->tr_num_buf);
}

/**
 * gfs2_log_commit - Commit a transaction to the log
 * @sdp: the filesystem
 * @tr: the transaction
 *
 * We wake up gfs2_logd if the number of pinned blocks exceed thresh1
 * or the total number of used blocks (pinned blocks plus AIL blocks)
 * is greater than thresh2.
 *
 * At mount time thresh1 is 1/3rd of journal size, thresh2 is 2/3rd of
 * journal size.
 *
 * Returns: errno
 */

void gfs2_log_commit(struct gfs2_sbd *sdp, struct gfs2_trans *tr)
{
	log_refund(sdp, tr);
	buf_lo_incore_commit(sdp, tr);

	up_read(&sdp->sd_log_flush_lock);

	if (atomic_read(&sdp->sd_log_pinned) > atomic_read(&sdp->sd_log_thresh1) ||
	    ((sdp->sd_jdesc->jd_blocks - atomic_read(&sdp->sd_log_blks_free)) >
	    atomic_read(&sdp->sd_log_thresh2)))
		wake_up(&sdp->sd_logd_waitq);
}

/**
 * gfs2_log_shutdown - write a shutdown header into a journal
 * @sdp: the filesystem
 *
 */

void gfs2_log_shutdown(struct gfs2_sbd *sdp)
{
	down_write(&sdp->sd_log_flush_lock);

	gfs2_assert_withdraw(sdp, !sdp->sd_log_blks_reserved);
	gfs2_assert_withdraw(sdp, !sdp->sd_log_num_buf);
	gfs2_assert_withdraw(sdp, !sdp->sd_log_num_revoke);
	gfs2_assert_withdraw(sdp, !sdp->sd_log_num_rg);
	gfs2_assert_withdraw(sdp, !sdp->sd_log_num_databuf);
	gfs2_assert_withdraw(sdp, list_empty(&sdp->sd_ail1_list));

	sdp->sd_log_flush_head = sdp->sd_log_head;
	sdp->sd_log_flush_wrapped = 0;

	log_write_header(sdp, GFS2_LOG_HEAD_UNMOUNT,
			 (sdp->sd_log_tail == current_tail(sdp)) ? 0 : PULL);

	gfs2_assert_warn(sdp, atomic_read(&sdp->sd_log_blks_free) == sdp->sd_jdesc->jd_blocks);
	gfs2_assert_warn(sdp, sdp->sd_log_head == sdp->sd_log_tail);
	gfs2_assert_warn(sdp, list_empty(&sdp->sd_ail2_list));

	sdp->sd_log_head = sdp->sd_log_flush_head;
	sdp->sd_log_tail = sdp->sd_log_head;

	up_write(&sdp->sd_log_flush_lock);
}


/**
 * gfs2_meta_syncfs - sync all the buffers in a filesystem
 * @sdp: the filesystem
 *
 */

void gfs2_meta_syncfs(struct gfs2_sbd *sdp)
{
	gfs2_log_flush(sdp, NULL);
	for (;;) {
		gfs2_ail1_start(sdp);
		gfs2_ail1_wait(sdp);
		if (gfs2_ail1_empty(sdp))
			break;
	}
}

static inline int gfs2_jrnl_flush_reqd(struct gfs2_sbd *sdp)
{
	return (atomic_read(&sdp->sd_log_pinned) >= atomic_read(&sdp->sd_log_thresh1));
}

static inline int gfs2_ail_flush_reqd(struct gfs2_sbd *sdp)
{
	unsigned int used_blocks = sdp->sd_jdesc->jd_blocks - atomic_read(&sdp->sd_log_blks_free);
	return used_blocks >= atomic_read(&sdp->sd_log_thresh2);
}

/**
 * gfs2_logd - Update log tail as Active Items get flushed to in-place blocks
 * @sdp: Pointer to GFS2 superblock
 *
 * Also, periodically check to make sure that we're using the most recent
 * journal index.
 */

int gfs2_logd(void *data)
{
	struct gfs2_sbd *sdp = data;
	unsigned long t = 1;
	DEFINE_WAIT(wait);
	unsigned preflush;

	while (!kthread_should_stop()) {

		preflush = atomic_read(&sdp->sd_log_pinned);
		if (gfs2_jrnl_flush_reqd(sdp) || t == 0) {
			gfs2_ail1_empty(sdp);
			gfs2_log_flush(sdp, NULL);
		}

		if (gfs2_ail_flush_reqd(sdp)) {
			gfs2_ail1_start(sdp);
			gfs2_ail1_wait(sdp);
			gfs2_ail1_empty(sdp);
			gfs2_log_flush(sdp, NULL);
		}

		if (!gfs2_ail_flush_reqd(sdp))
			wake_up(&sdp->sd_log_waitq);

		t = gfs2_tune_get(sdp, gt_logd_secs) * HZ;
		if (freezing(current))
			refrigerator();

		do {
			prepare_to_wait(&sdp->sd_logd_waitq, &wait,
					TASK_INTERRUPTIBLE);
			if (!gfs2_ail_flush_reqd(sdp) &&
			    !gfs2_jrnl_flush_reqd(sdp) &&
			    !kthread_should_stop())
				t = schedule_timeout(t);
		} while(t && !gfs2_ail_flush_reqd(sdp) &&
			!gfs2_jrnl_flush_reqd(sdp) &&
			!kthread_should_stop());
		finish_wait(&sdp->sd_logd_waitq, &wait);
	}

	return 0;
}
<|MERGE_RESOLUTION|>--- conflicted
+++ resolved
@@ -89,13 +89,9 @@
  *
  */
 
-<<<<<<< HEAD
-static void gfs2_ail1_start_one(struct gfs2_sbd *sdp, struct gfs2_ail *ai)
-=======
 static int gfs2_ail1_start_one(struct gfs2_sbd *sdp,
 			       struct writeback_control *wbc,
 			       struct gfs2_ail *ai)
->>>>>>> d762f438
 __releases(&sdp->sd_ail_lock)
 __acquires(&sdp->sd_ail_lock)
 {
@@ -137,19 +133,6 @@
 }
 
 
-<<<<<<< HEAD
-			get_bh(bh);
-			spin_unlock(&sdp->sd_ail_lock);
-			lock_buffer(bh);
-			if (test_clear_buffer_dirty(bh)) {
-				bh->b_end_io = end_buffer_write_sync;
-				submit_bh(WRITE_SYNC, bh);
-			} else {
-				unlock_buffer(bh);
-				brelse(bh);
-			}
-			spin_lock(&sdp->sd_ail_lock);
-=======
 /**
  * gfs2_ail1_flush - start writeback of some ail1 entries 
  * @sdp: The super block
@@ -158,7 +141,6 @@
  * Writes back some ail1 entries, according to the limits in the
  * writeback control structure
  */
->>>>>>> d762f438
 
 void gfs2_ail1_flush(struct gfs2_sbd *sdp, struct writeback_control *wbc)
 {
@@ -220,44 +202,12 @@
 
 }
 
-<<<<<<< HEAD
-static void gfs2_ail1_start(struct gfs2_sbd *sdp)
-{
-	struct list_head *head;
-	u64 sync_gen;
-	struct gfs2_ail *ai;
-	int done = 0;
-
-	spin_lock(&sdp->sd_ail_lock);
-	head = &sdp->sd_ail1_list;
-	if (list_empty(head)) {
-		spin_unlock(&sdp->sd_ail_lock);
-		return;
-	}
-	sync_gen = sdp->sd_ail_sync_gen++;
-
-	while(!done) {
-		done = 1;
-		list_for_each_entry_reverse(ai, head, ai_list) {
-			if (ai->ai_sync_gen >= sync_gen)
-				continue;
-			ai->ai_sync_gen = sync_gen;
-			gfs2_ail1_start_one(sdp, ai); /* This may drop ail lock */
-			done = 0;
-			break;
-		}
-	}
-
-	spin_unlock(&sdp->sd_ail_lock);
-}
-=======
 /**
  * gfs2_ail1_empty - Try to empty the ail1 lists
  * @sdp: The superblock
  *
  * Tries to empty the ail1 lists, starting with the oldest first
  */
->>>>>>> d762f438
 
 static int gfs2_ail1_empty(struct gfs2_sbd *sdp)
 {
@@ -265,10 +215,6 @@
 	int ret;
 
 	spin_lock(&sdp->sd_ail_lock);
-<<<<<<< HEAD
-
-=======
->>>>>>> d762f438
 	list_for_each_entry_safe_reverse(ai, s, &sdp->sd_ail1_list, ai_list) {
 		gfs2_ail1_empty_one(sdp, ai);
 		if (list_empty(&ai->ai_ail1_list))
@@ -277,10 +223,6 @@
 			break;
 	}
 	ret = list_empty(&sdp->sd_ail1_list);
-<<<<<<< HEAD
-
-=======
->>>>>>> d762f438
 	spin_unlock(&sdp->sd_ail_lock);
 
 	return ret;
