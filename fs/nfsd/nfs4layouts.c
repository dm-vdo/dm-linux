--- conflicted
+++ resolved
@@ -589,11 +589,8 @@
 
 	rpc_ntop((struct sockaddr *)&clp->cl_addr, addr_str, sizeof(addr_str));
 
-<<<<<<< HEAD
-=======
 	trace_layout_recall_fail(&ls->ls_stid.sc_stateid);
 
->>>>>>> 01e97e65
 	printk(KERN_WARNING
 		"nfsd: client %s failed to respond to layout recall. "
 		"  Fencing..\n", addr_str);
